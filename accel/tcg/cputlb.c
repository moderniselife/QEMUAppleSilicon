/*
 *  Common CPU TLB handling
 *
 *  Copyright (c) 2003 Fabrice Bellard
 *
 * This library is free software; you can redistribute it and/or
 * modify it under the terms of the GNU Lesser General Public
 * License as published by the Free Software Foundation; either
 * version 2.1 of the License, or (at your option) any later version.
 *
 * This library is distributed in the hope that it will be useful,
 * but WITHOUT ANY WARRANTY; without even the implied warranty of
 * MERCHANTABILITY or FITNESS FOR A PARTICULAR PURPOSE.  See the GNU
 * Lesser General Public License for more details.
 *
 * You should have received a copy of the GNU Lesser General Public
 * License along with this library; if not, see <http://www.gnu.org/licenses/>.
 */

#include "qemu/osdep.h"
#include "qemu/main-loop.h"
#include "hw/core/tcg-cpu-ops.h"
#include "exec/exec-all.h"
#include "exec/memory.h"
#include "exec/cpu_ldst.h"
#include "exec/cputlb.h"
#include "exec/memory-internal.h"
#include "exec/ram_addr.h"
#include "tcg/tcg.h"
#include "qemu/error-report.h"
#include "exec/log.h"
#include "exec/helper-proto.h"
#include "qemu/atomic.h"
#include "qemu/atomic128.h"
#include "exec/translate-all.h"
#include "trace/trace-root.h"
#include "trace/mem.h"
#include "tb-hash.h"
#include "internal.h"
#ifdef CONFIG_PLUGIN
#include "qemu/plugin-memory.h"
#endif

/* DEBUG defines, enable DEBUG_TLB_LOG to log to the CPU_LOG_MMU target */
/* #define DEBUG_TLB */
/* #define DEBUG_TLB_LOG */

#ifdef DEBUG_TLB
# define DEBUG_TLB_GATE 1
# ifdef DEBUG_TLB_LOG
#  define DEBUG_TLB_LOG_GATE 1
# else
#  define DEBUG_TLB_LOG_GATE 0
# endif
#else
# define DEBUG_TLB_GATE 0
# define DEBUG_TLB_LOG_GATE 0
#endif

#define tlb_debug(fmt, ...) do { \
    if (DEBUG_TLB_LOG_GATE) { \
        qemu_log_mask(CPU_LOG_MMU, "%s: " fmt, __func__, \
                      ## __VA_ARGS__); \
    } else if (DEBUG_TLB_GATE) { \
        fprintf(stderr, "%s: " fmt, __func__, ## __VA_ARGS__); \
    } \
} while (0)

#define assert_cpu_is_self(cpu) do {                              \
        if (DEBUG_TLB_GATE) {                                     \
            g_assert(!(cpu)->created || qemu_cpu_is_self(cpu));   \
        }                                                         \
    } while (0)

/* run_on_cpu_data.target_ptr should always be big enough for a
 * target_ulong even on 32 bit builds */
QEMU_BUILD_BUG_ON(sizeof(target_ulong) > sizeof(run_on_cpu_data));

/* We currently can't handle more than 16 bits in the MMUIDX bitmask.
 */
QEMU_BUILD_BUG_ON(NB_MMU_MODES > 16);
#define ALL_MMUIDX_BITS ((1 << NB_MMU_MODES) - 1)

static inline size_t tlb_n_entries(CPUTLBDescFast *fast)
{
    return (fast->mask >> CPU_TLB_ENTRY_BITS) + 1;
}

static inline size_t sizeof_tlb(CPUTLBDescFast *fast)
{
    return fast->mask + (1 << CPU_TLB_ENTRY_BITS);
}

static void tlb_window_reset(CPUTLBDesc *desc, int64_t ns,
                             size_t max_entries)
{
    desc->window_begin_ns = ns;
    desc->window_max_entries = max_entries;
}

static void tb_jmp_cache_clear_page(CPUState *cpu, target_ulong page_addr)
{
    unsigned int i, i0 = tb_jmp_cache_hash_page(page_addr);

    for (i = 0; i < TB_JMP_PAGE_SIZE; i++) {
        qatomic_set(&cpu->tb_jmp_cache[i0 + i], NULL);
    }
}

static void tb_flush_jmp_cache(CPUState *cpu, target_ulong addr)
{
    /* Discard jump cache entries for any tb which might potentially
       overlap the flushed page.  */
    tb_jmp_cache_clear_page(cpu, addr - TARGET_PAGE_SIZE);
    tb_jmp_cache_clear_page(cpu, addr);
}

/**
 * tlb_mmu_resize_locked() - perform TLB resize bookkeeping; resize if necessary
 * @desc: The CPUTLBDesc portion of the TLB
 * @fast: The CPUTLBDescFast portion of the same TLB
 *
 * Called with tlb_lock_held.
 *
 * We have two main constraints when resizing a TLB: (1) we only resize it
 * on a TLB flush (otherwise we'd have to take a perf hit by either rehashing
 * the array or unnecessarily flushing it), which means we do not control how
 * frequently the resizing can occur; (2) we don't have access to the guest's
 * future scheduling decisions, and therefore have to decide the magnitude of
 * the resize based on past observations.
 *
 * In general, a memory-hungry process can benefit greatly from an appropriately
 * sized TLB, since a guest TLB miss is very expensive. This doesn't mean that
 * we just have to make the TLB as large as possible; while an oversized TLB
 * results in minimal TLB miss rates, it also takes longer to be flushed
 * (flushes can be _very_ frequent), and the reduced locality can also hurt
 * performance.
 *
 * To achieve near-optimal performance for all kinds of workloads, we:
 *
 * 1. Aggressively increase the size of the TLB when the use rate of the
 * TLB being flushed is high, since it is likely that in the near future this
 * memory-hungry process will execute again, and its memory hungriness will
 * probably be similar.
 *
 * 2. Slowly reduce the size of the TLB as the use rate declines over a
 * reasonably large time window. The rationale is that if in such a time window
 * we have not observed a high TLB use rate, it is likely that we won't observe
 * it in the near future. In that case, once a time window expires we downsize
 * the TLB to match the maximum use rate observed in the window.
 *
 * 3. Try to keep the maximum use rate in a time window in the 30-70% range,
 * since in that range performance is likely near-optimal. Recall that the TLB
 * is direct mapped, so we want the use rate to be low (or at least not too
 * high), since otherwise we are likely to have a significant amount of
 * conflict misses.
 */
static void tlb_mmu_resize_locked(CPUTLBDesc *desc, CPUTLBDescFast *fast,
                                  int64_t now)
{
    size_t old_size = tlb_n_entries(fast);
    size_t rate;
    size_t new_size = old_size;
    int64_t window_len_ms = 100;
    int64_t window_len_ns = window_len_ms * 1000 * 1000;
    bool window_expired = now > desc->window_begin_ns + window_len_ns;

    if (desc->n_used_entries > desc->window_max_entries) {
        desc->window_max_entries = desc->n_used_entries;
    }
    rate = desc->window_max_entries * 100 / old_size;

    if (rate > 70) {
        new_size = MIN(old_size << 1, 1 << CPU_TLB_DYN_MAX_BITS);
    } else if (rate < 30 && window_expired) {
        size_t ceil = pow2ceil(desc->window_max_entries);
        size_t expected_rate = desc->window_max_entries * 100 / ceil;

        /*
         * Avoid undersizing when the max number of entries seen is just below
         * a pow2. For instance, if max_entries == 1025, the expected use rate
         * would be 1025/2048==50%. However, if max_entries == 1023, we'd get
         * 1023/1024==99.9% use rate, so we'd likely end up doubling the size
         * later. Thus, make sure that the expected use rate remains below 70%.
         * (and since we double the size, that means the lowest rate we'd
         * expect to get is 35%, which is still in the 30-70% range where
         * we consider that the size is appropriate.)
         */
        if (expected_rate > 70) {
            ceil *= 2;
        }
        new_size = MAX(ceil, 1 << CPU_TLB_DYN_MIN_BITS);
    }

    if (new_size == old_size) {
        if (window_expired) {
            tlb_window_reset(desc, now, desc->n_used_entries);
        }
        return;
    }

    g_free(fast->table);
    g_free(desc->iotlb);

    tlb_window_reset(desc, now, 0);
    /* desc->n_used_entries is cleared by the caller */
    fast->mask = (new_size - 1) << CPU_TLB_ENTRY_BITS;
    fast->table = g_try_new(CPUTLBEntry, new_size);
    desc->iotlb = g_try_new(CPUIOTLBEntry, new_size);

    /*
     * If the allocations fail, try smaller sizes. We just freed some
     * memory, so going back to half of new_size has a good chance of working.
     * Increased memory pressure elsewhere in the system might cause the
     * allocations to fail though, so we progressively reduce the allocation
     * size, aborting if we cannot even allocate the smallest TLB we support.
     */
    while (fast->table == NULL || desc->iotlb == NULL) {
        if (new_size == (1 << CPU_TLB_DYN_MIN_BITS)) {
            error_report("%s: %s", __func__, strerror(errno));
            abort();
        }
        new_size = MAX(new_size >> 1, 1 << CPU_TLB_DYN_MIN_BITS);
        fast->mask = (new_size - 1) << CPU_TLB_ENTRY_BITS;

        g_free(fast->table);
        g_free(desc->iotlb);
        fast->table = g_try_new(CPUTLBEntry, new_size);
        desc->iotlb = g_try_new(CPUIOTLBEntry, new_size);
    }
}

static void tlb_mmu_flush_locked(CPUTLBDesc *desc, CPUTLBDescFast *fast)
{
    desc->n_used_entries = 0;
    desc->large_page_addr = -1;
    desc->large_page_mask = -1;
    desc->vindex = 0;
    memset(fast->table, -1, sizeof_tlb(fast));
    memset(desc->vtable, -1, sizeof(desc->vtable));
}

static void tlb_flush_one_mmuidx_locked(CPUArchState *env, int mmu_idx,
                                        int64_t now)
{
    CPUTLBDesc *desc = &env_tlb(env)->d[mmu_idx];
    CPUTLBDescFast *fast = &env_tlb(env)->f[mmu_idx];

    tlb_mmu_resize_locked(desc, fast, now);
    tlb_mmu_flush_locked(desc, fast);
}

static void tlb_mmu_init(CPUTLBDesc *desc, CPUTLBDescFast *fast, int64_t now)
{
    size_t n_entries = 1 << CPU_TLB_DYN_DEFAULT_BITS;

    tlb_window_reset(desc, now, 0);
    desc->n_used_entries = 0;
    fast->mask = (n_entries - 1) << CPU_TLB_ENTRY_BITS;
    fast->table = g_new(CPUTLBEntry, n_entries);
    desc->iotlb = g_new(CPUIOTLBEntry, n_entries);
    tlb_mmu_flush_locked(desc, fast);
}

static inline void tlb_n_used_entries_inc(CPUArchState *env, uintptr_t mmu_idx)
{
    env_tlb(env)->d[mmu_idx].n_used_entries++;
}

static inline void tlb_n_used_entries_dec(CPUArchState *env, uintptr_t mmu_idx)
{
    env_tlb(env)->d[mmu_idx].n_used_entries--;
}

void tlb_init(CPUState *cpu)
{
    CPUArchState *env = cpu->env_ptr;
    int64_t now = get_clock_realtime();
    int i;

    qemu_spin_init(&env_tlb(env)->c.lock);

    /* All tlbs are initialized flushed. */
    env_tlb(env)->c.dirty = 0;

    for (i = 0; i < NB_MMU_MODES; i++) {
        tlb_mmu_init(&env_tlb(env)->d[i], &env_tlb(env)->f[i], now);
    }
}

void tlb_destroy(CPUState *cpu)
{
    CPUArchState *env = cpu->env_ptr;
    int i;

    qemu_spin_destroy(&env_tlb(env)->c.lock);
    for (i = 0; i < NB_MMU_MODES; i++) {
        CPUTLBDesc *desc = &env_tlb(env)->d[i];
        CPUTLBDescFast *fast = &env_tlb(env)->f[i];

        g_free(fast->table);
        g_free(desc->iotlb);
    }
}

/* flush_all_helper: run fn across all cpus
 *
 * If the wait flag is set then the src cpu's helper will be queued as
 * "safe" work and the loop exited creating a synchronisation point
 * where all queued work will be finished before execution starts
 * again.
 */
static void flush_all_helper(CPUState *src, run_on_cpu_func fn,
                             run_on_cpu_data d)
{
    CPUState *cpu;

    CPU_FOREACH(cpu) {
        if (cpu != src) {
            async_run_on_cpu(cpu, fn, d);
        }
    }
}

void tlb_flush_counts(size_t *pfull, size_t *ppart, size_t *pelide)
{
    CPUState *cpu;
    size_t full = 0, part = 0, elide = 0;

    CPU_FOREACH(cpu) {
        CPUArchState *env = cpu->env_ptr;

        full += qatomic_read(&env_tlb(env)->c.full_flush_count);
        part += qatomic_read(&env_tlb(env)->c.part_flush_count);
        elide += qatomic_read(&env_tlb(env)->c.elide_flush_count);
    }
    *pfull = full;
    *ppart = part;
    *pelide = elide;
}

static void tlb_flush_by_mmuidx_async_work(CPUState *cpu, run_on_cpu_data data)
{
    CPUArchState *env = cpu->env_ptr;
    uint16_t asked = data.host_int;
    uint16_t all_dirty, work, to_clean;
    int64_t now = get_clock_realtime();

    assert_cpu_is_self(cpu);

    tlb_debug("mmu_idx:0x%04" PRIx16 "\n", asked);

    qemu_spin_lock(&env_tlb(env)->c.lock);

    all_dirty = env_tlb(env)->c.dirty;
    to_clean = asked & all_dirty;
    all_dirty &= ~to_clean;
    env_tlb(env)->c.dirty = all_dirty;

    for (work = to_clean; work != 0; work &= work - 1) {
        int mmu_idx = ctz32(work);
        tlb_flush_one_mmuidx_locked(env, mmu_idx, now);
    }

    qemu_spin_unlock(&env_tlb(env)->c.lock);

    cpu_tb_jmp_cache_clear(cpu);

    if (to_clean == ALL_MMUIDX_BITS) {
        qatomic_set(&env_tlb(env)->c.full_flush_count,
                   env_tlb(env)->c.full_flush_count + 1);
    } else {
        qatomic_set(&env_tlb(env)->c.part_flush_count,
                   env_tlb(env)->c.part_flush_count + ctpop16(to_clean));
        if (to_clean != asked) {
            qatomic_set(&env_tlb(env)->c.elide_flush_count,
                       env_tlb(env)->c.elide_flush_count +
                       ctpop16(asked & ~to_clean));
        }
    }
}

void tlb_flush_by_mmuidx(CPUState *cpu, uint16_t idxmap)
{
    tlb_debug("mmu_idx: 0x%" PRIx16 "\n", idxmap);

    if (cpu->created && !qemu_cpu_is_self(cpu)) {
        async_run_on_cpu(cpu, tlb_flush_by_mmuidx_async_work,
                         RUN_ON_CPU_HOST_INT(idxmap));
    } else {
        tlb_flush_by_mmuidx_async_work(cpu, RUN_ON_CPU_HOST_INT(idxmap));
    }
}

void tlb_flush(CPUState *cpu)
{
    tlb_flush_by_mmuidx(cpu, ALL_MMUIDX_BITS);
}

void tlb_flush_by_mmuidx_all_cpus(CPUState *src_cpu, uint16_t idxmap)
{
    const run_on_cpu_func fn = tlb_flush_by_mmuidx_async_work;

    tlb_debug("mmu_idx: 0x%"PRIx16"\n", idxmap);

    flush_all_helper(src_cpu, fn, RUN_ON_CPU_HOST_INT(idxmap));
    fn(src_cpu, RUN_ON_CPU_HOST_INT(idxmap));
}

void tlb_flush_all_cpus(CPUState *src_cpu)
{
    tlb_flush_by_mmuidx_all_cpus(src_cpu, ALL_MMUIDX_BITS);
}

void tlb_flush_by_mmuidx_all_cpus_synced(CPUState *src_cpu, uint16_t idxmap)
{
    const run_on_cpu_func fn = tlb_flush_by_mmuidx_async_work;

    tlb_debug("mmu_idx: 0x%"PRIx16"\n", idxmap);

    flush_all_helper(src_cpu, fn, RUN_ON_CPU_HOST_INT(idxmap));
    async_safe_run_on_cpu(src_cpu, fn, RUN_ON_CPU_HOST_INT(idxmap));
}

void tlb_flush_all_cpus_synced(CPUState *src_cpu)
{
    tlb_flush_by_mmuidx_all_cpus_synced(src_cpu, ALL_MMUIDX_BITS);
}

static bool tlb_hit_page_mask_anyprot(CPUTLBEntry *tlb_entry,
                                      target_ulong page, target_ulong mask)
{
    page &= mask;
    mask &= TARGET_PAGE_MASK | TLB_INVALID_MASK;

    return (page == (tlb_entry->addr_read & mask) ||
            page == (tlb_addr_write(tlb_entry) & mask) ||
            page == (tlb_entry->addr_code & mask));
}

static inline bool tlb_hit_page_anyprot(CPUTLBEntry *tlb_entry,
                                        target_ulong page)
{
    return tlb_hit_page_mask_anyprot(tlb_entry, page, -1);
}

/**
 * tlb_entry_is_empty - return true if the entry is not in use
 * @te: pointer to CPUTLBEntry
 */
static inline bool tlb_entry_is_empty(const CPUTLBEntry *te)
{
    return te->addr_read == -1 && te->addr_write == -1 && te->addr_code == -1;
}

/* Called with tlb_c.lock held */
static bool tlb_flush_entry_mask_locked(CPUTLBEntry *tlb_entry,
                                        target_ulong page,
                                        target_ulong mask)
{
    if (tlb_hit_page_mask_anyprot(tlb_entry, page, mask)) {
        memset(tlb_entry, -1, sizeof(*tlb_entry));
        return true;
    }
    return false;
}

static inline bool tlb_flush_entry_locked(CPUTLBEntry *tlb_entry,
                                          target_ulong page)
{
    return tlb_flush_entry_mask_locked(tlb_entry, page, -1);
}

/* Called with tlb_c.lock held */
static void tlb_flush_vtlb_page_mask_locked(CPUArchState *env, int mmu_idx,
                                            target_ulong page,
                                            target_ulong mask)
{
    CPUTLBDesc *d = &env_tlb(env)->d[mmu_idx];
    int k;

    assert_cpu_is_self(env_cpu(env));
    for (k = 0; k < CPU_VTLB_SIZE; k++) {
        if (tlb_flush_entry_mask_locked(&d->vtable[k], page, mask)) {
            tlb_n_used_entries_dec(env, mmu_idx);
        }
    }
}

static inline void tlb_flush_vtlb_page_locked(CPUArchState *env, int mmu_idx,
                                              target_ulong page)
{
    tlb_flush_vtlb_page_mask_locked(env, mmu_idx, page, -1);
}

static void tlb_flush_page_locked(CPUArchState *env, int midx,
                                  target_ulong page)
{
    target_ulong lp_addr = env_tlb(env)->d[midx].large_page_addr;
    target_ulong lp_mask = env_tlb(env)->d[midx].large_page_mask;

    /* Check if we need to flush due to large pages.  */
    if ((page & lp_mask) == lp_addr) {
        tlb_debug("forcing full flush midx %d ("
                  TARGET_FMT_lx "/" TARGET_FMT_lx ")\n",
                  midx, lp_addr, lp_mask);
        tlb_flush_one_mmuidx_locked(env, midx, get_clock_realtime());
    } else {
        if (tlb_flush_entry_locked(tlb_entry(env, midx, page), page)) {
            tlb_n_used_entries_dec(env, midx);
        }
        tlb_flush_vtlb_page_locked(env, midx, page);
    }
}

/**
 * tlb_flush_page_by_mmuidx_async_0:
 * @cpu: cpu on which to flush
 * @addr: page of virtual address to flush
 * @idxmap: set of mmu_idx to flush
 *
 * Helper for tlb_flush_page_by_mmuidx and friends, flush one page
 * at @addr from the tlbs indicated by @idxmap from @cpu.
 */
static void tlb_flush_page_by_mmuidx_async_0(CPUState *cpu,
                                             target_ulong addr,
                                             uint16_t idxmap)
{
    CPUArchState *env = cpu->env_ptr;
    int mmu_idx;

    assert_cpu_is_self(cpu);

    tlb_debug("page addr:" TARGET_FMT_lx " mmu_map:0x%x\n", addr, idxmap);

    qemu_spin_lock(&env_tlb(env)->c.lock);
    for (mmu_idx = 0; mmu_idx < NB_MMU_MODES; mmu_idx++) {
        if ((idxmap >> mmu_idx) & 1) {
            tlb_flush_page_locked(env, mmu_idx, addr);
        }
    }
    qemu_spin_unlock(&env_tlb(env)->c.lock);

    tb_flush_jmp_cache(cpu, addr);
}

/**
 * tlb_flush_page_by_mmuidx_async_1:
 * @cpu: cpu on which to flush
 * @data: encoded addr + idxmap
 *
 * Helper for tlb_flush_page_by_mmuidx and friends, called through
 * async_run_on_cpu.  The idxmap parameter is encoded in the page
 * offset of the target_ptr field.  This limits the set of mmu_idx
 * that can be passed via this method.
 */
static void tlb_flush_page_by_mmuidx_async_1(CPUState *cpu,
                                             run_on_cpu_data data)
{
    target_ulong addr_and_idxmap = (target_ulong) data.target_ptr;
    target_ulong addr = addr_and_idxmap & TARGET_PAGE_MASK;
    uint16_t idxmap = addr_and_idxmap & ~TARGET_PAGE_MASK;

    tlb_flush_page_by_mmuidx_async_0(cpu, addr, idxmap);
}

typedef struct {
    target_ulong addr;
    uint16_t idxmap;
} TLBFlushPageByMMUIdxData;

/**
 * tlb_flush_page_by_mmuidx_async_2:
 * @cpu: cpu on which to flush
 * @data: allocated addr + idxmap
 *
 * Helper for tlb_flush_page_by_mmuidx and friends, called through
 * async_run_on_cpu.  The addr+idxmap parameters are stored in a
 * TLBFlushPageByMMUIdxData structure that has been allocated
 * specifically for this helper.  Free the structure when done.
 */
static void tlb_flush_page_by_mmuidx_async_2(CPUState *cpu,
                                             run_on_cpu_data data)
{
    TLBFlushPageByMMUIdxData *d = data.host_ptr;

    tlb_flush_page_by_mmuidx_async_0(cpu, d->addr, d->idxmap);
    g_free(d);
}

void tlb_flush_page_by_mmuidx(CPUState *cpu, target_ulong addr, uint16_t idxmap)
{
    tlb_debug("addr: "TARGET_FMT_lx" mmu_idx:%" PRIx16 "\n", addr, idxmap);

    /* This should already be page aligned */
    addr &= TARGET_PAGE_MASK;

    if (qemu_cpu_is_self(cpu)) {
        tlb_flush_page_by_mmuidx_async_0(cpu, addr, idxmap);
    } else if (idxmap < TARGET_PAGE_SIZE) {
        /*
         * Most targets have only a few mmu_idx.  In the case where
         * we can stuff idxmap into the low TARGET_PAGE_BITS, avoid
         * allocating memory for this operation.
         */
        async_run_on_cpu(cpu, tlb_flush_page_by_mmuidx_async_1,
                         RUN_ON_CPU_TARGET_PTR(addr | idxmap));
    } else {
        TLBFlushPageByMMUIdxData *d = g_new(TLBFlushPageByMMUIdxData, 1);

        /* Otherwise allocate a structure, freed by the worker.  */
        d->addr = addr;
        d->idxmap = idxmap;
        async_run_on_cpu(cpu, tlb_flush_page_by_mmuidx_async_2,
                         RUN_ON_CPU_HOST_PTR(d));
    }
}

void tlb_flush_page(CPUState *cpu, target_ulong addr)
{
    tlb_flush_page_by_mmuidx(cpu, addr, ALL_MMUIDX_BITS);
}

void tlb_flush_page_by_mmuidx_all_cpus(CPUState *src_cpu, target_ulong addr,
                                       uint16_t idxmap)
{
    tlb_debug("addr: "TARGET_FMT_lx" mmu_idx:%"PRIx16"\n", addr, idxmap);

    /* This should already be page aligned */
    addr &= TARGET_PAGE_MASK;

    /*
     * Allocate memory to hold addr+idxmap only when needed.
     * See tlb_flush_page_by_mmuidx for details.
     */
    if (idxmap < TARGET_PAGE_SIZE) {
        flush_all_helper(src_cpu, tlb_flush_page_by_mmuidx_async_1,
                         RUN_ON_CPU_TARGET_PTR(addr | idxmap));
    } else {
        CPUState *dst_cpu;

        /* Allocate a separate data block for each destination cpu.  */
        CPU_FOREACH(dst_cpu) {
            if (dst_cpu != src_cpu) {
                TLBFlushPageByMMUIdxData *d
                    = g_new(TLBFlushPageByMMUIdxData, 1);

                d->addr = addr;
                d->idxmap = idxmap;
                async_run_on_cpu(dst_cpu, tlb_flush_page_by_mmuidx_async_2,
                                 RUN_ON_CPU_HOST_PTR(d));
            }
        }
    }

    tlb_flush_page_by_mmuidx_async_0(src_cpu, addr, idxmap);
}

void tlb_flush_page_all_cpus(CPUState *src, target_ulong addr)
{
    tlb_flush_page_by_mmuidx_all_cpus(src, addr, ALL_MMUIDX_BITS);
}

void tlb_flush_page_by_mmuidx_all_cpus_synced(CPUState *src_cpu,
                                              target_ulong addr,
                                              uint16_t idxmap)
{
    tlb_debug("addr: "TARGET_FMT_lx" mmu_idx:%"PRIx16"\n", addr, idxmap);

    /* This should already be page aligned */
    addr &= TARGET_PAGE_MASK;

    /*
     * Allocate memory to hold addr+idxmap only when needed.
     * See tlb_flush_page_by_mmuidx for details.
     */
    if (idxmap < TARGET_PAGE_SIZE) {
        flush_all_helper(src_cpu, tlb_flush_page_by_mmuidx_async_1,
                         RUN_ON_CPU_TARGET_PTR(addr | idxmap));
        async_safe_run_on_cpu(src_cpu, tlb_flush_page_by_mmuidx_async_1,
                              RUN_ON_CPU_TARGET_PTR(addr | idxmap));
    } else {
        CPUState *dst_cpu;
        TLBFlushPageByMMUIdxData *d;

        /* Allocate a separate data block for each destination cpu.  */
        CPU_FOREACH(dst_cpu) {
            if (dst_cpu != src_cpu) {
                d = g_new(TLBFlushPageByMMUIdxData, 1);
                d->addr = addr;
                d->idxmap = idxmap;
                async_run_on_cpu(dst_cpu, tlb_flush_page_by_mmuidx_async_2,
                                 RUN_ON_CPU_HOST_PTR(d));
            }
        }

        d = g_new(TLBFlushPageByMMUIdxData, 1);
        d->addr = addr;
        d->idxmap = idxmap;
        async_safe_run_on_cpu(src_cpu, tlb_flush_page_by_mmuidx_async_2,
                              RUN_ON_CPU_HOST_PTR(d));
    }
}

void tlb_flush_page_all_cpus_synced(CPUState *src, target_ulong addr)
{
    tlb_flush_page_by_mmuidx_all_cpus_synced(src, addr, ALL_MMUIDX_BITS);
}

static void tlb_flush_range_locked(CPUArchState *env, int midx,
                                   target_ulong addr, target_ulong len,
                                   unsigned bits)
{
    CPUTLBDesc *d = &env_tlb(env)->d[midx];
    CPUTLBDescFast *f = &env_tlb(env)->f[midx];
    target_ulong mask = MAKE_64BIT_MASK(0, bits);

    /*
     * If @bits is smaller than the tlb size, there may be multiple entries
     * within the TLB; otherwise all addresses that match under @mask hit
     * the same TLB entry.
     * TODO: Perhaps allow bits to be a few bits less than the size.
     * For now, just flush the entire TLB.
     *
     * If @len is larger than the tlb size, then it will take longer to
     * test all of the entries in the TLB than it will to flush it all.
     */
    if (mask < f->mask || len > f->mask) {
        tlb_debug("forcing full flush midx %d ("
                  TARGET_FMT_lx "/" TARGET_FMT_lx "+" TARGET_FMT_lx ")\n",
                  midx, addr, mask, len);
        tlb_flush_one_mmuidx_locked(env, midx, get_clock_realtime());
        return;
    }

    /*
     * Check if we need to flush due to large pages.
     * Because large_page_mask contains all 1's from the msb,
     * we only need to test the end of the range.
     */
    if (((addr + len - 1) & d->large_page_mask) == d->large_page_addr) {
        tlb_debug("forcing full flush midx %d ("
                  TARGET_FMT_lx "/" TARGET_FMT_lx ")\n",
                  midx, d->large_page_addr, d->large_page_mask);
        tlb_flush_one_mmuidx_locked(env, midx, get_clock_realtime());
        return;
    }

    for (target_ulong i = 0; i < len; i += TARGET_PAGE_SIZE) {
        target_ulong page = addr + i;
        CPUTLBEntry *entry = tlb_entry(env, midx, page);

        if (tlb_flush_entry_mask_locked(entry, page, mask)) {
            tlb_n_used_entries_dec(env, midx);
        }
        tlb_flush_vtlb_page_mask_locked(env, midx, page, mask);
    }
}

typedef struct {
    target_ulong addr;
    target_ulong len;
    uint16_t idxmap;
    uint16_t bits;
} TLBFlushRangeData;

static void tlb_flush_range_by_mmuidx_async_0(CPUState *cpu,
                                              TLBFlushRangeData d)
{
    CPUArchState *env = cpu->env_ptr;
    int mmu_idx;

    assert_cpu_is_self(cpu);

    tlb_debug("range:" TARGET_FMT_lx "/%u+" TARGET_FMT_lx " mmu_map:0x%x\n",
              d.addr, d.bits, d.len, d.idxmap);

    qemu_spin_lock(&env_tlb(env)->c.lock);
    for (mmu_idx = 0; mmu_idx < NB_MMU_MODES; mmu_idx++) {
        if ((d.idxmap >> mmu_idx) & 1) {
            tlb_flush_range_locked(env, mmu_idx, d.addr, d.len, d.bits);
        }
    }
    qemu_spin_unlock(&env_tlb(env)->c.lock);

    for (target_ulong i = 0; i < d.len; i += TARGET_PAGE_SIZE) {
        tb_flush_jmp_cache(cpu, d.addr + i);
    }
}

static void tlb_flush_range_by_mmuidx_async_1(CPUState *cpu,
                                              run_on_cpu_data data)
{
    TLBFlushRangeData *d = data.host_ptr;
    tlb_flush_range_by_mmuidx_async_0(cpu, *d);
    g_free(d);
}

void tlb_flush_range_by_mmuidx(CPUState *cpu, target_ulong addr,
                               target_ulong len, uint16_t idxmap,
                               unsigned bits)
{
    TLBFlushRangeData d;

    /*
     * If all bits are significant, and len is small,
     * this devolves to tlb_flush_page.
     */
    if (bits >= TARGET_LONG_BITS && len <= TARGET_PAGE_SIZE) {
        tlb_flush_page_by_mmuidx(cpu, addr, idxmap);
        return;
    }
    /* If no page bits are significant, this devolves to tlb_flush. */
    if (bits < TARGET_PAGE_BITS) {
        tlb_flush_by_mmuidx(cpu, idxmap);
        return;
    }

    /* This should already be page aligned */
    d.addr = addr & TARGET_PAGE_MASK;
    d.len = len;
    d.idxmap = idxmap;
    d.bits = bits;

    if (qemu_cpu_is_self(cpu)) {
        tlb_flush_range_by_mmuidx_async_0(cpu, d);
    } else {
        /* Otherwise allocate a structure, freed by the worker.  */
        TLBFlushRangeData *p = g_memdup(&d, sizeof(d));
        async_run_on_cpu(cpu, tlb_flush_range_by_mmuidx_async_1,
                         RUN_ON_CPU_HOST_PTR(p));
    }
}

void tlb_flush_page_bits_by_mmuidx(CPUState *cpu, target_ulong addr,
                                   uint16_t idxmap, unsigned bits)
<<<<<<< HEAD
{
    tlb_flush_range_by_mmuidx(cpu, addr, TARGET_PAGE_SIZE, idxmap, bits);
}

void tlb_flush_range_by_mmuidx_all_cpus(CPUState *src_cpu,
                                        target_ulong addr, target_ulong len,
                                        uint16_t idxmap, unsigned bits)
{
    TLBFlushRangeData d;
    CPUState *dst_cpu;

=======
{
    tlb_flush_range_by_mmuidx(cpu, addr, TARGET_PAGE_SIZE, idxmap, bits);
}

void tlb_flush_range_by_mmuidx_all_cpus(CPUState *src_cpu,
                                        target_ulong addr, target_ulong len,
                                        uint16_t idxmap, unsigned bits)
{
    TLBFlushRangeData d;
    CPUState *dst_cpu;

>>>>>>> f9baca54
    /*
     * If all bits are significant, and len is small,
     * this devolves to tlb_flush_page.
     */
    if (bits >= TARGET_LONG_BITS && len <= TARGET_PAGE_SIZE) {
        tlb_flush_page_by_mmuidx_all_cpus(src_cpu, addr, idxmap);
        return;
    }
    /* If no page bits are significant, this devolves to tlb_flush. */
    if (bits < TARGET_PAGE_BITS) {
        tlb_flush_by_mmuidx_all_cpus(src_cpu, idxmap);
        return;
    }

    /* This should already be page aligned */
    d.addr = addr & TARGET_PAGE_MASK;
    d.len = len;
    d.idxmap = idxmap;
    d.bits = bits;

    /* Allocate a separate data block for each destination cpu.  */
    CPU_FOREACH(dst_cpu) {
        if (dst_cpu != src_cpu) {
            TLBFlushRangeData *p = g_memdup(&d, sizeof(d));
            async_run_on_cpu(dst_cpu,
                             tlb_flush_range_by_mmuidx_async_1,
                             RUN_ON_CPU_HOST_PTR(p));
        }
    }

    tlb_flush_range_by_mmuidx_async_0(src_cpu, d);
}

void tlb_flush_page_bits_by_mmuidx_all_cpus(CPUState *src_cpu,
                                            target_ulong addr,
                                            uint16_t idxmap, unsigned bits)
{
    tlb_flush_range_by_mmuidx_all_cpus(src_cpu, addr, TARGET_PAGE_SIZE,
                                       idxmap, bits);
}
<<<<<<< HEAD

void tlb_flush_range_by_mmuidx_all_cpus_synced(CPUState *src_cpu,
                                               target_ulong addr,
                                               target_ulong len,
                                               uint16_t idxmap,
                                               unsigned bits)
{
    TLBFlushRangeData d, *p;
    CPUState *dst_cpu;

=======

void tlb_flush_range_by_mmuidx_all_cpus_synced(CPUState *src_cpu,
                                               target_ulong addr,
                                               target_ulong len,
                                               uint16_t idxmap,
                                               unsigned bits)
{
    TLBFlushRangeData d, *p;
    CPUState *dst_cpu;

>>>>>>> f9baca54
    /*
     * If all bits are significant, and len is small,
     * this devolves to tlb_flush_page.
     */
    if (bits >= TARGET_LONG_BITS && len <= TARGET_PAGE_SIZE) {
        tlb_flush_page_by_mmuidx_all_cpus_synced(src_cpu, addr, idxmap);
        return;
    }
    /* If no page bits are significant, this devolves to tlb_flush. */
    if (bits < TARGET_PAGE_BITS) {
        tlb_flush_by_mmuidx_all_cpus_synced(src_cpu, idxmap);
        return;
    }

    /* This should already be page aligned */
    d.addr = addr & TARGET_PAGE_MASK;
    d.len = len;
    d.idxmap = idxmap;
    d.bits = bits;

    /* Allocate a separate data block for each destination cpu.  */
    CPU_FOREACH(dst_cpu) {
        if (dst_cpu != src_cpu) {
            p = g_memdup(&d, sizeof(d));
            async_run_on_cpu(dst_cpu, tlb_flush_range_by_mmuidx_async_1,
                             RUN_ON_CPU_HOST_PTR(p));
        }
    }

    p = g_memdup(&d, sizeof(d));
    async_safe_run_on_cpu(src_cpu, tlb_flush_range_by_mmuidx_async_1,
                          RUN_ON_CPU_HOST_PTR(p));
}

void tlb_flush_page_bits_by_mmuidx_all_cpus_synced(CPUState *src_cpu,
                                                   target_ulong addr,
                                                   uint16_t idxmap,
                                                   unsigned bits)
{
    tlb_flush_range_by_mmuidx_all_cpus_synced(src_cpu, addr, TARGET_PAGE_SIZE,
                                              idxmap, bits);
}

/* update the TLBs so that writes to code in the virtual page 'addr'
   can be detected */
void tlb_protect_code(ram_addr_t ram_addr)
{
    cpu_physical_memory_test_and_clear_dirty(ram_addr, TARGET_PAGE_SIZE,
                                             DIRTY_MEMORY_CODE);
}

/* update the TLB so that writes in physical page 'phys_addr' are no longer
   tested for self modifying code */
void tlb_unprotect_code(ram_addr_t ram_addr)
{
    cpu_physical_memory_set_dirty_flag(ram_addr, DIRTY_MEMORY_CODE);
}


/*
 * Dirty write flag handling
 *
 * When the TCG code writes to a location it looks up the address in
 * the TLB and uses that data to compute the final address. If any of
 * the lower bits of the address are set then the slow path is forced.
 * There are a number of reasons to do this but for normal RAM the
 * most usual is detecting writes to code regions which may invalidate
 * generated code.
 *
 * Other vCPUs might be reading their TLBs during guest execution, so we update
 * te->addr_write with qatomic_set. We don't need to worry about this for
 * oversized guests as MTTCG is disabled for them.
 *
 * Called with tlb_c.lock held.
 */
static void tlb_reset_dirty_range_locked(CPUTLBEntry *tlb_entry,
                                         uintptr_t start, uintptr_t length)
{
    uintptr_t addr = tlb_entry->addr_write;

    if ((addr & (TLB_INVALID_MASK | TLB_MMIO |
                 TLB_DISCARD_WRITE | TLB_NOTDIRTY)) == 0) {
        addr &= TARGET_PAGE_MASK;
        addr += tlb_entry->addend;
        if ((addr - start) < length) {
#if TCG_OVERSIZED_GUEST
            tlb_entry->addr_write |= TLB_NOTDIRTY;
#else
            qatomic_set(&tlb_entry->addr_write,
                       tlb_entry->addr_write | TLB_NOTDIRTY);
#endif
        }
    }
}

/*
 * Called with tlb_c.lock held.
 * Called only from the vCPU context, i.e. the TLB's owner thread.
 */
static inline void copy_tlb_helper_locked(CPUTLBEntry *d, const CPUTLBEntry *s)
{
    *d = *s;
}

/* This is a cross vCPU call (i.e. another vCPU resetting the flags of
 * the target vCPU).
 * We must take tlb_c.lock to avoid racing with another vCPU update. The only
 * thing actually updated is the target TLB entry ->addr_write flags.
 */
void tlb_reset_dirty(CPUState *cpu, ram_addr_t start1, ram_addr_t length)
{
    CPUArchState *env;

    int mmu_idx;

    env = cpu->env_ptr;
    qemu_spin_lock(&env_tlb(env)->c.lock);
    for (mmu_idx = 0; mmu_idx < NB_MMU_MODES; mmu_idx++) {
        unsigned int i;
        unsigned int n = tlb_n_entries(&env_tlb(env)->f[mmu_idx]);

        for (i = 0; i < n; i++) {
            tlb_reset_dirty_range_locked(&env_tlb(env)->f[mmu_idx].table[i],
                                         start1, length);
        }

        for (i = 0; i < CPU_VTLB_SIZE; i++) {
            tlb_reset_dirty_range_locked(&env_tlb(env)->d[mmu_idx].vtable[i],
                                         start1, length);
        }
    }
    qemu_spin_unlock(&env_tlb(env)->c.lock);
}

/* Called with tlb_c.lock held */
static inline void tlb_set_dirty1_locked(CPUTLBEntry *tlb_entry,
                                         target_ulong vaddr)
{
    if (tlb_entry->addr_write == (vaddr | TLB_NOTDIRTY)) {
        tlb_entry->addr_write = vaddr;
    }
}

/* update the TLB corresponding to virtual page vaddr
   so that it is no longer dirty */
void tlb_set_dirty(CPUState *cpu, target_ulong vaddr)
{
    CPUArchState *env = cpu->env_ptr;
    int mmu_idx;

    assert_cpu_is_self(cpu);

    vaddr &= TARGET_PAGE_MASK;
    qemu_spin_lock(&env_tlb(env)->c.lock);
    for (mmu_idx = 0; mmu_idx < NB_MMU_MODES; mmu_idx++) {
        tlb_set_dirty1_locked(tlb_entry(env, mmu_idx, vaddr), vaddr);
    }

    for (mmu_idx = 0; mmu_idx < NB_MMU_MODES; mmu_idx++) {
        int k;
        for (k = 0; k < CPU_VTLB_SIZE; k++) {
            tlb_set_dirty1_locked(&env_tlb(env)->d[mmu_idx].vtable[k], vaddr);
        }
    }
    qemu_spin_unlock(&env_tlb(env)->c.lock);
}

/* Our TLB does not support large pages, so remember the area covered by
   large pages and trigger a full TLB flush if these are invalidated.  */
static void tlb_add_large_page(CPUArchState *env, int mmu_idx,
                               target_ulong vaddr, target_ulong size)
{
    target_ulong lp_addr = env_tlb(env)->d[mmu_idx].large_page_addr;
    target_ulong lp_mask = ~(size - 1);

    if (lp_addr == (target_ulong)-1) {
        /* No previous large page.  */
        lp_addr = vaddr;
    } else {
        /* Extend the existing region to include the new page.
           This is a compromise between unnecessary flushes and
           the cost of maintaining a full variable size TLB.  */
        lp_mask &= env_tlb(env)->d[mmu_idx].large_page_mask;
        while (((lp_addr ^ vaddr) & lp_mask) != 0) {
            lp_mask <<= 1;
        }
    }
    env_tlb(env)->d[mmu_idx].large_page_addr = lp_addr & lp_mask;
    env_tlb(env)->d[mmu_idx].large_page_mask = lp_mask;
}

/* Add a new TLB entry. At most one entry for a given virtual address
 * is permitted. Only a single TARGET_PAGE_SIZE region is mapped, the
 * supplied size is only used by tlb_flush_page.
 *
 * Called from TCG-generated code, which is under an RCU read-side
 * critical section.
 */
void tlb_set_page_with_attrs(CPUState *cpu, target_ulong vaddr,
                             hwaddr paddr, MemTxAttrs attrs, int prot,
                             int mmu_idx, target_ulong size)
{
    CPUArchState *env = cpu->env_ptr;
    CPUTLB *tlb = env_tlb(env);
    CPUTLBDesc *desc = &tlb->d[mmu_idx];
    MemoryRegionSection *section;
    unsigned int index;
    target_ulong address;
    target_ulong write_address;
    uintptr_t addend;
    CPUTLBEntry *te, tn;
    hwaddr iotlb, xlat, sz, paddr_page;
    target_ulong vaddr_page;
    int asidx = cpu_asidx_from_attrs(cpu, attrs);
    int wp_flags;
    bool is_ram, is_romd;

    assert_cpu_is_self(cpu);

    if (size <= TARGET_PAGE_SIZE) {
        sz = TARGET_PAGE_SIZE;
    } else {
        tlb_add_large_page(env, mmu_idx, vaddr, size);
        sz = size;
    }
    vaddr_page = vaddr & TARGET_PAGE_MASK;
    paddr_page = paddr & TARGET_PAGE_MASK;

    section = address_space_translate_for_iotlb(cpu, asidx, paddr_page,
                                                &xlat, &sz, attrs, &prot);
    assert(sz >= TARGET_PAGE_SIZE);

    tlb_debug("vaddr=" TARGET_FMT_lx " paddr=0x" TARGET_FMT_plx
              " prot=%x idx=%d\n",
              vaddr, paddr, prot, mmu_idx);

    address = vaddr_page;
    if (size < TARGET_PAGE_SIZE) {
        /* Repeat the MMU check and TLB fill on every access.  */
        address |= TLB_INVALID_MASK;
    }
    if (attrs.byte_swap) {
        address |= TLB_BSWAP;
    }

    is_ram = memory_region_is_ram(section->mr);
    is_romd = memory_region_is_romd(section->mr);

    if (is_ram || is_romd) {
        /* RAM and ROMD both have associated host memory. */
        addend = (uintptr_t)memory_region_get_ram_ptr(section->mr) + xlat;
    } else {
        /* I/O does not; force the host address to NULL. */
        addend = 0;
    }

    write_address = address;
    if (is_ram) {
        iotlb = memory_region_get_ram_addr(section->mr) + xlat;
        /*
         * Computing is_clean is expensive; avoid all that unless
         * the page is actually writable.
         */
        if (prot & PAGE_WRITE) {
            if (section->readonly) {
                write_address |= TLB_DISCARD_WRITE;
            } else if (cpu_physical_memory_is_clean(iotlb)) {
                write_address |= TLB_NOTDIRTY;
            }
        }
    } else {
        /* I/O or ROMD */
        iotlb = memory_region_section_get_iotlb(cpu, section) + xlat;
        /*
         * Writes to romd devices must go through MMIO to enable write.
         * Reads to romd devices go through the ram_ptr found above,
         * but of course reads to I/O must go through MMIO.
         */
        write_address |= TLB_MMIO;
        if (!is_romd) {
            address = write_address;
        }
    }

    wp_flags = cpu_watchpoint_address_matches(cpu, vaddr_page,
                                              TARGET_PAGE_SIZE);

    index = tlb_index(env, mmu_idx, vaddr_page);
    te = tlb_entry(env, mmu_idx, vaddr_page);

    /*
     * Hold the TLB lock for the rest of the function. We could acquire/release
     * the lock several times in the function, but it is faster to amortize the
     * acquisition cost by acquiring it just once. Note that this leads to
     * a longer critical section, but this is not a concern since the TLB lock
     * is unlikely to be contended.
     */
    qemu_spin_lock(&tlb->c.lock);

    /* Note that the tlb is no longer clean.  */
    tlb->c.dirty |= 1 << mmu_idx;

    /* Make sure there's no cached translation for the new page.  */
    tlb_flush_vtlb_page_locked(env, mmu_idx, vaddr_page);

    /*
     * Only evict the old entry to the victim tlb if it's for a
     * different page; otherwise just overwrite the stale data.
     */
    if (!tlb_hit_page_anyprot(te, vaddr_page) && !tlb_entry_is_empty(te)) {
        unsigned vidx = desc->vindex++ % CPU_VTLB_SIZE;
        CPUTLBEntry *tv = &desc->vtable[vidx];

        /* Evict the old entry into the victim tlb.  */
        copy_tlb_helper_locked(tv, te);
        desc->viotlb[vidx] = desc->iotlb[index];
        tlb_n_used_entries_dec(env, mmu_idx);
    }

    /* refill the tlb */
    /*
     * At this point iotlb contains a physical section number in the lower
     * TARGET_PAGE_BITS, and either
     *  + the ram_addr_t of the page base of the target RAM (RAM)
     *  + the offset within section->mr of the page base (I/O, ROMD)
     * We subtract the vaddr_page (which is page aligned and thus won't
     * disturb the low bits) to give an offset which can be added to the
     * (non-page-aligned) vaddr of the eventual memory access to get
     * the MemoryRegion offset for the access. Note that the vaddr we
     * subtract here is that of the page base, and not the same as the
     * vaddr we add back in io_readx()/io_writex()/get_page_addr_code().
     */
    desc->iotlb[index].addr = iotlb - vaddr_page;
    desc->iotlb[index].attrs = attrs;

    /* Now calculate the new entry */
    tn.addend = addend - vaddr_page;
    if (prot & PAGE_READ) {
        tn.addr_read = address;
        if (wp_flags & BP_MEM_READ) {
            tn.addr_read |= TLB_WATCHPOINT;
        }
    } else {
        tn.addr_read = -1;
    }

    if (prot & PAGE_EXEC) {
        tn.addr_code = address;
    } else {
        tn.addr_code = -1;
    }

    tn.addr_write = -1;
    if (prot & PAGE_WRITE) {
        tn.addr_write = write_address;
        if (prot & PAGE_WRITE_INV) {
            tn.addr_write |= TLB_INVALID_MASK;
        }
        if (wp_flags & BP_MEM_WRITE) {
            tn.addr_write |= TLB_WATCHPOINT;
        }
    }

    copy_tlb_helper_locked(te, &tn);
    tlb_n_used_entries_inc(env, mmu_idx);
    qemu_spin_unlock(&tlb->c.lock);
}

/* Add a new TLB entry, but without specifying the memory
 * transaction attributes to be used.
 */
void tlb_set_page(CPUState *cpu, target_ulong vaddr,
                  hwaddr paddr, int prot,
                  int mmu_idx, target_ulong size)
{
    tlb_set_page_with_attrs(cpu, vaddr, paddr, MEMTXATTRS_UNSPECIFIED,
                            prot, mmu_idx, size);
}

static inline ram_addr_t qemu_ram_addr_from_host_nofail(void *ptr)
{
    ram_addr_t ram_addr;

    ram_addr = qemu_ram_addr_from_host(ptr);
    if (ram_addr == RAM_ADDR_INVALID) {
        error_report("Bad ram pointer %p", ptr);
        abort();
    }
    return ram_addr;
}

/*
 * Note: tlb_fill() can trigger a resize of the TLB. This means that all of the
 * caller's prior references to the TLB table (e.g. CPUTLBEntry pointers) must
 * be discarded and looked up again (e.g. via tlb_entry()).
 */
static void tlb_fill(CPUState *cpu, target_ulong addr, int size,
                     MMUAccessType access_type, int mmu_idx, uintptr_t retaddr)
{
    CPUClass *cc = CPU_GET_CLASS(cpu);
    bool ok;

    /*
     * This is not a probe, so only valid return is success; failure
     * should result in exception + longjmp to the cpu loop.
     */
    ok = cc->tcg_ops->tlb_fill(cpu, addr, size,
                               access_type, mmu_idx, false, retaddr);
    assert(ok);
}

static inline void cpu_unaligned_access(CPUState *cpu, vaddr addr,
                                        MMUAccessType access_type,
                                        int mmu_idx, uintptr_t retaddr)
{
    CPUClass *cc = CPU_GET_CLASS(cpu);

    cc->tcg_ops->do_unaligned_access(cpu, addr, access_type, mmu_idx, retaddr);
}

static inline void cpu_transaction_failed(CPUState *cpu, hwaddr physaddr,
                                          vaddr addr, unsigned size,
                                          MMUAccessType access_type,
                                          int mmu_idx, MemTxAttrs attrs,
                                          MemTxResult response,
                                          uintptr_t retaddr)
{
    CPUClass *cc = CPU_GET_CLASS(cpu);

    if (!cpu->ignore_memory_transaction_failures &&
        cc->tcg_ops->do_transaction_failed) {
        cc->tcg_ops->do_transaction_failed(cpu, physaddr, addr, size,
                                           access_type, mmu_idx, attrs,
                                           response, retaddr);
    }
}

static uint64_t io_readx(CPUArchState *env, CPUIOTLBEntry *iotlbentry,
                         int mmu_idx, target_ulong addr, uintptr_t retaddr,
                         MMUAccessType access_type, MemOp op)
{
    CPUState *cpu = env_cpu(env);
    hwaddr mr_offset;
    MemoryRegionSection *section;
    MemoryRegion *mr;
    uint64_t val;
    bool locked = false;
    MemTxResult r;

    section = iotlb_to_section(cpu, iotlbentry->addr, iotlbentry->attrs);
    mr = section->mr;
    mr_offset = (iotlbentry->addr & TARGET_PAGE_MASK) + addr;
    cpu->mem_io_pc = retaddr;
    if (!cpu->can_do_io) {
        cpu_io_recompile(cpu, retaddr);
    }

    if (!qemu_mutex_iothread_locked()) {
        qemu_mutex_lock_iothread();
        locked = true;
    }
    r = memory_region_dispatch_read(mr, mr_offset, &val, op, iotlbentry->attrs);
    if (r != MEMTX_OK) {
        hwaddr physaddr = mr_offset +
            section->offset_within_address_space -
            section->offset_within_region;

        cpu_transaction_failed(cpu, physaddr, addr, memop_size(op), access_type,
                               mmu_idx, iotlbentry->attrs, r, retaddr);
    }
    if (locked) {
        qemu_mutex_unlock_iothread();
    }

    return val;
}

/*
 * Save a potentially trashed IOTLB entry for later lookup by plugin.
 * This is read by tlb_plugin_lookup if the iotlb entry doesn't match
 * because of the side effect of io_writex changing memory layout.
 */
static void save_iotlb_data(CPUState *cs, hwaddr addr,
                            MemoryRegionSection *section, hwaddr mr_offset)
{
#ifdef CONFIG_PLUGIN
    SavedIOTLB *saved = &cs->saved_iotlb;
    saved->addr = addr;
    saved->section = section;
    saved->mr_offset = mr_offset;
#endif
}

static void io_writex(CPUArchState *env, CPUIOTLBEntry *iotlbentry,
                      int mmu_idx, uint64_t val, target_ulong addr,
                      uintptr_t retaddr, MemOp op)
{
    CPUState *cpu = env_cpu(env);
    hwaddr mr_offset;
    MemoryRegionSection *section;
    MemoryRegion *mr;
    bool locked = false;
    MemTxResult r;

    section = iotlb_to_section(cpu, iotlbentry->addr, iotlbentry->attrs);
    mr = section->mr;
    mr_offset = (iotlbentry->addr & TARGET_PAGE_MASK) + addr;
    if (!cpu->can_do_io) {
        cpu_io_recompile(cpu, retaddr);
    }
    cpu->mem_io_pc = retaddr;

    /*
     * The memory_region_dispatch may trigger a flush/resize
     * so for plugins we save the iotlb_data just in case.
     */
    save_iotlb_data(cpu, iotlbentry->addr, section, mr_offset);

    if (!qemu_mutex_iothread_locked()) {
        qemu_mutex_lock_iothread();
        locked = true;
    }
    r = memory_region_dispatch_write(mr, mr_offset, val, op, iotlbentry->attrs);
    if (r != MEMTX_OK) {
        hwaddr physaddr = mr_offset +
            section->offset_within_address_space -
            section->offset_within_region;

        cpu_transaction_failed(cpu, physaddr, addr, memop_size(op),
                               MMU_DATA_STORE, mmu_idx, iotlbentry->attrs, r,
                               retaddr);
    }
    if (locked) {
        qemu_mutex_unlock_iothread();
    }
}

static inline target_ulong tlb_read_ofs(CPUTLBEntry *entry, size_t ofs)
{
#if TCG_OVERSIZED_GUEST
    return *(target_ulong *)((uintptr_t)entry + ofs);
#else
    /* ofs might correspond to .addr_write, so use qatomic_read */
    return qatomic_read((target_ulong *)((uintptr_t)entry + ofs));
#endif
}

/* Return true if ADDR is present in the victim tlb, and has been copied
   back to the main tlb.  */
static bool victim_tlb_hit(CPUArchState *env, size_t mmu_idx, size_t index,
                           size_t elt_ofs, target_ulong page)
{
    size_t vidx;

    assert_cpu_is_self(env_cpu(env));
    for (vidx = 0; vidx < CPU_VTLB_SIZE; ++vidx) {
        CPUTLBEntry *vtlb = &env_tlb(env)->d[mmu_idx].vtable[vidx];
        target_ulong cmp;

        /* elt_ofs might correspond to .addr_write, so use qatomic_read */
#if TCG_OVERSIZED_GUEST
        cmp = *(target_ulong *)((uintptr_t)vtlb + elt_ofs);
#else
        cmp = qatomic_read((target_ulong *)((uintptr_t)vtlb + elt_ofs));
#endif

        if (cmp == page) {
            /* Found entry in victim tlb, swap tlb and iotlb.  */
            CPUTLBEntry tmptlb, *tlb = &env_tlb(env)->f[mmu_idx].table[index];

            qemu_spin_lock(&env_tlb(env)->c.lock);
            copy_tlb_helper_locked(&tmptlb, tlb);
            copy_tlb_helper_locked(tlb, vtlb);
            copy_tlb_helper_locked(vtlb, &tmptlb);
            qemu_spin_unlock(&env_tlb(env)->c.lock);

            CPUIOTLBEntry tmpio, *io = &env_tlb(env)->d[mmu_idx].iotlb[index];
            CPUIOTLBEntry *vio = &env_tlb(env)->d[mmu_idx].viotlb[vidx];
            tmpio = *io; *io = *vio; *vio = tmpio;
            return true;
        }
    }
    return false;
}

/* Macro to call the above, with local variables from the use context.  */
#define VICTIM_TLB_HIT(TY, ADDR) \
  victim_tlb_hit(env, mmu_idx, index, offsetof(CPUTLBEntry, TY), \
                 (ADDR) & TARGET_PAGE_MASK)

/*
 * Return a ram_addr_t for the virtual address for execution.
 *
 * Return -1 if we can't translate and execute from an entire page
 * of RAM.  This will force us to execute by loading and translating
 * one insn at a time, without caching.
 *
 * NOTE: This function will trigger an exception if the page is
 * not executable.
 */
tb_page_addr_t get_page_addr_code_hostp(CPUArchState *env, target_ulong addr,
                                        void **hostp)
{
    uintptr_t mmu_idx = cpu_mmu_index(env, true);
    uintptr_t index = tlb_index(env, mmu_idx, addr);
    CPUTLBEntry *entry = tlb_entry(env, mmu_idx, addr);
    void *p;

    if (unlikely(!tlb_hit(entry->addr_code, addr))) {
        if (!VICTIM_TLB_HIT(addr_code, addr)) {
            tlb_fill(env_cpu(env), addr, 0, MMU_INST_FETCH, mmu_idx, 0);
            index = tlb_index(env, mmu_idx, addr);
            entry = tlb_entry(env, mmu_idx, addr);

            if (unlikely(entry->addr_code & TLB_INVALID_MASK)) {
                /*
                 * The MMU protection covers a smaller range than a target
                 * page, so we must redo the MMU check for every insn.
                 */
                return -1;
            }
        }
        assert(tlb_hit(entry->addr_code, addr));
    }

    if (unlikely(entry->addr_code & TLB_MMIO)) {
        /* The region is not backed by RAM.  */
        if (hostp) {
            *hostp = NULL;
        }
        return -1;
    }

    p = (void *)((uintptr_t)addr + entry->addend);
    if (hostp) {
        *hostp = p;
    }
    return qemu_ram_addr_from_host_nofail(p);
}

tb_page_addr_t get_page_addr_code(CPUArchState *env, target_ulong addr)
{
    return get_page_addr_code_hostp(env, addr, NULL);
}

static void notdirty_write(CPUState *cpu, vaddr mem_vaddr, unsigned size,
                           CPUIOTLBEntry *iotlbentry, uintptr_t retaddr)
{
    ram_addr_t ram_addr = mem_vaddr + iotlbentry->addr;

    trace_memory_notdirty_write_access(mem_vaddr, ram_addr, size);

    if (!cpu_physical_memory_get_dirty_flag(ram_addr, DIRTY_MEMORY_CODE)) {
        struct page_collection *pages
            = page_collection_lock(ram_addr, ram_addr + size);
        tb_invalidate_phys_page_fast(pages, ram_addr, size, retaddr);
        page_collection_unlock(pages);
    }

    /*
     * Set both VGA and migration bits for simplicity and to remove
     * the notdirty callback faster.
     */
    cpu_physical_memory_set_dirty_range(ram_addr, size, DIRTY_CLIENTS_NOCODE);

    /* We remove the notdirty callback only if the code has been flushed. */
    if (!cpu_physical_memory_is_clean(ram_addr)) {
        trace_memory_notdirty_set_dirty(mem_vaddr);
        tlb_set_dirty(cpu, mem_vaddr);
    }
}

static int probe_access_internal(CPUArchState *env, target_ulong addr,
                                 int fault_size, MMUAccessType access_type,
                                 int mmu_idx, bool nonfault,
                                 void **phost, uintptr_t retaddr)
{
    uintptr_t index = tlb_index(env, mmu_idx, addr);
    CPUTLBEntry *entry = tlb_entry(env, mmu_idx, addr);
    target_ulong tlb_addr, page_addr;
    size_t elt_ofs;
    int flags;

    switch (access_type) {
    case MMU_DATA_LOAD:
        elt_ofs = offsetof(CPUTLBEntry, addr_read);
        break;
    case MMU_DATA_STORE:
        elt_ofs = offsetof(CPUTLBEntry, addr_write);
        break;
    case MMU_INST_FETCH:
        elt_ofs = offsetof(CPUTLBEntry, addr_code);
        break;
    default:
        g_assert_not_reached();
    }
    tlb_addr = tlb_read_ofs(entry, elt_ofs);

    page_addr = addr & TARGET_PAGE_MASK;
    if (!tlb_hit_page(tlb_addr, page_addr)) {
        if (!victim_tlb_hit(env, mmu_idx, index, elt_ofs, page_addr)) {
            CPUState *cs = env_cpu(env);
            CPUClass *cc = CPU_GET_CLASS(cs);

            if (!cc->tcg_ops->tlb_fill(cs, addr, fault_size, access_type,
                                       mmu_idx, nonfault, retaddr)) {
                /* Non-faulting page table read failed.  */
                *phost = NULL;
                return TLB_INVALID_MASK;
            }

            /* TLB resize via tlb_fill may have moved the entry.  */
            entry = tlb_entry(env, mmu_idx, addr);
        }
        tlb_addr = tlb_read_ofs(entry, elt_ofs);
    }
    flags = tlb_addr & TLB_FLAGS_MASK;

    /* Fold all "mmio-like" bits into TLB_MMIO.  This is not RAM.  */
    if (unlikely(flags & ~(TLB_WATCHPOINT | TLB_NOTDIRTY))) {
        *phost = NULL;
        return TLB_MMIO;
    }

    /* Everything else is RAM. */
    *phost = (void *)((uintptr_t)addr + entry->addend);
    return flags;
}

int probe_access_flags(CPUArchState *env, target_ulong addr,
                       MMUAccessType access_type, int mmu_idx,
                       bool nonfault, void **phost, uintptr_t retaddr)
{
    int flags;

    flags = probe_access_internal(env, addr, 0, access_type, mmu_idx,
                                  nonfault, phost, retaddr);

    /* Handle clean RAM pages.  */
    if (unlikely(flags & TLB_NOTDIRTY)) {
        uintptr_t index = tlb_index(env, mmu_idx, addr);
        CPUIOTLBEntry *iotlbentry = &env_tlb(env)->d[mmu_idx].iotlb[index];

        notdirty_write(env_cpu(env), addr, 1, iotlbentry, retaddr);
        flags &= ~TLB_NOTDIRTY;
    }

    return flags;
}

void *probe_access(CPUArchState *env, target_ulong addr, int size,
                   MMUAccessType access_type, int mmu_idx, uintptr_t retaddr)
{
    void *host;
    int flags;

    g_assert(-(addr | TARGET_PAGE_MASK) >= size);

    flags = probe_access_internal(env, addr, size, access_type, mmu_idx,
                                  false, &host, retaddr);

    /* Per the interface, size == 0 merely faults the access. */
    if (size == 0) {
        return NULL;
    }

    if (unlikely(flags & (TLB_NOTDIRTY | TLB_WATCHPOINT))) {
        uintptr_t index = tlb_index(env, mmu_idx, addr);
        CPUIOTLBEntry *iotlbentry = &env_tlb(env)->d[mmu_idx].iotlb[index];

        /* Handle watchpoints.  */
        if (flags & TLB_WATCHPOINT) {
            int wp_access = (access_type == MMU_DATA_STORE
                             ? BP_MEM_WRITE : BP_MEM_READ);
            cpu_check_watchpoint(env_cpu(env), addr, size,
                                 iotlbentry->attrs, wp_access, retaddr);
        }

        /* Handle clean RAM pages.  */
        if (flags & TLB_NOTDIRTY) {
            notdirty_write(env_cpu(env), addr, 1, iotlbentry, retaddr);
        }
    }

    return host;
}

void *tlb_vaddr_to_host(CPUArchState *env, abi_ptr addr,
                        MMUAccessType access_type, int mmu_idx)
{
    void *host;
    int flags;

    flags = probe_access_internal(env, addr, 0, access_type,
                                  mmu_idx, true, &host, 0);

    /* No combination of flags are expected by the caller. */
    return flags ? NULL : host;
}

#ifdef CONFIG_PLUGIN
/*
 * Perform a TLB lookup and populate the qemu_plugin_hwaddr structure.
 * This should be a hot path as we will have just looked this path up
 * in the softmmu lookup code (or helper). We don't handle re-fills or
 * checking the victim table. This is purely informational.
 *
 * This almost never fails as the memory access being instrumented
 * should have just filled the TLB. The one corner case is io_writex
 * which can cause TLB flushes and potential resizing of the TLBs
 * losing the information we need. In those cases we need to recover
 * data from a copy of the iotlbentry. As long as this always occurs
 * from the same thread (which a mem callback will be) this is safe.
 */

bool tlb_plugin_lookup(CPUState *cpu, target_ulong addr, int mmu_idx,
                       bool is_store, struct qemu_plugin_hwaddr *data)
{
    CPUArchState *env = cpu->env_ptr;
    CPUTLBEntry *tlbe = tlb_entry(env, mmu_idx, addr);
    uintptr_t index = tlb_index(env, mmu_idx, addr);
    target_ulong tlb_addr = is_store ? tlb_addr_write(tlbe) : tlbe->addr_read;

    if (likely(tlb_hit(tlb_addr, addr))) {
        /* We must have an iotlb entry for MMIO */
        if (tlb_addr & TLB_MMIO) {
            CPUIOTLBEntry *iotlbentry;
            iotlbentry = &env_tlb(env)->d[mmu_idx].iotlb[index];
            data->is_io = true;
            data->v.io.section = iotlb_to_section(cpu, iotlbentry->addr, iotlbentry->attrs);
            data->v.io.offset = (iotlbentry->addr & TARGET_PAGE_MASK) + addr;
        } else {
            data->is_io = false;
            data->v.ram.hostaddr = (void *)((uintptr_t)addr + tlbe->addend);
        }
        return true;
    } else {
        SavedIOTLB *saved = &cpu->saved_iotlb;
        data->is_io = true;
        data->v.io.section = saved->section;
        data->v.io.offset = saved->mr_offset;
        return true;
    }
}

#endif

/*
 * Probe for an atomic operation.  Do not allow unaligned operations,
 * or io operations to proceed.  Return the host address.
 *
 * @prot may be PAGE_READ, PAGE_WRITE, or PAGE_READ|PAGE_WRITE.
 */
static void *atomic_mmu_lookup(CPUArchState *env, target_ulong addr,
                               TCGMemOpIdx oi, int size, int prot,
                               uintptr_t retaddr)
{
    size_t mmu_idx = get_mmuidx(oi);
    MemOp mop = get_memop(oi);
    int a_bits = get_alignment_bits(mop);
    uintptr_t index;
    CPUTLBEntry *tlbe;
    target_ulong tlb_addr;
    void *hostaddr;

    /* Adjust the given return address.  */
    retaddr -= GETPC_ADJ;

    /* Enforce guest required alignment.  */
    if (unlikely(a_bits > 0 && (addr & ((1 << a_bits) - 1)))) {
        /* ??? Maybe indicate atomic op to cpu_unaligned_access */
        cpu_unaligned_access(env_cpu(env), addr, MMU_DATA_STORE,
                             mmu_idx, retaddr);
    }

    /* Enforce qemu required alignment.  */
    if (unlikely(addr & (size - 1))) {
        /* We get here if guest alignment was not requested,
           or was not enforced by cpu_unaligned_access above.
           We might widen the access and emulate, but for now
           mark an exception and exit the cpu loop.  */
        goto stop_the_world;
    }

    index = tlb_index(env, mmu_idx, addr);
    tlbe = tlb_entry(env, mmu_idx, addr);

    /* Check TLB entry and enforce page permissions.  */
    if (prot & PAGE_WRITE) {
        tlb_addr = tlb_addr_write(tlbe);
        if (!tlb_hit(tlb_addr, addr)) {
            if (!VICTIM_TLB_HIT(addr_write, addr)) {
                tlb_fill(env_cpu(env), addr, size,
                         MMU_DATA_STORE, mmu_idx, retaddr);
                index = tlb_index(env, mmu_idx, addr);
                tlbe = tlb_entry(env, mmu_idx, addr);
            }
            tlb_addr = tlb_addr_write(tlbe) & ~TLB_INVALID_MASK;
        }

        /* Let the guest notice RMW on a write-only page.  */
        if ((prot & PAGE_READ) &&
            unlikely(tlbe->addr_read != (tlb_addr & ~TLB_NOTDIRTY))) {
            tlb_fill(env_cpu(env), addr, size,
                     MMU_DATA_LOAD, mmu_idx, retaddr);
            /*
             * Since we don't support reads and writes to different addresses,
             * and we do have the proper page loaded for write, this shouldn't
             * ever return.  But just in case, handle via stop-the-world.
             */
            goto stop_the_world;
        }
    } else /* if (prot & PAGE_READ) */ {
        tlb_addr = tlbe->addr_read;
        if (!tlb_hit(tlb_addr, addr)) {
            if (!VICTIM_TLB_HIT(addr_write, addr)) {
                tlb_fill(env_cpu(env), addr, size,
                         MMU_DATA_LOAD, mmu_idx, retaddr);
                index = tlb_index(env, mmu_idx, addr);
                tlbe = tlb_entry(env, mmu_idx, addr);
            }
            tlb_addr = tlbe->addr_read & ~TLB_INVALID_MASK;
        }
    }

    /* Notice an IO access or a needs-MMU-lookup access */
    if (unlikely(tlb_addr & TLB_MMIO)) {
        /* There's really nothing that can be done to
           support this apart from stop-the-world.  */
        goto stop_the_world;
    }

    hostaddr = (void *)((uintptr_t)addr + tlbe->addend);

    if (unlikely(tlb_addr & TLB_NOTDIRTY)) {
        notdirty_write(env_cpu(env), addr, size,
                       &env_tlb(env)->d[mmu_idx].iotlb[index], retaddr);
    }

    return hostaddr;

 stop_the_world:
    cpu_loop_exit_atomic(env_cpu(env), retaddr);
}

/*
 * Load Helpers
 *
 * We support two different access types. SOFTMMU_CODE_ACCESS is
 * specifically for reading instructions from system memory. It is
 * called by the translation loop and in some helpers where the code
 * is disassembled. It shouldn't be called directly by guest code.
 */

typedef uint64_t FullLoadHelper(CPUArchState *env, target_ulong addr,
                                TCGMemOpIdx oi, uintptr_t retaddr);

static inline uint64_t QEMU_ALWAYS_INLINE
load_memop(const void *haddr, MemOp op)
{
    switch (op) {
    case MO_UB:
        return ldub_p(haddr);
    case MO_BEUW:
        return lduw_be_p(haddr);
    case MO_LEUW:
        return lduw_le_p(haddr);
    case MO_BEUL:
        return (uint32_t)ldl_be_p(haddr);
    case MO_LEUL:
        return (uint32_t)ldl_le_p(haddr);
    case MO_BEQ:
        return ldq_be_p(haddr);
    case MO_LEQ:
        return ldq_le_p(haddr);
    default:
        qemu_build_not_reached();
    }
}

static inline uint64_t QEMU_ALWAYS_INLINE
load_helper(CPUArchState *env, target_ulong addr, TCGMemOpIdx oi,
            uintptr_t retaddr, MemOp op, bool code_read,
            FullLoadHelper *full_load)
{
    uintptr_t mmu_idx = get_mmuidx(oi);
    uintptr_t index = tlb_index(env, mmu_idx, addr);
    CPUTLBEntry *entry = tlb_entry(env, mmu_idx, addr);
    target_ulong tlb_addr = code_read ? entry->addr_code : entry->addr_read;
    const size_t tlb_off = code_read ?
        offsetof(CPUTLBEntry, addr_code) : offsetof(CPUTLBEntry, addr_read);
    const MMUAccessType access_type =
        code_read ? MMU_INST_FETCH : MMU_DATA_LOAD;
    unsigned a_bits = get_alignment_bits(get_memop(oi));
    void *haddr;
    uint64_t res;
    size_t size = memop_size(op);

    /* Handle CPU specific unaligned behaviour */
    if (addr & ((1 << a_bits) - 1)) {
        cpu_unaligned_access(env_cpu(env), addr, access_type,
                             mmu_idx, retaddr);
    }

    /* If the TLB entry is for a different page, reload and try again.  */
    if (!tlb_hit(tlb_addr, addr)) {
        if (!victim_tlb_hit(env, mmu_idx, index, tlb_off,
                            addr & TARGET_PAGE_MASK)) {
            tlb_fill(env_cpu(env), addr, size,
                     access_type, mmu_idx, retaddr);
            index = tlb_index(env, mmu_idx, addr);
            entry = tlb_entry(env, mmu_idx, addr);
        }
        tlb_addr = code_read ? entry->addr_code : entry->addr_read;
        tlb_addr &= ~TLB_INVALID_MASK;
    }

    /* Handle anything that isn't just a straight memory access.  */
    if (unlikely(tlb_addr & ~TARGET_PAGE_MASK)) {
        CPUIOTLBEntry *iotlbentry;
        bool need_swap;

        /* For anything that is unaligned, recurse through full_load.  */
        if ((addr & (size - 1)) != 0) {
            goto do_unaligned_access;
        }

        iotlbentry = &env_tlb(env)->d[mmu_idx].iotlb[index];

        /* Handle watchpoints.  */
        if (unlikely(tlb_addr & TLB_WATCHPOINT)) {
            /* On watchpoint hit, this will longjmp out.  */
            cpu_check_watchpoint(env_cpu(env), addr, size,
                                 iotlbentry->attrs, BP_MEM_READ, retaddr);
        }

        need_swap = size > 1 && (tlb_addr & TLB_BSWAP);

        /* Handle I/O access.  */
        if (likely(tlb_addr & TLB_MMIO)) {
            return io_readx(env, iotlbentry, mmu_idx, addr, retaddr,
                            access_type, op ^ (need_swap * MO_BSWAP));
        }

        haddr = (void *)((uintptr_t)addr + entry->addend);

        /*
         * Keep these two load_memop separate to ensure that the compiler
         * is able to fold the entire function to a single instruction.
         * There is a build-time assert inside to remind you of this.  ;-)
         */
        if (unlikely(need_swap)) {
            return load_memop(haddr, op ^ MO_BSWAP);
        }
        return load_memop(haddr, op);
    }

    /* Handle slow unaligned access (it spans two pages or IO).  */
    if (size > 1
        && unlikely((addr & ~TARGET_PAGE_MASK) + size - 1
                    >= TARGET_PAGE_SIZE)) {
        target_ulong addr1, addr2;
        uint64_t r1, r2;
        unsigned shift;
    do_unaligned_access:
        addr1 = addr & ~((target_ulong)size - 1);
        addr2 = addr1 + size;
        r1 = full_load(env, addr1, oi, retaddr);
        r2 = full_load(env, addr2, oi, retaddr);
        shift = (addr & (size - 1)) * 8;

        if (memop_big_endian(op)) {
            /* Big-endian combine.  */
            res = (r1 << shift) | (r2 >> ((size * 8) - shift));
        } else {
            /* Little-endian combine.  */
            res = (r1 >> shift) | (r2 << ((size * 8) - shift));
        }
        return res & MAKE_64BIT_MASK(0, size * 8);
    }

    haddr = (void *)((uintptr_t)addr + entry->addend);
    return load_memop(haddr, op);
}

/*
 * For the benefit of TCG generated code, we want to avoid the
 * complication of ABI-specific return type promotion and always
 * return a value extended to the register size of the host. This is
 * tcg_target_long, except in the case of a 32-bit host and 64-bit
 * data, and for that we always have uint64_t.
 *
 * We don't bother with this widened value for SOFTMMU_CODE_ACCESS.
 */

static uint64_t full_ldub_mmu(CPUArchState *env, target_ulong addr,
                              TCGMemOpIdx oi, uintptr_t retaddr)
{
    return load_helper(env, addr, oi, retaddr, MO_UB, false, full_ldub_mmu);
}

tcg_target_ulong helper_ret_ldub_mmu(CPUArchState *env, target_ulong addr,
                                     TCGMemOpIdx oi, uintptr_t retaddr)
{
    return full_ldub_mmu(env, addr, oi, retaddr);
}

static uint64_t full_le_lduw_mmu(CPUArchState *env, target_ulong addr,
                                 TCGMemOpIdx oi, uintptr_t retaddr)
{
    return load_helper(env, addr, oi, retaddr, MO_LEUW, false,
                       full_le_lduw_mmu);
}

tcg_target_ulong helper_le_lduw_mmu(CPUArchState *env, target_ulong addr,
                                    TCGMemOpIdx oi, uintptr_t retaddr)
{
    return full_le_lduw_mmu(env, addr, oi, retaddr);
}

static uint64_t full_be_lduw_mmu(CPUArchState *env, target_ulong addr,
                                 TCGMemOpIdx oi, uintptr_t retaddr)
{
    return load_helper(env, addr, oi, retaddr, MO_BEUW, false,
                       full_be_lduw_mmu);
}

tcg_target_ulong helper_be_lduw_mmu(CPUArchState *env, target_ulong addr,
                                    TCGMemOpIdx oi, uintptr_t retaddr)
{
    return full_be_lduw_mmu(env, addr, oi, retaddr);
}

static uint64_t full_le_ldul_mmu(CPUArchState *env, target_ulong addr,
                                 TCGMemOpIdx oi, uintptr_t retaddr)
{
    return load_helper(env, addr, oi, retaddr, MO_LEUL, false,
                       full_le_ldul_mmu);
}

tcg_target_ulong helper_le_ldul_mmu(CPUArchState *env, target_ulong addr,
                                    TCGMemOpIdx oi, uintptr_t retaddr)
{
    return full_le_ldul_mmu(env, addr, oi, retaddr);
}

static uint64_t full_be_ldul_mmu(CPUArchState *env, target_ulong addr,
                                 TCGMemOpIdx oi, uintptr_t retaddr)
{
    return load_helper(env, addr, oi, retaddr, MO_BEUL, false,
                       full_be_ldul_mmu);
}

tcg_target_ulong helper_be_ldul_mmu(CPUArchState *env, target_ulong addr,
                                    TCGMemOpIdx oi, uintptr_t retaddr)
{
    return full_be_ldul_mmu(env, addr, oi, retaddr);
}

uint64_t helper_le_ldq_mmu(CPUArchState *env, target_ulong addr,
                           TCGMemOpIdx oi, uintptr_t retaddr)
{
    return load_helper(env, addr, oi, retaddr, MO_LEQ, false,
                       helper_le_ldq_mmu);
}

uint64_t helper_be_ldq_mmu(CPUArchState *env, target_ulong addr,
                           TCGMemOpIdx oi, uintptr_t retaddr)
{
    return load_helper(env, addr, oi, retaddr, MO_BEQ, false,
                       helper_be_ldq_mmu);
}

/*
 * Provide signed versions of the load routines as well.  We can of course
 * avoid this for 64-bit data, or for 32-bit data on 32-bit host.
 */


tcg_target_ulong helper_ret_ldsb_mmu(CPUArchState *env, target_ulong addr,
                                     TCGMemOpIdx oi, uintptr_t retaddr)
{
    return (int8_t)helper_ret_ldub_mmu(env, addr, oi, retaddr);
}

tcg_target_ulong helper_le_ldsw_mmu(CPUArchState *env, target_ulong addr,
                                    TCGMemOpIdx oi, uintptr_t retaddr)
{
    return (int16_t)helper_le_lduw_mmu(env, addr, oi, retaddr);
}

tcg_target_ulong helper_be_ldsw_mmu(CPUArchState *env, target_ulong addr,
                                    TCGMemOpIdx oi, uintptr_t retaddr)
{
    return (int16_t)helper_be_lduw_mmu(env, addr, oi, retaddr);
}

tcg_target_ulong helper_le_ldsl_mmu(CPUArchState *env, target_ulong addr,
                                    TCGMemOpIdx oi, uintptr_t retaddr)
{
    return (int32_t)helper_le_ldul_mmu(env, addr, oi, retaddr);
}

tcg_target_ulong helper_be_ldsl_mmu(CPUArchState *env, target_ulong addr,
                                    TCGMemOpIdx oi, uintptr_t retaddr)
{
    return (int32_t)helper_be_ldul_mmu(env, addr, oi, retaddr);
}

/*
 * Load helpers for cpu_ldst.h.
 */

static inline uint64_t cpu_load_helper(CPUArchState *env, abi_ptr addr,
                                       int mmu_idx, uintptr_t retaddr,
                                       MemOp op, FullLoadHelper *full_load)
{
    uint16_t meminfo;
    TCGMemOpIdx oi;
    uint64_t ret;

    meminfo = trace_mem_get_info(op, mmu_idx, false);
    trace_guest_mem_before_exec(env_cpu(env), addr, meminfo);

    op &= ~MO_SIGN;
    oi = make_memop_idx(op, mmu_idx);
    ret = full_load(env, addr, oi, retaddr);

    qemu_plugin_vcpu_mem_cb(env_cpu(env), addr, meminfo);

    return ret;
}

uint32_t cpu_ldub_mmuidx_ra(CPUArchState *env, abi_ptr addr,
                            int mmu_idx, uintptr_t ra)
{
    return cpu_load_helper(env, addr, mmu_idx, ra, MO_UB, full_ldub_mmu);
}

int cpu_ldsb_mmuidx_ra(CPUArchState *env, abi_ptr addr,
                       int mmu_idx, uintptr_t ra)
{
    return (int8_t)cpu_load_helper(env, addr, mmu_idx, ra, MO_SB,
                                   full_ldub_mmu);
}

uint32_t cpu_lduw_be_mmuidx_ra(CPUArchState *env, abi_ptr addr,
                               int mmu_idx, uintptr_t ra)
{
    return cpu_load_helper(env, addr, mmu_idx, ra, MO_BEUW, full_be_lduw_mmu);
}

int cpu_ldsw_be_mmuidx_ra(CPUArchState *env, abi_ptr addr,
                          int mmu_idx, uintptr_t ra)
{
    return (int16_t)cpu_load_helper(env, addr, mmu_idx, ra, MO_BESW,
                                    full_be_lduw_mmu);
}

uint32_t cpu_ldl_be_mmuidx_ra(CPUArchState *env, abi_ptr addr,
                              int mmu_idx, uintptr_t ra)
{
    return cpu_load_helper(env, addr, mmu_idx, ra, MO_BEUL, full_be_ldul_mmu);
}

uint64_t cpu_ldq_be_mmuidx_ra(CPUArchState *env, abi_ptr addr,
                              int mmu_idx, uintptr_t ra)
{
    return cpu_load_helper(env, addr, mmu_idx, ra, MO_BEQ, helper_be_ldq_mmu);
}

uint32_t cpu_lduw_le_mmuidx_ra(CPUArchState *env, abi_ptr addr,
                               int mmu_idx, uintptr_t ra)
{
    return cpu_load_helper(env, addr, mmu_idx, ra, MO_LEUW, full_le_lduw_mmu);
}

int cpu_ldsw_le_mmuidx_ra(CPUArchState *env, abi_ptr addr,
                          int mmu_idx, uintptr_t ra)
{
    return (int16_t)cpu_load_helper(env, addr, mmu_idx, ra, MO_LESW,
                                    full_le_lduw_mmu);
}

uint32_t cpu_ldl_le_mmuidx_ra(CPUArchState *env, abi_ptr addr,
                              int mmu_idx, uintptr_t ra)
{
    return cpu_load_helper(env, addr, mmu_idx, ra, MO_LEUL, full_le_ldul_mmu);
}

uint64_t cpu_ldq_le_mmuidx_ra(CPUArchState *env, abi_ptr addr,
                              int mmu_idx, uintptr_t ra)
{
    return cpu_load_helper(env, addr, mmu_idx, ra, MO_LEQ, helper_le_ldq_mmu);
}

uint32_t cpu_ldub_data_ra(CPUArchState *env, target_ulong ptr,
                          uintptr_t retaddr)
{
    return cpu_ldub_mmuidx_ra(env, ptr, cpu_mmu_index(env, false), retaddr);
}

int cpu_ldsb_data_ra(CPUArchState *env, target_ulong ptr, uintptr_t retaddr)
{
    return cpu_ldsb_mmuidx_ra(env, ptr, cpu_mmu_index(env, false), retaddr);
}

uint32_t cpu_lduw_be_data_ra(CPUArchState *env, target_ulong ptr,
                             uintptr_t retaddr)
{
    return cpu_lduw_be_mmuidx_ra(env, ptr, cpu_mmu_index(env, false), retaddr);
}

int cpu_ldsw_be_data_ra(CPUArchState *env, target_ulong ptr, uintptr_t retaddr)
{
    return cpu_ldsw_be_mmuidx_ra(env, ptr, cpu_mmu_index(env, false), retaddr);
}

uint32_t cpu_ldl_be_data_ra(CPUArchState *env, target_ulong ptr,
                            uintptr_t retaddr)
{
    return cpu_ldl_be_mmuidx_ra(env, ptr, cpu_mmu_index(env, false), retaddr);
}

uint64_t cpu_ldq_be_data_ra(CPUArchState *env, target_ulong ptr,
                            uintptr_t retaddr)
{
    return cpu_ldq_be_mmuidx_ra(env, ptr, cpu_mmu_index(env, false), retaddr);
}

uint32_t cpu_lduw_le_data_ra(CPUArchState *env, target_ulong ptr,
                             uintptr_t retaddr)
{
    return cpu_lduw_le_mmuidx_ra(env, ptr, cpu_mmu_index(env, false), retaddr);
}

int cpu_ldsw_le_data_ra(CPUArchState *env, target_ulong ptr, uintptr_t retaddr)
{
    return cpu_ldsw_le_mmuidx_ra(env, ptr, cpu_mmu_index(env, false), retaddr);
}

uint32_t cpu_ldl_le_data_ra(CPUArchState *env, target_ulong ptr,
                            uintptr_t retaddr)
{
    return cpu_ldl_le_mmuidx_ra(env, ptr, cpu_mmu_index(env, false), retaddr);
}

uint64_t cpu_ldq_le_data_ra(CPUArchState *env, target_ulong ptr,
                            uintptr_t retaddr)
{
    return cpu_ldq_le_mmuidx_ra(env, ptr, cpu_mmu_index(env, false), retaddr);
}

uint32_t cpu_ldub_data(CPUArchState *env, target_ulong ptr)
{
    return cpu_ldub_data_ra(env, ptr, 0);
}

int cpu_ldsb_data(CPUArchState *env, target_ulong ptr)
{
    return cpu_ldsb_data_ra(env, ptr, 0);
}

uint32_t cpu_lduw_be_data(CPUArchState *env, target_ulong ptr)
{
    return cpu_lduw_be_data_ra(env, ptr, 0);
}

int cpu_ldsw_be_data(CPUArchState *env, target_ulong ptr)
{
    return cpu_ldsw_be_data_ra(env, ptr, 0);
}

uint32_t cpu_ldl_be_data(CPUArchState *env, target_ulong ptr)
{
    return cpu_ldl_be_data_ra(env, ptr, 0);
}

uint64_t cpu_ldq_be_data(CPUArchState *env, target_ulong ptr)
{
    return cpu_ldq_be_data_ra(env, ptr, 0);
}

uint32_t cpu_lduw_le_data(CPUArchState *env, target_ulong ptr)
{
    return cpu_lduw_le_data_ra(env, ptr, 0);
}

int cpu_ldsw_le_data(CPUArchState *env, target_ulong ptr)
{
    return cpu_ldsw_le_data_ra(env, ptr, 0);
}

uint32_t cpu_ldl_le_data(CPUArchState *env, target_ulong ptr)
{
    return cpu_ldl_le_data_ra(env, ptr, 0);
}

uint64_t cpu_ldq_le_data(CPUArchState *env, target_ulong ptr)
{
    return cpu_ldq_le_data_ra(env, ptr, 0);
}

/*
 * Store Helpers
 */

static inline void QEMU_ALWAYS_INLINE
store_memop(void *haddr, uint64_t val, MemOp op)
{
    switch (op) {
    case MO_UB:
        stb_p(haddr, val);
        break;
    case MO_BEUW:
        stw_be_p(haddr, val);
        break;
    case MO_LEUW:
        stw_le_p(haddr, val);
        break;
    case MO_BEUL:
        stl_be_p(haddr, val);
        break;
    case MO_LEUL:
        stl_le_p(haddr, val);
        break;
    case MO_BEQ:
        stq_be_p(haddr, val);
        break;
    case MO_LEQ:
        stq_le_p(haddr, val);
        break;
    default:
        qemu_build_not_reached();
    }
}

static void __attribute__((noinline))
store_helper_unaligned(CPUArchState *env, target_ulong addr, uint64_t val,
                       uintptr_t retaddr, size_t size, uintptr_t mmu_idx,
                       bool big_endian)
{
    const size_t tlb_off = offsetof(CPUTLBEntry, addr_write);
    uintptr_t index, index2;
    CPUTLBEntry *entry, *entry2;
    target_ulong page2, tlb_addr, tlb_addr2;
    TCGMemOpIdx oi;
    size_t size2;
    int i;

    /*
     * Ensure the second page is in the TLB.  Note that the first page
     * is already guaranteed to be filled, and that the second page
     * cannot evict the first.
     */
    page2 = (addr + size) & TARGET_PAGE_MASK;
    size2 = (addr + size) & ~TARGET_PAGE_MASK;
    index2 = tlb_index(env, mmu_idx, page2);
    entry2 = tlb_entry(env, mmu_idx, page2);

    tlb_addr2 = tlb_addr_write(entry2);
    if (!tlb_hit_page(tlb_addr2, page2)) {
        if (!victim_tlb_hit(env, mmu_idx, index2, tlb_off, page2)) {
            tlb_fill(env_cpu(env), page2, size2, MMU_DATA_STORE,
                     mmu_idx, retaddr);
            index2 = tlb_index(env, mmu_idx, page2);
            entry2 = tlb_entry(env, mmu_idx, page2);
        }
        tlb_addr2 = tlb_addr_write(entry2);
    }

    index = tlb_index(env, mmu_idx, addr);
    entry = tlb_entry(env, mmu_idx, addr);
    tlb_addr = tlb_addr_write(entry);

    /*
     * Handle watchpoints.  Since this may trap, all checks
     * must happen before any store.
     */
    if (unlikely(tlb_addr & TLB_WATCHPOINT)) {
        cpu_check_watchpoint(env_cpu(env), addr, size - size2,
                             env_tlb(env)->d[mmu_idx].iotlb[index].attrs,
                             BP_MEM_WRITE, retaddr);
    }
    if (unlikely(tlb_addr2 & TLB_WATCHPOINT)) {
        cpu_check_watchpoint(env_cpu(env), page2, size2,
                             env_tlb(env)->d[mmu_idx].iotlb[index2].attrs,
                             BP_MEM_WRITE, retaddr);
    }

    /*
     * XXX: not efficient, but simple.
     * This loop must go in the forward direction to avoid issues
     * with self-modifying code in Windows 64-bit.
     */
    oi = make_memop_idx(MO_UB, mmu_idx);
    if (big_endian) {
        for (i = 0; i < size; ++i) {
            /* Big-endian extract.  */
            uint8_t val8 = val >> (((size - 1) * 8) - (i * 8));
            helper_ret_stb_mmu(env, addr + i, val8, oi, retaddr);
        }
    } else {
        for (i = 0; i < size; ++i) {
            /* Little-endian extract.  */
            uint8_t val8 = val >> (i * 8);
            helper_ret_stb_mmu(env, addr + i, val8, oi, retaddr);
        }
    }
}

static inline void QEMU_ALWAYS_INLINE
store_helper(CPUArchState *env, target_ulong addr, uint64_t val,
             TCGMemOpIdx oi, uintptr_t retaddr, MemOp op)
{
    uintptr_t mmu_idx = get_mmuidx(oi);
    uintptr_t index = tlb_index(env, mmu_idx, addr);
    CPUTLBEntry *entry = tlb_entry(env, mmu_idx, addr);
    target_ulong tlb_addr = tlb_addr_write(entry);
    const size_t tlb_off = offsetof(CPUTLBEntry, addr_write);
    unsigned a_bits = get_alignment_bits(get_memop(oi));
    void *haddr;
    size_t size = memop_size(op);

    /* Handle CPU specific unaligned behaviour */
    if (addr & ((1 << a_bits) - 1)) {
        cpu_unaligned_access(env_cpu(env), addr, MMU_DATA_STORE,
                             mmu_idx, retaddr);
    }

    /* If the TLB entry is for a different page, reload and try again.  */
    if (!tlb_hit(tlb_addr, addr)) {
        if (!victim_tlb_hit(env, mmu_idx, index, tlb_off,
            addr & TARGET_PAGE_MASK)) {
            tlb_fill(env_cpu(env), addr, size, MMU_DATA_STORE,
                     mmu_idx, retaddr);
            index = tlb_index(env, mmu_idx, addr);
            entry = tlb_entry(env, mmu_idx, addr);
        }
        tlb_addr = tlb_addr_write(entry) & ~TLB_INVALID_MASK;
    }

    /* Handle anything that isn't just a straight memory access.  */
    if (unlikely(tlb_addr & ~TARGET_PAGE_MASK)) {
        CPUIOTLBEntry *iotlbentry;
        bool need_swap;

        /* For anything that is unaligned, recurse through byte stores.  */
        if ((addr & (size - 1)) != 0) {
            goto do_unaligned_access;
        }

        iotlbentry = &env_tlb(env)->d[mmu_idx].iotlb[index];

        /* Handle watchpoints.  */
        if (unlikely(tlb_addr & TLB_WATCHPOINT)) {
            /* On watchpoint hit, this will longjmp out.  */
            cpu_check_watchpoint(env_cpu(env), addr, size,
                                 iotlbentry->attrs, BP_MEM_WRITE, retaddr);
        }

        need_swap = size > 1 && (tlb_addr & TLB_BSWAP);

        /* Handle I/O access.  */
        if (tlb_addr & TLB_MMIO) {
            io_writex(env, iotlbentry, mmu_idx, val, addr, retaddr,
                      op ^ (need_swap * MO_BSWAP));
            return;
        }

        /* Ignore writes to ROM.  */
        if (unlikely(tlb_addr & TLB_DISCARD_WRITE)) {
            return;
        }

        /* Handle clean RAM pages.  */
        if (tlb_addr & TLB_NOTDIRTY) {
            notdirty_write(env_cpu(env), addr, size, iotlbentry, retaddr);
        }

        haddr = (void *)((uintptr_t)addr + entry->addend);

        /*
         * Keep these two store_memop separate to ensure that the compiler
         * is able to fold the entire function to a single instruction.
         * There is a build-time assert inside to remind you of this.  ;-)
         */
        if (unlikely(need_swap)) {
            store_memop(haddr, val, op ^ MO_BSWAP);
        } else {
            store_memop(haddr, val, op);
        }
        return;
    }

    /* Handle slow unaligned access (it spans two pages or IO).  */
    if (size > 1
        && unlikely((addr & ~TARGET_PAGE_MASK) + size - 1
                     >= TARGET_PAGE_SIZE)) {
    do_unaligned_access:
        store_helper_unaligned(env, addr, val, retaddr, size,
                               mmu_idx, memop_big_endian(op));
        return;
    }

    haddr = (void *)((uintptr_t)addr + entry->addend);
    store_memop(haddr, val, op);
}

void __attribute__((noinline))
helper_ret_stb_mmu(CPUArchState *env, target_ulong addr, uint8_t val,
                   TCGMemOpIdx oi, uintptr_t retaddr)
{
    store_helper(env, addr, val, oi, retaddr, MO_UB);
}

void helper_le_stw_mmu(CPUArchState *env, target_ulong addr, uint16_t val,
                       TCGMemOpIdx oi, uintptr_t retaddr)
{
    store_helper(env, addr, val, oi, retaddr, MO_LEUW);
}

void helper_be_stw_mmu(CPUArchState *env, target_ulong addr, uint16_t val,
                       TCGMemOpIdx oi, uintptr_t retaddr)
{
    store_helper(env, addr, val, oi, retaddr, MO_BEUW);
}

void helper_le_stl_mmu(CPUArchState *env, target_ulong addr, uint32_t val,
                       TCGMemOpIdx oi, uintptr_t retaddr)
{
    store_helper(env, addr, val, oi, retaddr, MO_LEUL);
}

void helper_be_stl_mmu(CPUArchState *env, target_ulong addr, uint32_t val,
                       TCGMemOpIdx oi, uintptr_t retaddr)
{
    store_helper(env, addr, val, oi, retaddr, MO_BEUL);
}

void helper_le_stq_mmu(CPUArchState *env, target_ulong addr, uint64_t val,
                       TCGMemOpIdx oi, uintptr_t retaddr)
{
    store_helper(env, addr, val, oi, retaddr, MO_LEQ);
}

void helper_be_stq_mmu(CPUArchState *env, target_ulong addr, uint64_t val,
                       TCGMemOpIdx oi, uintptr_t retaddr)
{
    store_helper(env, addr, val, oi, retaddr, MO_BEQ);
}

/*
 * Store Helpers for cpu_ldst.h
 */

static inline void QEMU_ALWAYS_INLINE
cpu_store_helper(CPUArchState *env, target_ulong addr, uint64_t val,
                 int mmu_idx, uintptr_t retaddr, MemOp op)
{
    TCGMemOpIdx oi;
    uint16_t meminfo;

    meminfo = trace_mem_get_info(op, mmu_idx, true);
    trace_guest_mem_before_exec(env_cpu(env), addr, meminfo);

    oi = make_memop_idx(op, mmu_idx);
    store_helper(env, addr, val, oi, retaddr, op);

    qemu_plugin_vcpu_mem_cb(env_cpu(env), addr, meminfo);
}

void cpu_stb_mmuidx_ra(CPUArchState *env, target_ulong addr, uint32_t val,
                       int mmu_idx, uintptr_t retaddr)
{
    cpu_store_helper(env, addr, val, mmu_idx, retaddr, MO_UB);
}

void cpu_stw_be_mmuidx_ra(CPUArchState *env, target_ulong addr, uint32_t val,
                          int mmu_idx, uintptr_t retaddr)
{
    cpu_store_helper(env, addr, val, mmu_idx, retaddr, MO_BEUW);
}

void cpu_stl_be_mmuidx_ra(CPUArchState *env, target_ulong addr, uint32_t val,
                          int mmu_idx, uintptr_t retaddr)
{
    cpu_store_helper(env, addr, val, mmu_idx, retaddr, MO_BEUL);
}

void cpu_stq_be_mmuidx_ra(CPUArchState *env, target_ulong addr, uint64_t val,
                          int mmu_idx, uintptr_t retaddr)
{
    cpu_store_helper(env, addr, val, mmu_idx, retaddr, MO_BEQ);
}

void cpu_stw_le_mmuidx_ra(CPUArchState *env, target_ulong addr, uint32_t val,
                          int mmu_idx, uintptr_t retaddr)
{
    cpu_store_helper(env, addr, val, mmu_idx, retaddr, MO_LEUW);
}

void cpu_stl_le_mmuidx_ra(CPUArchState *env, target_ulong addr, uint32_t val,
                          int mmu_idx, uintptr_t retaddr)
{
    cpu_store_helper(env, addr, val, mmu_idx, retaddr, MO_LEUL);
}

void cpu_stq_le_mmuidx_ra(CPUArchState *env, target_ulong addr, uint64_t val,
                          int mmu_idx, uintptr_t retaddr)
{
    cpu_store_helper(env, addr, val, mmu_idx, retaddr, MO_LEQ);
}

void cpu_stb_data_ra(CPUArchState *env, target_ulong ptr,
                     uint32_t val, uintptr_t retaddr)
{
    cpu_stb_mmuidx_ra(env, ptr, val, cpu_mmu_index(env, false), retaddr);
}

void cpu_stw_be_data_ra(CPUArchState *env, target_ulong ptr,
                        uint32_t val, uintptr_t retaddr)
{
    cpu_stw_be_mmuidx_ra(env, ptr, val, cpu_mmu_index(env, false), retaddr);
}

void cpu_stl_be_data_ra(CPUArchState *env, target_ulong ptr,
                        uint32_t val, uintptr_t retaddr)
{
    cpu_stl_be_mmuidx_ra(env, ptr, val, cpu_mmu_index(env, false), retaddr);
}

void cpu_stq_be_data_ra(CPUArchState *env, target_ulong ptr,
                        uint64_t val, uintptr_t retaddr)
{
    cpu_stq_be_mmuidx_ra(env, ptr, val, cpu_mmu_index(env, false), retaddr);
}

void cpu_stw_le_data_ra(CPUArchState *env, target_ulong ptr,
                        uint32_t val, uintptr_t retaddr)
{
    cpu_stw_le_mmuidx_ra(env, ptr, val, cpu_mmu_index(env, false), retaddr);
}

void cpu_stl_le_data_ra(CPUArchState *env, target_ulong ptr,
                        uint32_t val, uintptr_t retaddr)
{
    cpu_stl_le_mmuidx_ra(env, ptr, val, cpu_mmu_index(env, false), retaddr);
}

void cpu_stq_le_data_ra(CPUArchState *env, target_ulong ptr,
                        uint64_t val, uintptr_t retaddr)
{
    cpu_stq_le_mmuidx_ra(env, ptr, val, cpu_mmu_index(env, false), retaddr);
}

void cpu_stb_data(CPUArchState *env, target_ulong ptr, uint32_t val)
{
    cpu_stb_data_ra(env, ptr, val, 0);
}

void cpu_stw_be_data(CPUArchState *env, target_ulong ptr, uint32_t val)
{
    cpu_stw_be_data_ra(env, ptr, val, 0);
}

void cpu_stl_be_data(CPUArchState *env, target_ulong ptr, uint32_t val)
{
    cpu_stl_be_data_ra(env, ptr, val, 0);
}

void cpu_stq_be_data(CPUArchState *env, target_ulong ptr, uint64_t val)
{
    cpu_stq_be_data_ra(env, ptr, val, 0);
}

void cpu_stw_le_data(CPUArchState *env, target_ulong ptr, uint32_t val)
{
    cpu_stw_le_data_ra(env, ptr, val, 0);
}

void cpu_stl_le_data(CPUArchState *env, target_ulong ptr, uint32_t val)
{
    cpu_stl_le_data_ra(env, ptr, val, 0);
}

void cpu_stq_le_data(CPUArchState *env, target_ulong ptr, uint64_t val)
{
    cpu_stq_le_data_ra(env, ptr, val, 0);
}

/*
 * First set of functions passes in OI and RETADDR.
 * This makes them callable from other helpers.
 */

#define ATOMIC_NAME(X) \
    glue(glue(glue(cpu_atomic_ ## X, SUFFIX), END), _mmu)

#define ATOMIC_MMU_CLEANUP
#define ATOMIC_MMU_IDX   get_mmuidx(oi)

#include "atomic_common.c.inc"

#define DATA_SIZE 1
#include "atomic_template.h"

#define DATA_SIZE 2
#include "atomic_template.h"

#define DATA_SIZE 4
#include "atomic_template.h"

#ifdef CONFIG_ATOMIC64
#define DATA_SIZE 8
#include "atomic_template.h"
#endif

#if HAVE_CMPXCHG128 || HAVE_ATOMIC128
#define DATA_SIZE 16
#include "atomic_template.h"
#endif

/* Code access functions.  */

static uint64_t full_ldub_code(CPUArchState *env, target_ulong addr,
                               TCGMemOpIdx oi, uintptr_t retaddr)
{
    return load_helper(env, addr, oi, retaddr, MO_8, true, full_ldub_code);
}

uint32_t cpu_ldub_code(CPUArchState *env, abi_ptr addr)
{
    TCGMemOpIdx oi = make_memop_idx(MO_UB, cpu_mmu_index(env, true));
    return full_ldub_code(env, addr, oi, 0);
}

static uint64_t full_lduw_code(CPUArchState *env, target_ulong addr,
                               TCGMemOpIdx oi, uintptr_t retaddr)
{
    return load_helper(env, addr, oi, retaddr, MO_TEUW, true, full_lduw_code);
}

uint32_t cpu_lduw_code(CPUArchState *env, abi_ptr addr)
{
    TCGMemOpIdx oi = make_memop_idx(MO_TEUW, cpu_mmu_index(env, true));
    return full_lduw_code(env, addr, oi, 0);
}

static uint64_t full_ldl_code(CPUArchState *env, target_ulong addr,
                              TCGMemOpIdx oi, uintptr_t retaddr)
{
    return load_helper(env, addr, oi, retaddr, MO_TEUL, true, full_ldl_code);
}

uint32_t cpu_ldl_code(CPUArchState *env, abi_ptr addr)
{
    TCGMemOpIdx oi = make_memop_idx(MO_TEUL, cpu_mmu_index(env, true));
    return full_ldl_code(env, addr, oi, 0);
}

static uint64_t full_ldq_code(CPUArchState *env, target_ulong addr,
                              TCGMemOpIdx oi, uintptr_t retaddr)
{
    return load_helper(env, addr, oi, retaddr, MO_TEQ, true, full_ldq_code);
}

uint64_t cpu_ldq_code(CPUArchState *env, abi_ptr addr)
{
    TCGMemOpIdx oi = make_memop_idx(MO_TEQ, cpu_mmu_index(env, true));
    return full_ldq_code(env, addr, oi, 0);
}<|MERGE_RESOLUTION|>--- conflicted
+++ resolved
@@ -834,7 +834,6 @@
 
 void tlb_flush_page_bits_by_mmuidx(CPUState *cpu, target_ulong addr,
                                    uint16_t idxmap, unsigned bits)
-<<<<<<< HEAD
 {
     tlb_flush_range_by_mmuidx(cpu, addr, TARGET_PAGE_SIZE, idxmap, bits);
 }
@@ -846,19 +845,6 @@
     TLBFlushRangeData d;
     CPUState *dst_cpu;
 
-=======
-{
-    tlb_flush_range_by_mmuidx(cpu, addr, TARGET_PAGE_SIZE, idxmap, bits);
-}
-
-void tlb_flush_range_by_mmuidx_all_cpus(CPUState *src_cpu,
-                                        target_ulong addr, target_ulong len,
-                                        uint16_t idxmap, unsigned bits)
-{
-    TLBFlushRangeData d;
-    CPUState *dst_cpu;
-
->>>>>>> f9baca54
     /*
      * If all bits are significant, and len is small,
      * this devolves to tlb_flush_page.
@@ -899,7 +885,6 @@
     tlb_flush_range_by_mmuidx_all_cpus(src_cpu, addr, TARGET_PAGE_SIZE,
                                        idxmap, bits);
 }
-<<<<<<< HEAD
 
 void tlb_flush_range_by_mmuidx_all_cpus_synced(CPUState *src_cpu,
                                                target_ulong addr,
@@ -910,18 +895,6 @@
     TLBFlushRangeData d, *p;
     CPUState *dst_cpu;
 
-=======
-
-void tlb_flush_range_by_mmuidx_all_cpus_synced(CPUState *src_cpu,
-                                               target_ulong addr,
-                                               target_ulong len,
-                                               uint16_t idxmap,
-                                               unsigned bits)
-{
-    TLBFlushRangeData d, *p;
-    CPUState *dst_cpu;
-
->>>>>>> f9baca54
     /*
      * If all bits are significant, and len is small,
      * this devolves to tlb_flush_page.
