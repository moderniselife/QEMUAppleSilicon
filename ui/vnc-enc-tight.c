/*
 * QEMU VNC display driver: tight encoding
 *
 * From libvncserver/libvncserver/tight.c
 * Copyright (C) 2000, 2001 Const Kaplinsky.  All Rights Reserved.
 * Copyright (C) 1999 AT&T Laboratories Cambridge.  All Rights Reserved.
 *
 * Copyright (C) 2010 Corentin Chary <corentin.chary@gmail.com>
 *
 * Permission is hereby granted, free of charge, to any person obtaining a copy
 * of this software and associated documentation files (the "Software"), to deal
 * in the Software without restriction, including without limitation the rights
 * to use, copy, modify, merge, publish, distribute, sublicense, and/or sell
 * copies of the Software, and to permit persons to whom the Software is
 * furnished to do so, subject to the following conditions:
 *
 * The above copyright notice and this permission notice shall be included in
 * all copies or substantial portions of the Software.
 *
 * THE SOFTWARE IS PROVIDED "AS IS", WITHOUT WARRANTY OF ANY KIND, EXPRESS OR
 * IMPLIED, INCLUDING BUT NOT LIMITED TO THE WARRANTIES OF MERCHANTABILITY,
 * FITNESS FOR A PARTICULAR PURPOSE AND NONINFRINGEMENT. IN NO EVENT SHALL
 * THE AUTHORS OR COPYRIGHT HOLDERS BE LIABLE FOR ANY CLAIM, DAMAGES OR OTHER
 * LIABILITY, WHETHER IN AN ACTION OF CONTRACT, TORT OR OTHERWISE, ARISING FROM,
 * OUT OF OR IN CONNECTION WITH THE SOFTWARE OR THE USE OR OTHER DEALINGS IN
 * THE SOFTWARE.
 */

#include "qemu/osdep.h"

/* This needs to be before jpeglib.h line because of conflict with
   INT32 definitions between jmorecfg.h (included by jpeglib.h) and
   Win32 basetsd.h (included by windows.h). */

#ifdef CONFIG_PNG
/* The following define is needed by pngconf.h. Otherwise it won't compile,
   because setjmp.h was already included by osdep.h. */
#define PNG_SKIP_SETJMP_CHECK
#include <png.h>
#endif
#ifdef CONFIG_VNC_JPEG
#include <jpeglib.h>
#endif

#include "qemu/bswap.h"
#include "vnc.h"
#include "vnc-enc-tight.h"
#include "vnc-palette.h"

/* Compression level stuff. The following array contains various
   encoder parameters for each of 10 compression levels (0..9).
   Last three parameters correspond to JPEG quality levels (0..9). */

static const struct {
    int max_rect_size, max_rect_width;
    int mono_min_rect_size, gradient_min_rect_size;
    int idx_zlib_level, mono_zlib_level, raw_zlib_level, gradient_zlib_level;
    int gradient_threshold, gradient_threshold24;
    int idx_max_colors_divisor;
    int jpeg_quality, jpeg_threshold, jpeg_threshold24;
} tight_conf[] = {
    {   512,   32,   6, 65536, 0, 0, 0, 0,   0,   0,   4,  5, 10000, 23000 },
    {  2048,  128,   6, 65536, 1, 1, 1, 0,   0,   0,   8, 10,  8000, 18000 },
    {  6144,  256,   8, 65536, 3, 3, 2, 0,   0,   0,  24, 15,  6500, 15000 },
    { 10240, 1024,  12, 65536, 5, 5, 3, 0,   0,   0,  32, 25,  5000, 12000 },
    { 16384, 2048,  12, 65536, 6, 6, 4, 0,   0,   0,  32, 37,  4000, 10000 },
    { 32768, 2048,  12,  4096, 7, 7, 5, 4, 150, 380,  32, 50,  3000,  8000 },
    { 65536, 2048,  16,  4096, 7, 7, 6, 4, 170, 420,  48, 60,  2000,  5000 },
    { 65536, 2048,  16,  4096, 8, 8, 7, 5, 180, 450,  64, 70,  1000,  2500 },
    { 65536, 2048,  32,  8192, 9, 9, 8, 6, 190, 475,  64, 75,   500,  1200 },
    { 65536, 2048,  32,  8192, 9, 9, 9, 6, 200, 500,  96, 80,   200,   500 }
};


static int tight_send_framebuffer_update(VncState *vs, VncWorker *worker,
                                         int x, int y, int w, int h);

#ifdef CONFIG_VNC_JPEG
static const struct {
    double jpeg_freq_min;       /* Don't send JPEG if the freq is below */
    double jpeg_freq_threshold; /* Always send JPEG if the freq is above */
    int jpeg_idx;               /* Allow indexed JPEG */
    int jpeg_full;              /* Allow full color JPEG */
} tight_jpeg_conf[] = {
    { 0,   8,  1, 1 },
    { 0,   8,  1, 1 },
    { 0,   8,  1, 1 },
    { 0,   8,  1, 1 },
    { 0,   10, 1, 1 },
    { 0.1, 10, 1, 1 },
    { 0.2, 10, 1, 1 },
    { 0.3, 12, 0, 0 },
    { 0.4, 14, 0, 0 },
    { 0.5, 16, 0, 0 },
};
#endif

#ifdef CONFIG_PNG
static const struct {
    int png_zlib_level, png_filters;
} tight_png_conf[] = {
    { 0, PNG_NO_FILTERS },
    { 1, PNG_NO_FILTERS },
    { 2, PNG_NO_FILTERS },
    { 3, PNG_NO_FILTERS },
    { 4, PNG_NO_FILTERS },
    { 5, PNG_ALL_FILTERS },
    { 6, PNG_ALL_FILTERS },
    { 7, PNG_ALL_FILTERS },
    { 8, PNG_ALL_FILTERS },
    { 9, PNG_ALL_FILTERS },
};

static int send_png_rect(VncState *vs, VncWorker *worker,
                         int x, int y, int w, int h, VncPalette *palette);

static bool tight_can_send_png_rect(VncState *vs, VncTight *tight, int w, int h)
{
    if (tight->type != VNC_ENCODING_TIGHT_PNG) {
        return false;
    }

    if (surface_bytes_per_pixel(vs->vd->ds) == 1 ||
        vs->client_pf.bytes_per_pixel == 1) {
        return false;
    }

    return true;
}
#endif

/*
 * Code to guess if given rectangle is suitable for smooth image
 * compression (by applying "gradient" filter or JPEG coder).
 */

static unsigned int
tight_detect_smooth_image24(VncState *vs, VncTight *tight, int w, int h)
{
    int off;
    int x, y, d, dx;
    unsigned int c;
    unsigned int stats[256];
    int pixels = 0;
    int pix, left[3];
    unsigned int errors;
    unsigned char *buf = tight->tight.buffer;

    /*
     * If client is big-endian, color samples begin from the second
     * byte (offset 1) of a 32-bit pixel value.
     */
    off = vs->client_endian == G_BIG_ENDIAN ? 1 : 0;

    memset(stats, 0, sizeof (stats));

    for (y = 0, x = 0; y < h && x < w;) {
        for (d = 0; d < h - y && d < w - x - VNC_TIGHT_DETECT_SUBROW_WIDTH;
             d++) {
            for (c = 0; c < 3; c++) {
                left[c] = buf[((y+d)*w+x+d)*4+off+c] & 0xFF;
            }
            for (dx = 1; dx <= VNC_TIGHT_DETECT_SUBROW_WIDTH; dx++) {
                for (c = 0; c < 3; c++) {
                    pix = buf[((y+d)*w+x+d+dx)*4+off+c] & 0xFF;
                    stats[abs(pix - left[c])]++;
                    left[c] = pix;
                }
                pixels++;
            }
        }
        if (w > h) {
            x += h;
            y = 0;
        } else {
            x = 0;
            y += w;
        }
    }

    if (pixels == 0) {
        return 0;
    }

    /* 95% smooth or more ... */
    if (stats[0] * 33 / pixels >= 95) {
        return 0;
    }

    errors = 0;
    for (c = 1; c < 8; c++) {
        errors += stats[c] * (c * c);
        if (stats[c] == 0 || stats[c] > stats[c-1] * 2) {
            return 0;
        }
    }
    for (; c < 256; c++) {
        errors += stats[c] * (c * c);
    }
    errors /= (pixels * 3 - stats[0]);

    return errors;
}

#define DEFINE_DETECT_FUNCTION(bpp)                                     \
                                                                        \
    static unsigned int                                                 \
    tight_detect_smooth_image##bpp(VncState *vs, VncTight *tight,       \
                                   int w, int h) {                      \
        bool endian;                                                    \
        uint##bpp##_t pix;                                              \
        int max[3], shift[3];                                           \
        int x, y, d, dx;                                                \
        unsigned int c;                                                 \
        unsigned int stats[256];                                        \
        int pixels = 0;                                                 \
        int sample, sum, left[3];                                       \
        unsigned int errors;                                            \
        unsigned char *buf = tight->tight.buffer;                       \
                                                                        \
        endian = 0; /* FIXME */                                         \
                                                                        \
                                                                        \
        max[0] = vs->client_pf.rmax;                                  \
        max[1] = vs->client_pf.gmax;                                  \
        max[2] = vs->client_pf.bmax;                                  \
        shift[0] = vs->client_pf.rshift;                              \
        shift[1] = vs->client_pf.gshift;                              \
        shift[2] = vs->client_pf.bshift;                              \
                                                                        \
        memset(stats, 0, sizeof(stats));                                \
                                                                        \
        y = 0, x = 0;                                                   \
        while (y < h && x < w) {                                        \
            for (d = 0; d < h - y &&                                    \
                     d < w - x - VNC_TIGHT_DETECT_SUBROW_WIDTH; d++) {  \
                pix = ((uint##bpp##_t *)buf)[(y+d)*w+x+d];              \
                if (endian) {                                           \
                    pix = bswap##bpp(pix);                              \
                }                                                       \
                for (c = 0; c < 3; c++) {                               \
                    left[c] = (int)(pix >> shift[c] & max[c]);          \
                }                                                       \
                for (dx = 1; dx <= VNC_TIGHT_DETECT_SUBROW_WIDTH;       \
                     dx++) {                                            \
                    pix = ((uint##bpp##_t *)buf)[(y+d)*w+x+d+dx];       \
                    if (endian) {                                       \
                        pix = bswap##bpp(pix);                          \
                    }                                                   \
                    sum = 0;                                            \
                    for (c = 0; c < 3; c++) {                           \
                        sample = (int)(pix >> shift[c] & max[c]);       \
                        sum += abs(sample - left[c]);                   \
                        left[c] = sample;                               \
                    }                                                   \
                    if (sum > 255) {                                    \
                        sum = 255;                                      \
                    }                                                   \
                    stats[sum]++;                                       \
                    pixels++;                                           \
                }                                                       \
            }                                                           \
            if (w > h) {                                                \
                x += h;                                                 \
                y = 0;                                                  \
            } else {                                                    \
                x = 0;                                                  \
                y += w;                                                 \
            }                                                           \
        }                                                               \
        if (pixels == 0) {                                              \
            return 0;                                                   \
        }                                                               \
        if ((stats[0] + stats[1]) * 100 / pixels >= 90) {               \
            return 0;                                                   \
        }                                                               \
                                                                        \
        errors = 0;                                                     \
        for (c = 1; c < 8; c++) {                                       \
            errors += stats[c] * (c * c);                               \
            if (stats[c] == 0 || stats[c] > stats[c-1] * 2) {           \
                return 0;                                               \
            }                                                           \
        }                                                               \
        for (; c < 256; c++) {                                          \
            errors += stats[c] * (c * c);                               \
        }                                                               \
        errors /= (pixels - stats[0]);                                  \
                                                                        \
        return errors;                                                  \
    }

DEFINE_DETECT_FUNCTION(16)
DEFINE_DETECT_FUNCTION(32)

static int
tight_detect_smooth_image(VncState *vs, VncTight *tight, int w, int h)
{
    unsigned int errors;
    int compression = tight->compression;
    int quality = tight->quality;

    if (!vs->vd->lossy) {
        return 0;
    }

    if (surface_bytes_per_pixel(vs->vd->ds) == 1 ||
        vs->client_pf.bytes_per_pixel == 1 ||
        w < VNC_TIGHT_DETECT_MIN_WIDTH || h < VNC_TIGHT_DETECT_MIN_HEIGHT) {
        return 0;
    }

    if (tight->quality != (uint8_t)-1) {
        if (w * h < VNC_TIGHT_JPEG_MIN_RECT_SIZE) {
            return 0;
        }
    } else {
        if (w * h < tight_conf[compression].gradient_min_rect_size) {
            return 0;
        }
    }

    if (vs->client_pf.bytes_per_pixel == 4) {
        if (tight->pixel24) {
            errors = tight_detect_smooth_image24(vs, tight, w, h);
            if (tight->quality != (uint8_t)-1) {
                return (errors < tight_conf[quality].jpeg_threshold24);
            }
            return (errors < tight_conf[compression].gradient_threshold24);
        } else {
            errors = tight_detect_smooth_image32(vs, tight, w, h);
        }
    } else {
        errors = tight_detect_smooth_image16(vs, tight, w, h);
    }
    if (quality != (uint8_t)-1) {
        return (errors < tight_conf[quality].jpeg_threshold);
    }
    return (errors < tight_conf[compression].gradient_threshold);
}

/*
 * Code to determine how many different colors used in rectangle.
 */
#define DEFINE_FILL_PALETTE_FUNCTION(bpp)                               \
                                                                        \
    static int                                                          \
    tight_fill_palette##bpp(VncState *vs, VncTight *tight,              \
                            int x, int y, int max, size_t count,        \
                            uint32_t *bg, uint32_t *fg,                 \
                            VncPalette *palette) {                      \
        uint##bpp##_t *data;                                            \
        uint##bpp##_t c0, c1, ci;                                       \
        int i, n0, n1;                                                  \
                                                                        \
        data = (uint##bpp##_t *)tight->tight.buffer;                    \
                                                                        \
        c0 = data[0];                                                   \
        i = 1;                                                          \
        while (i < count && data[i] == c0)                              \
            i++;                                                        \
        if (i >= count) {                                               \
            *bg = *fg = c0;                                             \
            return 1;                                                   \
        }                                                               \
                                                                        \
        if (max < 2) {                                                  \
            return 0;                                                   \
        }                                                               \
                                                                        \
        n0 = i;                                                         \
        c1 = data[i];                                                   \
        n1 = 0;                                                         \
        for (i++; i < count; i++) {                                     \
            ci = data[i];                                               \
            if (ci == c0) {                                             \
                n0++;                                                   \
            } else if (ci == c1) {                                      \
                n1++;                                                   \
            } else                                                      \
                break;                                                  \
        }                                                               \
        if (i >= count) {                                               \
            if (n0 > n1) {                                              \
                *bg = (uint32_t)c0;                                     \
                *fg = (uint32_t)c1;                                     \
            } else {                                                    \
                *bg = (uint32_t)c1;                                     \
                *fg = (uint32_t)c0;                                     \
            }                                                           \
            return 2;                                                   \
        }                                                               \
                                                                        \
        if (max == 2) {                                                 \
            return 0;                                                   \
        }                                                               \
                                                                        \
        palette_init(palette, max, bpp);                                \
        palette_put(palette, c0);                                       \
        palette_put(palette, c1);                                       \
        palette_put(palette, ci);                                       \
                                                                        \
        for (i++; i < count; i++) {                                     \
            if (data[i] == ci) {                                        \
                continue;                                               \
            } else {                                                    \
                ci = data[i];                                           \
                if (!palette_put(palette, (uint32_t)ci)) {              \
                    return 0;                                           \
                }                                                       \
            }                                                           \
        }                                                               \
                                                                        \
        return palette_size(palette);                                   \
    }

DEFINE_FILL_PALETTE_FUNCTION(8)
DEFINE_FILL_PALETTE_FUNCTION(16)
DEFINE_FILL_PALETTE_FUNCTION(32)

static int tight_fill_palette(VncState *vs, VncTight *tight, int x, int y,
                              size_t count, uint32_t *bg, uint32_t *fg,
                              VncPalette *palette)
{
    int max;

    max = count / tight_conf[tight->compression].idx_max_colors_divisor;
    if (max < 2 &&
        count >= tight_conf[tight->compression].mono_min_rect_size) {
        max = 2;
    }
    if (max >= 256) {
        max = 256;
    }

    switch (vs->client_pf.bytes_per_pixel) {
    case 4:
        return tight_fill_palette32(vs, tight, x, y, max, count, bg, fg,
                                    palette);
    case 2:
        return tight_fill_palette16(vs, tight, x, y, max, count, bg, fg,
                                    palette);
    default:
        max = 2;
        return tight_fill_palette8(vs, tight, x, y, max, count, bg, fg,
                                   palette);
    }
    return 0;
}

/*
 * Converting truecolor samples into palette indices.
 */
#define DEFINE_IDX_ENCODE_FUNCTION(bpp)                                 \
                                                                        \
    static void                                                         \
    tight_encode_indexed_rect##bpp(uint8_t *buf, int count,             \
                                   VncPalette *palette) {               \
        uint##bpp##_t *src;                                             \
        uint##bpp##_t rgb;                                              \
        int i, rep;                                                     \
        uint8_t idx;                                                    \
                                                                        \
        src = (uint##bpp##_t *) buf;                                    \
                                                                        \
        for (i = 0; i < count; ) {                                      \
                                                                        \
            rgb = *src++;                                               \
            i++;                                                        \
            rep = 0;                                                    \
            while (i < count && *src == rgb) {                          \
                rep++, src++, i++;                                      \
            }                                                           \
            idx = palette_idx(palette, rgb);                            \
            /*                                                          \
             * Should never happen, but don't break everything          \
             * if it does, use the first color instead                  \
             */                                                         \
            if (idx == (uint8_t)-1) {                                   \
                idx = 0;                                                \
            }                                                           \
            while (rep >= 0) {                                          \
                *buf++ = idx;                                           \
                rep--;                                                  \
            }                                                           \
        }                                                               \
    }

DEFINE_IDX_ENCODE_FUNCTION(16)
DEFINE_IDX_ENCODE_FUNCTION(32)

#define DEFINE_MONO_ENCODE_FUNCTION(bpp)                                \
                                                                        \
    static void                                                         \
    tight_encode_mono_rect##bpp(uint8_t *buf, int w, int h,             \
                                uint##bpp##_t bg, uint##bpp##_t fg) {   \
        uint##bpp##_t *ptr;                                             \
        unsigned int value, mask;                                       \
        int aligned_width;                                              \
        int x, y, bg_bits;                                              \
                                                                        \
        ptr = (uint##bpp##_t *) buf;                                    \
        aligned_width = w - w % 8;                                      \
                                                                        \
        for (y = 0; y < h; y++) {                                       \
            for (x = 0; x < aligned_width; x += 8) {                    \
                for (bg_bits = 0; bg_bits < 8; bg_bits++) {             \
                    if (*ptr++ != bg) {                                 \
                        break;                                          \
                    }                                                   \
                }                                                       \
                if (bg_bits == 8) {                                     \
                    *buf++ = 0;                                         \
                    continue;                                           \
                }                                                       \
                mask = 0x80 >> bg_bits;                                 \
                value = mask;                                           \
                for (bg_bits++; bg_bits < 8; bg_bits++) {               \
                    mask >>= 1;                                         \
                    if (*ptr++ != bg) {                                 \
                        value |= mask;                                  \
                    }                                                   \
                }                                                       \
                *buf++ = (uint8_t)value;                                \
            }                                                           \
                                                                        \
            mask = 0x80;                                                \
            value = 0;                                                  \
            if (x >= w) {                                               \
                continue;                                               \
            }                                                           \
                                                                        \
            for (; x < w; x++) {                                        \
                if (*ptr++ != bg) {                                     \
                    value |= mask;                                      \
                }                                                       \
                mask >>= 1;                                             \
            }                                                           \
            *buf++ = (uint8_t)value;                                    \
        }                                                               \
    }

DEFINE_MONO_ENCODE_FUNCTION(8)
DEFINE_MONO_ENCODE_FUNCTION(16)
DEFINE_MONO_ENCODE_FUNCTION(32)

/*
 * ``Gradient'' filter for 24-bit color samples.
 * Should be called only when redMax, greenMax and blueMax are 255.
 * Color components assumed to be byte-aligned.
 */

static void
tight_filter_gradient24(VncState *vs, VncTight *tight, uint8_t *buf,
                        int w, int h)
{
    uint32_t *buf32;
    uint32_t pix32;
    int shift[3];
    int *prev;
    int here[3], upper[3], left[3], upperleft[3];
    int prediction;
    int x, y, c;

    buf32 = (uint32_t *)buf;
    memset(tight->gradient.buffer, 0, w * 3 * sizeof(int));

    if (1 /* FIXME */) {
        shift[0] = vs->client_pf.rshift;
        shift[1] = vs->client_pf.gshift;
        shift[2] = vs->client_pf.bshift;
    } else {
        shift[0] = 24 - vs->client_pf.rshift;
        shift[1] = 24 - vs->client_pf.gshift;
        shift[2] = 24 - vs->client_pf.bshift;
    }

    for (y = 0; y < h; y++) {
        for (c = 0; c < 3; c++) {
            upper[c] = 0;
            here[c] = 0;
        }
        prev = (int *)tight->gradient.buffer;
        for (x = 0; x < w; x++) {
            pix32 = *buf32++;
            for (c = 0; c < 3; c++) {
                upperleft[c] = upper[c];
                left[c] = here[c];
                upper[c] = *prev;
                here[c] = (int)(pix32 >> shift[c] & 0xFF);
                *prev++ = here[c];

                prediction = left[c] + upper[c] - upperleft[c];
                if (prediction < 0) {
                    prediction = 0;
                } else if (prediction > 0xFF) {
                    prediction = 0xFF;
                }
                *buf++ = (char)(here[c] - prediction);
            }
        }
    }
}


/*
 * ``Gradient'' filter for other color depths.
 */

#define DEFINE_GRADIENT_FILTER_FUNCTION(bpp)                            \
                                                                        \
    static void                                                         \
    tight_filter_gradient##bpp(VncState *vs, VncTight *tight,           \
                               uint##bpp##_t *buf, int w, int h) {      \
        uint##bpp##_t pix, diff;                                        \
        bool endian;                                                    \
        int *prev;                                                      \
        int max[3], shift[3];                                           \
        int here[3], upper[3], left[3], upperleft[3];                   \
        int prediction;                                                 \
        int x, y, c;                                                    \
                                                                        \
        memset(tight->gradient.buffer, 0, w * 3 * sizeof(int));         \
                                                                        \
        endian = 0; /* FIXME */                                         \
                                                                        \
        max[0] = vs->client_pf.rmax;                                    \
        max[1] = vs->client_pf.gmax;                                    \
        max[2] = vs->client_pf.bmax;                                    \
        shift[0] = vs->client_pf.rshift;                                \
        shift[1] = vs->client_pf.gshift;                                \
        shift[2] = vs->client_pf.bshift;                                \
                                                                        \
        for (y = 0; y < h; y++) {                                       \
            for (c = 0; c < 3; c++) {                                   \
                upper[c] = 0;                                           \
                here[c] = 0;                                            \
            }                                                           \
            prev = (int *)tight->gradient.buffer;                       \
            for (x = 0; x < w; x++) {                                   \
                pix = *buf;                                             \
                if (endian) {                                           \
                    pix = bswap##bpp(pix);                              \
                }                                                       \
                diff = 0;                                               \
                for (c = 0; c < 3; c++) {                               \
                    upperleft[c] = upper[c];                            \
                    left[c] = here[c];                                  \
                    upper[c] = *prev;                                   \
                    here[c] = (int)(pix >> shift[c] & max[c]);          \
                    *prev++ = here[c];                                  \
                                                                        \
                    prediction = left[c] + upper[c] - upperleft[c];     \
                    if (prediction < 0) {                               \
                        prediction = 0;                                 \
                    } else if (prediction > max[c]) {                   \
                        prediction = max[c];                            \
                    }                                                   \
                    diff |= ((here[c] - prediction) & max[c])           \
                        << shift[c];                                    \
                }                                                       \
                if (endian) {                                           \
                    diff = bswap##bpp(diff);                            \
                }                                                       \
                *buf++ = diff;                                          \
            }                                                           \
        }                                                               \
    }

DEFINE_GRADIENT_FILTER_FUNCTION(16)
DEFINE_GRADIENT_FILTER_FUNCTION(32)

/*
 * Check if a rectangle is all of the same color. If needSameColor is
 * set to non-zero, then also check that its color equals to the
 * *colorPtr value. The result is 1 if the test is successful, and in
 * that case new color will be stored in *colorPtr.
 */

static bool
check_solid_tile32(VncState *vs, int x, int y, int w, int h,
                   uint32_t *color, bool samecolor)
{
    VncDisplay *vd = vs->vd;
    uint32_t *fbptr;
    uint32_t c;
    int dx, dy;

    fbptr = vnc_server_fb_ptr(vd, x, y);

    c = *fbptr;
    if (samecolor && (uint32_t)c != *color) {
        return false;
    }

    for (dy = 0; dy < h; dy++) {
        for (dx = 0; dx < w; dx++) {
            if (c != fbptr[dx]) {
                return false;
            }
        }
        fbptr = (uint32_t *)
            ((uint8_t *)fbptr + vnc_server_fb_stride(vd));
    }

    *color = (uint32_t)c;
    return true;
}

static bool check_solid_tile(VncState *vs, int x, int y, int w, int h,
                             uint32_t* color, bool samecolor)
{
    QEMU_BUILD_BUG_ON(VNC_SERVER_FB_BYTES != 4);
    return check_solid_tile32(vs, x, y, w, h, color, samecolor);
}

static void find_best_solid_area(VncState *vs, int x, int y, int w, int h,
                                 uint32_t color, int *w_ptr, int *h_ptr)
{
    int dx, dy, dw, dh;
    int w_prev;
    int w_best = 0, h_best = 0;

    w_prev = w;

    for (dy = y; dy < y + h; dy += VNC_TIGHT_MAX_SPLIT_TILE_SIZE) {

        dh = MIN(VNC_TIGHT_MAX_SPLIT_TILE_SIZE, y + h - dy);
        dw = MIN(VNC_TIGHT_MAX_SPLIT_TILE_SIZE, w_prev);

        if (!check_solid_tile(vs, x, dy, dw, dh, &color, true)) {
            break;
        }

        for (dx = x + dw; dx < x + w_prev;) {
            dw = MIN(VNC_TIGHT_MAX_SPLIT_TILE_SIZE, x + w_prev - dx);

            if (!check_solid_tile(vs, dx, dy, dw, dh, &color, true)) {
                break;
            }
            dx += dw;
        }

        w_prev = dx - x;
        if (w_prev * (dy + dh - y) > w_best * h_best) {
            w_best = w_prev;
            h_best = dy + dh - y;
        }
    }

    *w_ptr = w_best;
    *h_ptr = h_best;
}

static void extend_solid_area(VncState *vs, int x, int y, int w, int h,
                              uint32_t color, int *x_ptr, int *y_ptr,
                              int *w_ptr, int *h_ptr)
{
    int cx, cy;

    /* Try to extend the area upwards. */
    for ( cy = *y_ptr - 1;
          cy >= y && check_solid_tile(vs, *x_ptr, cy, *w_ptr, 1, &color, true);
          cy-- );
    *h_ptr += *y_ptr - (cy + 1);
    *y_ptr = cy + 1;

    /* ... downwards. */
    for ( cy = *y_ptr + *h_ptr;
          cy < y + h &&
              check_solid_tile(vs, *x_ptr, cy, *w_ptr, 1, &color, true);
          cy++ );
    *h_ptr += cy - (*y_ptr + *h_ptr);

    /* ... to the left. */
    for ( cx = *x_ptr - 1;
          cx >= x && check_solid_tile(vs, cx, *y_ptr, 1, *h_ptr, &color, true);
          cx-- );
    *w_ptr += *x_ptr - (cx + 1);
    *x_ptr = cx + 1;

    /* ... to the right. */
    for ( cx = *x_ptr + *w_ptr;
          cx < x + w &&
              check_solid_tile(vs, cx, *y_ptr, 1, *h_ptr, &color, true);
          cx++ );
    *w_ptr += cx - (*x_ptr + *w_ptr);
}

static int tight_init_stream(VncState *vs, VncTight *tight, int stream_id,
                             int level, int strategy)
{
    z_streamp zstream = &tight->stream[stream_id];

    if (zstream->opaque == NULL) {
        int err;

        VNC_DEBUG("VNC: TIGHT: initializing zlib stream %d\n", stream_id);
        VNC_DEBUG("VNC: TIGHT: opaque = %p | vs = %p\n", zstream->opaque, vs);
        zstream->zalloc = vnc_zlib_zalloc;
        zstream->zfree = vnc_zlib_zfree;

        err = deflateInit2(zstream, level, Z_DEFLATED, MAX_WBITS,
                           MAX_MEM_LEVEL, strategy);

        if (err != Z_OK) {
            fprintf(stderr, "VNC: error initializing zlib\n");
            return -1;
        }

        tight->levels[stream_id] = level;
        zstream->opaque = vs;
    }

    if (tight->levels[stream_id] != level) {
        if (deflateParams(zstream, level, strategy) != Z_OK) {
            return -1;
        }
        tight->levels[stream_id] = level;
    }
    return 0;
}

static void tight_send_compact_size(VncState *vs, size_t len)
{
    int lpc = 0;
    int bytes = 0;
    char buf[3] = {0, 0, 0};

    buf[bytes++] = len & 0x7F;
    if (len > 0x7F) {
        buf[bytes-1] |= 0x80;
        buf[bytes++] = (len >> 7) & 0x7F;
        if (len > 0x3FFF) {
            buf[bytes-1] |= 0x80;
            buf[bytes++] = (len >> 14) & 0xFF;
        }
    }
    for (lpc = 0; lpc < bytes; lpc++) {
        vnc_write_u8(vs, buf[lpc]);
    }
}

static int tight_compress_data(VncState *vs, VncTight *tight, int stream_id,
                               size_t bytes, int level, int strategy)
{
    z_streamp zstream = &tight->stream[stream_id];
    int previous_out;

    if (bytes < VNC_TIGHT_MIN_TO_COMPRESS) {
        vnc_write(vs, tight->tight.buffer, tight->tight.offset);
        return bytes;
    }

    if (tight_init_stream(vs, tight, stream_id, level, strategy)) {
        return -1;
    }

    /* reserve memory in output buffer */
    buffer_reserve(&tight->zlib, bytes + 64);

    /* set pointers */
    zstream->next_in = tight->tight.buffer;
    zstream->avail_in = tight->tight.offset;
    zstream->next_out = tight->zlib.buffer + tight->zlib.offset;
    zstream->avail_out = tight->zlib.capacity - tight->zlib.offset;
    previous_out = zstream->avail_out;
    zstream->data_type = Z_BINARY;

    /* start encoding */
    if (deflate(zstream, Z_SYNC_FLUSH) != Z_OK) {
        fprintf(stderr, "VNC: error during tight compression\n");
        return -1;
    }

    tight->zlib.offset = tight->zlib.capacity - zstream->avail_out;
    /* ...how much data has actually been produced by deflate() */
    bytes = previous_out - zstream->avail_out;

    tight_send_compact_size(vs, bytes);
    vnc_write(vs, tight->zlib.buffer, bytes);

    buffer_reset(&tight->zlib);

    return bytes;
}

/*
 * Subencoding implementations.
 */
static void tight_pack24(VncState *vs, uint8_t *buf, size_t count, size_t *ret)
{
    uint8_t *buf8;
    uint32_t pix;
    int rshift, gshift, bshift;

    buf8 = buf;

    if (vs->client_endian == G_BYTE_ORDER) {
        rshift = vs->client_pf.rshift;
        gshift = vs->client_pf.gshift;
        bshift = vs->client_pf.bshift;
    } else {
        rshift = 24 - vs->client_pf.rshift;
        gshift = 24 - vs->client_pf.gshift;
        bshift = 24 - vs->client_pf.bshift;
    }

    if (ret) {
        *ret = count * 3;
    }

    while (count--) {
        pix = ldl_he_p(buf8);
        *buf++ = (char)(pix >> rshift);
        *buf++ = (char)(pix >> gshift);
        *buf++ = (char)(pix >> bshift);
        buf8 += 4;
    }
}

static int send_full_color_rect(VncState *vs, VncWorker *worker,
                                int x, int y, int w, int h)
{
    VncTight *tight = &worker->tight;
    int level = tight_conf[tight->compression].raw_zlib_level;
    int stream = 0;
    ssize_t bytes;

#ifdef CONFIG_PNG
    if (tight_can_send_png_rect(vs, tight, w, h)) {
        return send_png_rect(vs, worker, x, y, w, h, NULL);
    }
#endif

    vnc_write_u8(vs, stream << 4); /* no flushing, no filter */

    if (tight->pixel24) {
        tight_pack24(vs, tight->tight.buffer, w * h, &tight->tight.offset);
        bytes = 3;
    } else {
        bytes = vs->client_pf.bytes_per_pixel;
    }

    bytes = tight_compress_data(vs, tight, stream, w * h * bytes, level,
                            Z_DEFAULT_STRATEGY);

    return (bytes >= 0);
}

static int send_solid_rect(VncState *vs, VncWorker *worker)
{
    VncTight *tight = &worker->tight;
    size_t bytes;

    vnc_write_u8(vs, VNC_TIGHT_FILL << 4); /* no flushing, no filter */

    if (tight->pixel24) {
        tight_pack24(vs, tight->tight.buffer, 1, &tight->tight.offset);
        bytes = 3;
    } else {
        bytes = vs->client_pf.bytes_per_pixel;
    }

    vnc_write(vs, tight->tight.buffer, bytes);
    return 1;
}

static int send_mono_rect(VncState *vs, VncWorker *worker, int x, int y,
                          int w, int h, uint32_t bg, uint32_t fg)
{
    ssize_t bytes;
    int stream = 1;
    int level = tight_conf[worker->tight.compression].mono_zlib_level;

#ifdef CONFIG_PNG
    if (tight_can_send_png_rect(vs, &worker->tight, w, h)) {
        int ret;
        int bpp = vs->client_pf.bytes_per_pixel * 8;
        VncPalette *palette = palette_new(2, bpp);

        palette_put(palette, bg);
        palette_put(palette, fg);
        ret = send_png_rect(vs, worker, x, y, w, h, palette);
        palette_destroy(palette);
        return ret;
    }
#endif

    bytes = DIV_ROUND_UP(w, 8) * h;

    vnc_write_u8(vs, (stream | VNC_TIGHT_EXPLICIT_FILTER) << 4);
    vnc_write_u8(vs, VNC_TIGHT_FILTER_PALETTE);
    vnc_write_u8(vs, 1);

    switch (vs->client_pf.bytes_per_pixel) {
    case 4:
    {
        uint32_t buf[2] = {bg, fg};
        size_t ret = sizeof (buf);

        if (worker->tight.pixel24) {
            tight_pack24(vs, (unsigned char*)buf, 2, &ret);
        }
        vnc_write(vs, buf, ret);

        tight_encode_mono_rect32(worker->tight.tight.buffer, w, h, bg, fg);
        break;
    }
    case 2:
    {
        uint16_t bg16 = bg;
        uint16_t fg16 = fg;
        vnc_write(vs, &bg16, 2);
        vnc_write(vs, &fg16, 2);
<<<<<<< HEAD
        tight_encode_mono_rect16(vs->tight->tight.buffer, w, h, bg, fg);
=======
        tight_encode_mono_rect16(worker->tight.tight.buffer, w, h, bg, fg);
>>>>>>> e0006a86
        break;
    }
    default:
    {
        uint8_t bg8 = bg;
        uint8_t fg8 = fg;
        vnc_write_u8(vs, bg8);
        vnc_write_u8(vs, fg8);
<<<<<<< HEAD
        tight_encode_mono_rect8(vs->tight->tight.buffer, w, h, bg, fg);
        break;
    }
    }
    vs->tight->tight.offset = bytes;
=======
        tight_encode_mono_rect8(worker->tight.tight.buffer, w, h, bg, fg);
        break;
    }
    }
    worker->tight.tight.offset = bytes;
>>>>>>> e0006a86

    bytes = tight_compress_data(vs, &worker->tight, stream, bytes, level,
                                Z_DEFAULT_STRATEGY);
    return (bytes >= 0);
}

struct palette_cb_priv {
    VncState *vs;
    VncTight *tight;
    uint8_t *header;
#ifdef CONFIG_PNG
    png_colorp png_palette;
#endif
};

static void write_palette(int idx, uint32_t color, void *opaque)
{
    struct palette_cb_priv *priv = opaque;
    VncState *vs = priv->vs;
    uint32_t bytes = vs->client_pf.bytes_per_pixel;

    if (bytes == 4) {
        ((uint32_t*)priv->header)[idx] = color;
    } else {
        ((uint16_t*)priv->header)[idx] = color;
    }
}

static bool send_gradient_rect(VncState *vs, VncWorker *worker,
                               int x, int y, int w, int h)
{
    VncTight *tight = &worker->tight;
    int stream = 3;
    int level = tight_conf[tight->compression].gradient_zlib_level;
    ssize_t bytes;

    if (vs->client_pf.bytes_per_pixel == 1) {
        return send_full_color_rect(vs, worker, x, y, w, h);
    }

    vnc_write_u8(vs, (stream | VNC_TIGHT_EXPLICIT_FILTER) << 4);
    vnc_write_u8(vs, VNC_TIGHT_FILTER_GRADIENT);

    buffer_reserve(&tight->gradient, w * 3 * sizeof(int));

    if (tight->pixel24) {
        tight_filter_gradient24(vs, tight, tight->tight.buffer, w, h);
        bytes = 3;
    } else if (vs->client_pf.bytes_per_pixel == 4) {
        tight_filter_gradient32(vs, tight, (uint32_t *)tight->tight.buffer,
                                w, h);
        bytes = 4;
    } else {
        tight_filter_gradient16(vs, tight, (uint16_t *)tight->tight.buffer,
                                w, h);
        bytes = 2;
    }

    buffer_reset(&tight->gradient);

    bytes = w * h * bytes;
    tight->tight.offset = bytes;

    bytes = tight_compress_data(vs, tight, stream, bytes,
                                level, Z_FILTERED);
    return (bytes >= 0);
}

static int send_palette_rect(VncState *vs, VncWorker *worker, int x, int y,
                             int w, int h, VncPalette *palette)
{
    VncTight *tight = &worker->tight;
    int stream = 2;
    int level = tight_conf[tight->compression].idx_zlib_level;
    int colors;
    ssize_t bytes;

#ifdef CONFIG_PNG
    if (tight_can_send_png_rect(vs, tight, w, h)) {
        return send_png_rect(vs, worker, x, y, w, h, palette);
    }
#endif

    colors = palette_size(palette);

    vnc_write_u8(vs, (stream | VNC_TIGHT_EXPLICIT_FILTER) << 4);
    vnc_write_u8(vs, VNC_TIGHT_FILTER_PALETTE);
    vnc_write_u8(vs, colors - 1);

    switch (vs->client_pf.bytes_per_pixel) {
    case 4:
    {
        size_t old_offset, offset, palette_sz = palette_size(palette);
        g_autofree uint32_t *header = g_new(uint32_t, palette_sz);
        struct palette_cb_priv priv = { vs, tight, (uint8_t *)header };

        old_offset = vs->output.offset;
        palette_iter(palette, write_palette, &priv);
        vnc_write(vs, header, palette_sz * sizeof(uint32_t));

        if (tight->pixel24) {
            tight_pack24(vs, vs->output.buffer + old_offset, colors, &offset);
            vs->output.offset = old_offset + offset;
        }

        tight_encode_indexed_rect32(tight->tight.buffer, w * h, palette);
        break;
    }
    case 2:
    {
        size_t palette_sz = palette_size(palette);
        g_autofree uint16_t *header = g_new(uint16_t, palette_sz);
        struct palette_cb_priv priv = { vs, tight, (uint8_t *)header };

        palette_iter(palette, write_palette, &priv);
        vnc_write(vs, header, palette_sz * sizeof(uint16_t));
        tight_encode_indexed_rect16(tight->tight.buffer, w * h, palette);
        break;
    }
    default:
        return -1; /* No palette for 8bits colors */
    }
    bytes = w * h;
    tight->tight.offset = bytes;

    bytes = tight_compress_data(vs, tight, stream, bytes,
                                level, Z_DEFAULT_STRATEGY);
    return (bytes >= 0);
}

/*
 * JPEG compression stuff.
 */
#ifdef CONFIG_VNC_JPEG
/*
 * Destination manager implementation for JPEG library.
 */

/* This is called once per encoding */
static void jpeg_init_destination(j_compress_ptr cinfo)
{
    VncTight *tight = cinfo->client_data;
    Buffer *buffer = &tight->jpeg;

    cinfo->dest->next_output_byte = (JOCTET *)buffer->buffer + buffer->offset;
    cinfo->dest->free_in_buffer = (size_t)(buffer->capacity - buffer->offset);
}

/* This is called when we ran out of buffer (shouldn't happen!) */
static boolean jpeg_empty_output_buffer(j_compress_ptr cinfo)
{
    VncTight *tight = cinfo->client_data;
    Buffer *buffer = &tight->jpeg;

    buffer->offset = buffer->capacity;
    buffer_reserve(buffer, 2048);
    jpeg_init_destination(cinfo);
    return TRUE;
}

/* This is called when we are done processing data */
static void jpeg_term_destination(j_compress_ptr cinfo)
{
    VncTight *tight = cinfo->client_data;
    Buffer *buffer = &tight->jpeg;

    buffer->offset = buffer->capacity - cinfo->dest->free_in_buffer;
}

static int send_jpeg_rect(VncState *vs, VncWorker *worker,
                          int x, int y, int w, int h, int quality)
{
    struct jpeg_compress_struct cinfo;
    struct jpeg_error_mgr jerr;
    struct jpeg_destination_mgr manager;
    pixman_image_t *linebuf;
    JSAMPROW row[1];
    uint8_t *buf;
    int dy;

    if (surface_bytes_per_pixel(vs->vd->ds) == 1) {
        return send_full_color_rect(vs, worker, x, y, w, h);
    }

    buffer_reserve(&worker->tight.jpeg, 2048);

    cinfo.err = jpeg_std_error(&jerr);
    jpeg_create_compress(&cinfo);

    cinfo.client_data = &worker->tight;
    cinfo.image_width = w;
    cinfo.image_height = h;
    cinfo.input_components = 3;
    cinfo.in_color_space = JCS_RGB;

    jpeg_set_defaults(&cinfo);
    jpeg_set_quality(&cinfo, quality, true);

    manager.init_destination = jpeg_init_destination;
    manager.empty_output_buffer = jpeg_empty_output_buffer;
    manager.term_destination = jpeg_term_destination;
    cinfo.dest = &manager;

    jpeg_start_compress(&cinfo, true);

    linebuf = qemu_pixman_linebuf_create(PIXMAN_BE_r8g8b8, w);
    buf = (uint8_t *)pixman_image_get_data(linebuf);
    row[0] = buf;
    for (dy = 0; dy < h; dy++) {
        qemu_pixman_linebuf_fill(linebuf, vs->vd->server, w, x, y + dy);
        jpeg_write_scanlines(&cinfo, row, 1);
    }
    qemu_pixman_image_unref(linebuf);

    jpeg_finish_compress(&cinfo);
    jpeg_destroy_compress(&cinfo);

    vnc_write_u8(vs, VNC_TIGHT_JPEG << 4);

    tight_send_compact_size(vs, worker->tight.jpeg.offset);
    vnc_write(vs, worker->tight.jpeg.buffer, worker->tight.jpeg.offset);
    buffer_reset(&worker->tight.jpeg);

    return 1;
}
#endif /* CONFIG_VNC_JPEG */

/*
 * PNG compression stuff.
 */
#ifdef CONFIG_PNG
static void write_png_palette(int idx, uint32_t pix, void *opaque)
{
    struct palette_cb_priv *priv = opaque;
    VncState *vs = priv->vs;
    png_colorp color = &priv->png_palette[idx];

    if (priv->tight->pixel24)
    {
        color->red = (pix >> vs->client_pf.rshift) & vs->client_pf.rmax;
        color->green = (pix >> vs->client_pf.gshift) & vs->client_pf.gmax;
        color->blue = (pix >> vs->client_pf.bshift) & vs->client_pf.bmax;
    }
    else
    {
        int red, green, blue;

        red = (pix >> vs->client_pf.rshift) & vs->client_pf.rmax;
        green = (pix >> vs->client_pf.gshift) & vs->client_pf.gmax;
        blue = (pix >> vs->client_pf.bshift) & vs->client_pf.bmax;
        color->red = ((red * 255 + vs->client_pf.rmax / 2) /
                      vs->client_pf.rmax);
        color->green = ((green * 255 + vs->client_pf.gmax / 2) /
                        vs->client_pf.gmax);
        color->blue = ((blue * 255 + vs->client_pf.bmax / 2) /
                       vs->client_pf.bmax);
    }
}

static void png_write_data(png_structp png_ptr, png_bytep data,
                           png_size_t length)
{
    VncWorker *worker = png_get_io_ptr(png_ptr);

    buffer_reserve(&worker->tight.png, worker->tight.png.offset + length);
    memcpy(worker->tight.png.buffer + worker->tight.png.offset, data, length);

    worker->tight.png.offset += length;
}

static void png_flush_data(png_structp png_ptr)
{
}

static void *vnc_png_malloc(png_structp png_ptr, png_size_t size)
{
    return g_malloc(size);
}

static void vnc_png_free(png_structp png_ptr, png_voidp ptr)
{
    g_free(ptr);
}

static int send_png_rect(VncState *vs, VncWorker *worker,
                         int x, int y, int w, int h, VncPalette *palette)
{
    png_byte color_type;
    png_structp png_ptr;
    png_infop info_ptr;
    png_colorp png_palette = NULL;
    pixman_image_t *linebuf;
    int level = tight_png_conf[worker->tight.compression].png_zlib_level;
    int filters = tight_png_conf[worker->tight.compression].png_filters;
    uint8_t *buf;
    int dy;

    png_ptr = png_create_write_struct_2(PNG_LIBPNG_VER_STRING, NULL, NULL, NULL,
                                        NULL, vnc_png_malloc, vnc_png_free);

    if (png_ptr == NULL)
        return -1;

    info_ptr = png_create_info_struct(png_ptr);

    if (info_ptr == NULL) {
        png_destroy_write_struct(&png_ptr, NULL);
        return -1;
    }

    png_set_write_fn(png_ptr, worker, png_write_data, png_flush_data);
    png_set_compression_level(png_ptr, level);
    png_set_filter(png_ptr, PNG_FILTER_TYPE_DEFAULT, filters);

    if (palette) {
        color_type = PNG_COLOR_TYPE_PALETTE;
    } else {
        color_type = PNG_COLOR_TYPE_RGB;
    }

    png_set_IHDR(png_ptr, info_ptr, w, h,
                 8, color_type, PNG_INTERLACE_NONE,
                 PNG_COMPRESSION_TYPE_DEFAULT, PNG_FILTER_TYPE_DEFAULT);

    if (color_type == PNG_COLOR_TYPE_PALETTE) {
        struct palette_cb_priv priv;

        png_palette = png_malloc(png_ptr, sizeof(*png_palette) *
                                 palette_size(palette));

        priv.vs = vs;
        priv.tight = &worker->tight;
        priv.png_palette = png_palette;
        palette_iter(palette, write_png_palette, &priv);

        png_set_PLTE(png_ptr, info_ptr, png_palette, palette_size(palette));

        if (vs->client_pf.bytes_per_pixel == 4) {
            tight_encode_indexed_rect32(worker->tight.tight.buffer, w * h,
                                        palette);
        } else {
            tight_encode_indexed_rect16(worker->tight.tight.buffer, w * h,
                                        palette);
        }
    }

    png_write_info(png_ptr, info_ptr);

    buffer_reserve(&worker->tight.png, 2048);
    linebuf = qemu_pixman_linebuf_create(PIXMAN_BE_r8g8b8, w);
    buf = (uint8_t *)pixman_image_get_data(linebuf);
    for (dy = 0; dy < h; dy++)
    {
        if (color_type == PNG_COLOR_TYPE_PALETTE) {
            memcpy(buf, worker->tight.tight.buffer + (dy * w), w);
        } else {
            qemu_pixman_linebuf_fill(linebuf, vs->vd->server, w, x, y + dy);
        }
        png_write_row(png_ptr, buf);
    }
    qemu_pixman_image_unref(linebuf);

    png_write_end(png_ptr, NULL);

    if (color_type == PNG_COLOR_TYPE_PALETTE) {
        png_free(png_ptr, png_palette);
    }

    png_destroy_write_struct(&png_ptr, &info_ptr);

    vnc_write_u8(vs, VNC_TIGHT_PNG << 4);

    tight_send_compact_size(vs, worker->tight.png.offset);
    vnc_write(vs, worker->tight.png.buffer, worker->tight.png.offset);
    buffer_reset(&worker->tight.png);
    return 1;
}
#endif /* CONFIG_PNG */

static void vnc_tight_start(VncState *vs, VncTight *tight)
{
    buffer_reset(&tight->tight);

    // make the output buffer be the zlib buffer, so we can compress it later
    tight->tmp = vs->output;
    vs->output = tight->tight;
}

static void vnc_tight_stop(VncState *vs, VncTight *tight)
{
    // switch back to normal output/zlib buffers
    tight->tight = vs->output;
    vs->output = tight->tmp;
}

static int send_sub_rect_nojpeg(VncState *vs, VncWorker *worker,
                                int x, int y, int w, int h,
                                int bg, int fg, int colors, VncPalette *palette)
{
    int ret;

    if (colors == 0) {
        if (tight_detect_smooth_image(vs, &worker->tight, w, h)) {
            ret = send_gradient_rect(vs, worker, x, y, w, h);
        } else {
            ret = send_full_color_rect(vs, worker, x, y, w, h);
        }
    } else if (colors == 1) {
        ret = send_solid_rect(vs, worker);
    } else if (colors == 2) {
        ret = send_mono_rect(vs, worker, x, y, w, h, bg, fg);
    } else if (colors <= 256) {
        ret = send_palette_rect(vs, worker, x, y, w, h, palette);
    } else {
        ret = 0;
    }
    return ret;
}

#ifdef CONFIG_VNC_JPEG
static int send_sub_rect_jpeg(VncState *vs, VncWorker *worker,
                              int x, int y, int w, int h,
                              int bg, int fg, int colors,
                              VncPalette *palette, bool force)
{
    int ret;

    if (colors == 0) {
        if (force || (tight_jpeg_conf[worker->tight.quality].jpeg_full &&
                      tight_detect_smooth_image(vs, &worker->tight, w, h))) {
            int quality = tight_conf[worker->tight.quality].jpeg_quality;

            ret = send_jpeg_rect(vs, worker, x, y, w, h, quality);
        } else {
            ret = send_full_color_rect(vs, worker, x, y, w, h);
        }
    } else if (colors == 1) {
        ret = send_solid_rect(vs, worker);
    } else if (colors == 2) {
        ret = send_mono_rect(vs, worker, x, y, w, h, bg, fg);
    } else if (colors <= 256) {
        if (force || (colors > 96 &&
                      tight_jpeg_conf[worker->tight.quality].jpeg_idx &&
                      tight_detect_smooth_image(vs, &worker->tight, w, h))) {
            int quality = tight_conf[worker->tight.quality].jpeg_quality;

            ret = send_jpeg_rect(vs, worker, x, y, w, h, quality);
        } else {
            ret = send_palette_rect(vs, worker, x, y, w, h, palette);
        }
    } else {
        ret = 0;
    }
    return ret;
}
#endif

static __thread VncPalette *color_count_palette;
static __thread Notifier vnc_tight_cleanup_notifier;

static void vnc_tight_cleanup(Notifier *n, void *value)
{
    g_free(color_count_palette);
    color_count_palette = NULL;
}

static int send_sub_rect(VncState *vs, VncWorker *worker,
                         int x, int y, int w, int h)
{
    VncTight *tight = &worker->tight;
    uint32_t bg = 0, fg = 0;
    int colors;
    int ret = 0;
#ifdef CONFIG_VNC_JPEG
    bool force_jpeg = false;
    bool allow_jpeg = true;
#endif

    if (!color_count_palette) {
        color_count_palette = g_new(VncPalette, 1);
        vnc_tight_cleanup_notifier.notify = vnc_tight_cleanup;
        qemu_thread_atexit_add(&vnc_tight_cleanup_notifier);
    }

    vnc_framebuffer_update(vs, x, y, w, h, tight->type);

    vnc_tight_start(vs, tight);
    vnc_raw_send_framebuffer_update(vs, x, y, w, h);
    vnc_tight_stop(vs, tight);

#ifdef CONFIG_VNC_JPEG
    if (!vs->vd->non_adaptive && tight->quality != (uint8_t)-1) {
        double freq = vnc_update_freq(vs, x, y, w, h);

        if (freq < tight_jpeg_conf[tight->quality].jpeg_freq_min) {
            allow_jpeg = false;
        }
        if (freq >= tight_jpeg_conf[tight->quality].jpeg_freq_threshold) {
            force_jpeg = true;
            vnc_sent_lossy_rect(worker, x, y, w, h);
        }
    }
#endif

    colors = tight_fill_palette(vs, tight, x, y, w * h, &bg, &fg,
                                color_count_palette);

#ifdef CONFIG_VNC_JPEG
    if (allow_jpeg && tight->quality != (uint8_t)-1) {
        ret = send_sub_rect_jpeg(vs, worker, x, y, w, h, bg, fg, colors,
                                 color_count_palette, force_jpeg);
    } else {
        ret = send_sub_rect_nojpeg(vs, worker, x, y, w, h, bg, fg,
                                   colors, color_count_palette);
    }
#else
    ret = send_sub_rect_nojpeg(vs, worker, x, y, w, h, bg, fg, colors,
                               color_count_palette);
#endif

    return ret;
}

static int send_sub_rect_solid(VncState *vs, VncWorker *worker,
                               int x, int y, int w, int h)
{
    vnc_framebuffer_update(vs, x, y, w, h, worker->tight.type);

    vnc_tight_start(vs, &worker->tight);
    vnc_raw_send_framebuffer_update(vs, x, y, w, h);
    vnc_tight_stop(vs, &worker->tight);

    return send_solid_rect(vs, worker);
}

static int send_rect_simple(VncState *vs, VncWorker *worker,
                            int x, int y, int w, int h, bool split)
{
    int max_size, max_width;
    int max_sub_width, max_sub_height;
    int dx, dy;
    int rw, rh;
    int n = 0;

    max_size = tight_conf[worker->tight.compression].max_rect_size;
    max_width = tight_conf[worker->tight.compression].max_rect_width;

    if (split && (w > max_width || w * h > max_size)) {
        max_sub_width = (w > max_width) ? max_width : w;
        max_sub_height = max_size / max_sub_width;

        for (dy = 0; dy < h; dy += max_sub_height) {
            for (dx = 0; dx < w; dx += max_width) {
                rw = MIN(max_sub_width, w - dx);
                rh = MIN(max_sub_height, h - dy);
                n += send_sub_rect(vs, worker, x + dx, y + dy, rw, rh);
            }
        }
    } else {
        n += send_sub_rect(vs, worker, x, y, w, h);
    }

    return n;
}

static int find_large_solid_color_rect(VncState *vs, VncWorker *worker,
                                       int x, int y, int w, int h, int max_rows)
{
    int dx, dy, dw, dh;
    int n = 0;

    /* Try to find large solid-color areas and send them separately. */

    for (dy = y; dy < y + h; dy += VNC_TIGHT_MAX_SPLIT_TILE_SIZE) {

        /* If a rectangle becomes too large, send its upper part now. */

        if (dy - y >= max_rows) {
            n += send_rect_simple(vs, worker, x, y, w, max_rows, true);
            y += max_rows;
            h -= max_rows;
        }

        dh = MIN(VNC_TIGHT_MAX_SPLIT_TILE_SIZE, (y + h - dy));

        for (dx = x; dx < x + w; dx += VNC_TIGHT_MAX_SPLIT_TILE_SIZE) {
            uint32_t color_value;
            int x_best, y_best, w_best, h_best;

            dw = MIN(VNC_TIGHT_MAX_SPLIT_TILE_SIZE, (x + w - dx));

            if (!check_solid_tile(vs, dx, dy, dw, dh, &color_value, false)) {
                continue ;
            }

            /* Get dimensions of solid-color area. */

            find_best_solid_area(vs, dx, dy, w - (dx - x), h - (dy - y),
                                 color_value, &w_best, &h_best);

            /* Make sure a solid rectangle is large enough
               (or the whole rectangle is of the same color). */

            if (w_best * h_best != w * h &&
                w_best * h_best < VNC_TIGHT_MIN_SOLID_SUBRECT_SIZE) {
                continue;
            }

            /* Try to extend solid rectangle to maximum size. */

            x_best = dx; y_best = dy;
            extend_solid_area(vs, x, y, w, h, color_value,
                              &x_best, &y_best, &w_best, &h_best);

            /* Send rectangles at top and left to solid-color area. */

            if (y_best != y) {
                n += send_rect_simple(vs, worker, x, y, w, y_best - y, true);
            }
            if (x_best != x) {
                n += tight_send_framebuffer_update(vs, worker, x, y_best,
                                                   x_best-x, h_best);
            }

            /* Send solid-color rectangle. */
            n += send_sub_rect_solid(vs, worker,
                                     x_best, y_best, w_best, h_best);

            /* Send remaining rectangles (at right and bottom). */

            if (x_best + w_best != x + w) {
                n += tight_send_framebuffer_update(vs, worker, x_best + w_best,
                                                   y_best,
                                                   w-(x_best-x)-w_best,
                                                   h_best);
            }
            if (y_best + h_best != y + h) {
                n += tight_send_framebuffer_update(vs, worker,
                                                   x, y_best + h_best,
                                                   w, h-(y_best-y)-h_best);
            }

            /* Return after all recursive calls are done. */
            return n;
        }
    }
    return n + send_rect_simple(vs, worker, x, y, w, h, true);
}

static int tight_send_framebuffer_update(VncState *vs, VncWorker *worker,
                                         int x, int y, int w, int h)
{
    int max_rows;

    if (vs->client_pf.bytes_per_pixel == 4 && vs->client_pf.rmax == 0xFF &&
        vs->client_pf.bmax == 0xFF && vs->client_pf.gmax == 0xFF) {
        worker->tight.pixel24 = true;
    } else {
        worker->tight.pixel24 = false;
    }

#ifdef CONFIG_VNC_JPEG
    if (worker->tight.quality != (uint8_t)-1) {
        double freq = vnc_update_freq(vs, x, y, w, h);

        if (freq > tight_jpeg_conf[worker->tight.quality].jpeg_freq_threshold) {
            return send_rect_simple(vs, worker, x, y, w, h, false);
        }
    }
#endif

    if (w * h < VNC_TIGHT_MIN_SPLIT_RECT_SIZE) {
        return send_rect_simple(vs, worker, x, y, w, h, true);
    }

    /* Calculate maximum number of rows in one non-solid rectangle. */

    max_rows = tight_conf[worker->tight.compression].max_rect_size;
    max_rows /= MIN(tight_conf[worker->tight.compression].max_rect_width, w);

    return find_large_solid_color_rect(vs, worker, x, y, w, h, max_rows);
}

int vnc_tight_send_framebuffer_update(VncState *vs, VncWorker *worker,
                                      int x, int y, int w, int h)
{
    worker->tight.type = VNC_ENCODING_TIGHT;
    return tight_send_framebuffer_update(vs, worker, x, y, w, h);
}

int vnc_tight_png_send_framebuffer_update(VncState *vs, VncWorker *worker,
                                          int x, int y, int w, int h)
{
    worker->tight.type = VNC_ENCODING_TIGHT_PNG;
    return tight_send_framebuffer_update(vs, worker, x, y, w, h);
}

void vnc_tight_clear(VncWorker *worker)
{
    int i;
    for (i = 0; i < ARRAY_SIZE(worker->tight.stream); i++) {
        if (worker->tight.stream[i].opaque) {
            deflateEnd(&worker->tight.stream[i]);
        }
    }

    buffer_free(&worker->tight.tight);
    buffer_free(&worker->tight.zlib);
    buffer_free(&worker->tight.gradient);
#ifdef CONFIG_VNC_JPEG
    buffer_free(&worker->tight.jpeg);
#endif
#ifdef CONFIG_PNG
    buffer_free(&worker->tight.png);
#endif
}<|MERGE_RESOLUTION|>--- conflicted
+++ resolved
@@ -1013,11 +1013,7 @@
         uint16_t fg16 = fg;
         vnc_write(vs, &bg16, 2);
         vnc_write(vs, &fg16, 2);
-<<<<<<< HEAD
-        tight_encode_mono_rect16(vs->tight->tight.buffer, w, h, bg, fg);
-=======
         tight_encode_mono_rect16(worker->tight.tight.buffer, w, h, bg, fg);
->>>>>>> e0006a86
         break;
     }
     default:
@@ -1026,19 +1022,11 @@
         uint8_t fg8 = fg;
         vnc_write_u8(vs, bg8);
         vnc_write_u8(vs, fg8);
-<<<<<<< HEAD
-        tight_encode_mono_rect8(vs->tight->tight.buffer, w, h, bg, fg);
-        break;
-    }
-    }
-    vs->tight->tight.offset = bytes;
-=======
         tight_encode_mono_rect8(worker->tight.tight.buffer, w, h, bg, fg);
         break;
     }
     }
     worker->tight.tight.offset = bytes;
->>>>>>> e0006a86
 
     bytes = tight_compress_data(vs, &worker->tight, stream, bytes, level,
                                 Z_DEFAULT_STRATEGY);
