--- conflicted
+++ resolved
@@ -825,17 +825,12 @@
 
         sx = (double)ww / fbw;
         sy = (double)wh / fbh;
-<<<<<<< HEAD
-
-        vc->gfx.scale_x = vc->gfx.scale_y = MIN(sx, sy);
-=======
         if (vc->s->keep_aspect_ratio) {
             vc->gfx.scale_x = vc->gfx.scale_y = MIN(sx, sy);
         } else {
             vc->gfx.scale_x = sx;
             vc->gfx.scale_y = sy;
         }
->>>>>>> e0006a86
     }
 }
 /**
@@ -944,21 +939,12 @@
 
     ww_widget = gdk_window_get_width(gtk_widget_get_window(widget));
     wh_widget = gdk_window_get_height(gtk_widget_get_window(widget));
-<<<<<<< HEAD
 
     gd_update_scale(vc, ww_widget, wh_widget, fbw, fbh);
 
     ww_surface = fbw * vc->gfx.scale_x;
     wh_surface = fbh * vc->gfx.scale_y;
 
-=======
-
-    gd_update_scale(vc, ww_widget, wh_widget, fbw, fbh);
-
-    ww_surface = fbw * vc->gfx.scale_x;
-    wh_surface = fbh * vc->gfx.scale_y;
-
->>>>>>> e0006a86
     wx_offset = wy_offset = 0;
     if (ww_widget > ww_surface) {
         wx_offset = (ww_widget - ww_surface) / 2;
