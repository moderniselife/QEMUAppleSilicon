--- conflicted
+++ resolved
@@ -87,14 +87,9 @@
         if (dmabuf) {
             int fence_fd;
             egl_dmabuf_create_fence(dmabuf);
-<<<<<<< HEAD
-            if (dmabuf->fence_fd >= 0) {
-                qemu_set_fd_handler(dmabuf->fence_fd, gd_hw_gl_flushed, NULL, vc);
-=======
             fence_fd = qemu_dmabuf_get_fence_fd(dmabuf);
             if (fence_fd >= 0) {
                 qemu_set_fd_handler(fence_fd, gd_hw_gl_flushed, NULL, vc);
->>>>>>> ae35f033
                 return;
             }
             graphic_hw_gl_block(vc->gfx.dcl.con, false);
@@ -132,12 +127,8 @@
 
     gd_update_monitor_refresh_rate(vc, vc->window ? vc->window : vc->gfx.drawing_area);
 
-<<<<<<< HEAD
-    if (vc->gfx.guest_fb.dmabuf && vc->gfx.guest_fb.dmabuf->draw_submitted) {
-=======
     if (vc->gfx.guest_fb.dmabuf &&
         qemu_dmabuf_get_draw_submitted(vc->gfx.guest_fb.dmabuf)) {
->>>>>>> ae35f033
         gd_gl_area_draw(vc);
         return;
     }
