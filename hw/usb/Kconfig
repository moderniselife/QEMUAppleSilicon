config USB
    bool

config USB_UHCI
    bool
    default y if PCI_DEVICES
    depends on PCI
    select USB

config USB_OHCI
    bool
    select USB

config USB_OHCI_SYSBUS
    bool
    select USB_OHCI

config USB_OHCI_PCI
    bool
    default y if PCI_DEVICES
    depends on PCI
    select USB_OHCI

config USB_EHCI
    bool
    select USB

config USB_EHCI_PCI
    bool
    default y if PCI_DEVICES
    select USB_EHCI

config USB_EHCI_SYSBUS
    bool
    select USB_EHCI

config USB_XHCI
    bool
    select USB

config USB_XHCI_PCI
    bool
    default y if PCI_DEVICES || PCIE_DEVICES
    depends on PCI
    select USB_XHCI

config USB_XHCI_NEC
    bool
    default y if PCI_DEVICES
    select USB_XHCI_PCI

config USB_XHCI_SYSBUS
    bool
    select USB_XHCI

config USB_DWC2
    bool
    select USB

config USB_HUB
    bool
    default y
    depends on USB

config USB_HID
    bool
    default y
    depends on USB

config USB_TABLET_WACOM
    bool
    default y
    depends on USB

config USB_STORAGE_CORE
    bool
    depends on USB
    select SCSI

config USB_STORAGE_CLASSIC
    bool
    default y
    depends on USB
    select USB_STORAGE_CORE

config USB_STORAGE_BOT
    bool
    default y
    depends on USB
    select USB_STORAGE_CORE

config USB_STORAGE_UAS
    bool
    default y
    depends on USB
    select SCSI

config USB_AUDIO
    bool
    default y
    depends on USB

config USB_SERIAL
    bool
    default y
    depends on USB

config USB_NETWORK
    bool
    default y
    depends on USB

config USB_SMARTCARD
    bool
    default y
    depends on USB

config USB_STORAGE_MTP
    bool
    default y
    depends on USB

config USB_U2F
    bool
    default y
    depends on USB

config USB_CANOKEY
    bool
    default y
    depends on USB

config IMX_USBPHY
    bool
    default y
    depends on USB

config USB_DWC3
    bool
    select USB_XHCI_SYSBUS
    select REGISTER

config XLNX_USB_SUBSYS
    bool
    select USB_DWC3

<<<<<<< HEAD
config USB_TCP
    bool
    default y
    depends on USB

config APPLE_OTG
    bool
    select USB_TCP
    select USB_DWC2
    depends on APPLE_SOC

config APPLE_TYPEC
    bool
    select USB_TCP
    select USB_DWC3
    depends on APPLE_SOC
=======
config USB_CHIPIDEA
    bool
    select USB_EHCI_SYSBUS
>>>>>>> 9027aa63
<|MERGE_RESOLUTION|>--- conflicted
+++ resolved
@@ -144,7 +144,10 @@
     bool
     select USB_DWC3
 
-<<<<<<< HEAD
+config USB_CHIPIDEA
+    bool
+    select USB_EHCI_SYSBUS
+
 config USB_TCP
     bool
     default y
@@ -160,9 +163,4 @@
     bool
     select USB_TCP
     select USB_DWC3
-    depends on APPLE_SOC
-=======
-config USB_CHIPIDEA
-    bool
-    select USB_EHCI_SYSBUS
->>>>>>> 9027aa63
+    depends on APPLE_SOC