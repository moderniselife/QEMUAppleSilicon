/*
 * QEMU NVM Express Controller
 *
 * Copyright (c) 2012, Intel Corporation
 *
 * Written by Keith Busch <keith.busch@intel.com>
 *
 * This code is licensed under the GNU GPL v2 or later.
 */

/**
 * Reference Specs: http://www.nvmexpress.org, 1.4, 1.3, 1.2, 1.1, 1.0e
 *
 *  https://nvmexpress.org/developers/nvme-specification/
 */

/**
 * Usage: add options:
 *      -drive file=<file>,if=none,id=<drive_id>
 *      -device nvme-subsys,id=<subsys_id>,nqn=<nqn_id>
 *      -device nvme,serial=<serial>,id=<bus_name>, \
 *              cmb_size_mb=<cmb_size_mb[optional]>, \
 *              [pmrdev=<mem_backend_file_id>,] \
 *              max_ioqpairs=<N[optional]>, \
 *              aerl=<N[optional]>,aer_max_queued=<N[optional]>, \
 *              mdts=<N[optional]>,vsl=<N[optional]>, \
 *              zoned.zasl=<N[optional]>, \
 *              subsys=<subsys_id>
 *      -device nvme-ns,drive=<drive_id>,bus=<bus_name>,nsid=<nsid>,\
 *              zoned=<true|false[optional]>, \
 *              subsys=<subsys_id>,detached=<true|false[optional]>
 *
 * Note cmb_size_mb denotes size of CMB in MB. CMB is assumed to be at
 * offset 0 in BAR2 and supports only WDS, RDS and SQS for now. By default, the
 * device will use the "v1.4 CMB scheme" - use the `legacy-cmb` parameter to
 * always enable the CMBLOC and CMBSZ registers (v1.3 behavior).
 *
 * Enabling pmr emulation can be achieved by pointing to memory-backend-file.
 * For example:
 * -object memory-backend-file,id=<mem_id>,share=on,mem-path=<file_path>, \
 *  size=<size> .... -device nvme,...,pmrdev=<mem_id>
 *
 * The PMR will use BAR 4/5 exclusively.
 *
 * To place controller(s) and namespace(s) to a subsystem, then provide
 * nvme-subsys device as above.
 *
 * nvme subsystem device parameters
 * ~~~~~~~~~~~~~~~~~~~~~~~~~~~~~~~~
 * - `nqn`
 *   This parameter provides the `<nqn_id>` part of the string
 *   `nqn.2019-08.org.qemu:<nqn_id>` which will be reported in the SUBNQN field
 *   of subsystem controllers. Note that `<nqn_id>` should be unique per
 *   subsystem, but this is not enforced by QEMU. If not specified, it will
 *   default to the value of the `id` parameter (`<subsys_id>`).
 *
 * nvme device parameters
 * ~~~~~~~~~~~~~~~~~~~~~~
 * - `subsys`
 *   Specifying this parameter attaches the controller to the subsystem and
 *   the SUBNQN field in the controller will report the NQN of the subsystem
 *   device. This also enables multi controller capability represented in
 *   Identify Controller data structure in CMIC (Controller Multi-path I/O and
 *   Namesapce Sharing Capabilities).
 *
 * - `aerl`
 *   The Asynchronous Event Request Limit (AERL). Indicates the maximum number
 *   of concurrently outstanding Asynchronous Event Request commands support
 *   by the controller. This is a 0's based value.
 *
 * - `aer_max_queued`
 *   This is the maximum number of events that the device will enqueue for
 *   completion when there are no outstanding AERs. When the maximum number of
 *   enqueued events are reached, subsequent events will be dropped.
 *
 * - `mdts`
 *   Indicates the maximum data transfer size for a command that transfers data
 *   between host-accessible memory and the controller. The value is specified
 *   as a power of two (2^n) and is in units of the minimum memory page size
 *   (CAP.MPSMIN). The default value is 7 (i.e. 512 KiB).
 *
 * - `vsl`
 *   Indicates the maximum data size limit for the Verify command. Like `mdts`,
 *   this value is specified as a power of two (2^n) and is in units of the
 *   minimum memory page size (CAP.MPSMIN). The default value is 7 (i.e. 512
 *   KiB).
 *
 * - `zoned.zasl`
 *   Indicates the maximum data transfer size for the Zone Append command. Like
 *   `mdts`, the value is specified as a power of two (2^n) and is in units of
 *   the minimum memory page size (CAP.MPSMIN). The default value is 0 (i.e.
 *   defaulting to the value of `mdts`).
 *
 * nvme namespace device parameters
 * ~~~~~~~~~~~~~~~~~~~~~~~~~~~~~~~~
 * - `shared`
 *   When the parent nvme device (as defined explicitly by the 'bus' parameter
 *   or implicitly by the most recently defined NvmeBus) is linked to an
 *   nvme-subsys device, the namespace will be attached to all controllers in
 *   the subsystem. If set to 'off' (the default), the namespace will remain a
 *   private namespace and may only be attached to a single controller at a
 *   time.
 *
 * - `detached`
 *   This parameter is only valid together with the `subsys` parameter. If left
 *   at the default value (`false/off`), the namespace will be attached to all
 *   controllers in the NVMe subsystem at boot-up. If set to `true/on`, the
 *   namespace will be be available in the subsystem not not attached to any
 *   controllers.
 *
 * Setting `zoned` to true selects Zoned Command Set at the namespace.
 * In this case, the following namespace properties are available to configure
 * zoned operation:
 *     zoned.zone_size=<zone size in bytes, default: 128MiB>
 *         The number may be followed by K, M, G as in kilo-, mega- or giga-.
 *
 *     zoned.zone_capacity=<zone capacity in bytes, default: zone size>
 *         The value 0 (default) forces zone capacity to be the same as zone
 *         size. The value of this property may not exceed zone size.
 *
 *     zoned.descr_ext_size=<zone descriptor extension size, default 0>
 *         This value needs to be specified in 64B units. If it is zero,
 *         namespace(s) will not support zone descriptor extensions.
 *
 *     zoned.max_active=<Maximum Active Resources (zones), default: 0>
 *         The default value means there is no limit to the number of
 *         concurrently active zones.
 *
 *     zoned.max_open=<Maximum Open Resources (zones), default: 0>
 *         The default value means there is no limit to the number of
 *         concurrently open zones.
 *
 *     zoned.cross_read=<enable RAZB, default: false>
 *         Setting this property to true enables Read Across Zone Boundaries.
 */

#include "qemu/osdep.h"
#include "qemu/units.h"
#include "qemu/error-report.h"
#include "hw/block/block.h"
#include "hw/pci/msix.h"
#include "hw/pci/pci.h"
#include "hw/qdev-properties.h"
#include "migration/vmstate.h"
#include "sysemu/sysemu.h"
#include "qapi/error.h"
#include "qapi/visitor.h"
#include "sysemu/hostmem.h"
#include "sysemu/block-backend.h"
#include "exec/memory.h"
#include "qemu/log.h"
#include "qemu/module.h"
#include "qemu/cutils.h"
#include "trace.h"
#include "nvme.h"
#include "nvme-ns.h"
#include "nvme-dif.h"

#define NVME_MAX_IOQPAIRS 0xffff
#define NVME_DB_SIZE  4
#define NVME_SPEC_VER 0x00010400
#define NVME_CMB_BIR 2
#define NVME_PMR_BIR 4
#define NVME_TEMPERATURE 0x143
#define NVME_TEMPERATURE_WARNING 0x157
#define NVME_TEMPERATURE_CRITICAL 0x175
#define NVME_NUM_FW_SLOTS 1

#define NVME_GUEST_ERR(trace, fmt, ...) \
    do { \
        (trace_##trace)(__VA_ARGS__); \
        qemu_log_mask(LOG_GUEST_ERROR, #trace \
            " in %s: " fmt "\n", __func__, ## __VA_ARGS__); \
    } while (0)

static const bool nvme_feature_support[NVME_FID_MAX] = {
    [NVME_ARBITRATION]              = true,
    [NVME_POWER_MANAGEMENT]         = true,
    [NVME_TEMPERATURE_THRESHOLD]    = true,
    [NVME_ERROR_RECOVERY]           = true,
    [NVME_VOLATILE_WRITE_CACHE]     = true,
    [NVME_NUMBER_OF_QUEUES]         = true,
    [NVME_INTERRUPT_COALESCING]     = true,
    [NVME_INTERRUPT_VECTOR_CONF]    = true,
    [NVME_WRITE_ATOMICITY]          = true,
    [NVME_ASYNCHRONOUS_EVENT_CONF]  = true,
    [NVME_TIMESTAMP]                = true,
};

static const uint32_t nvme_feature_cap[NVME_FID_MAX] = {
    [NVME_TEMPERATURE_THRESHOLD]    = NVME_FEAT_CAP_CHANGE,
    [NVME_ERROR_RECOVERY]           = NVME_FEAT_CAP_CHANGE | NVME_FEAT_CAP_NS,
    [NVME_VOLATILE_WRITE_CACHE]     = NVME_FEAT_CAP_CHANGE,
    [NVME_NUMBER_OF_QUEUES]         = NVME_FEAT_CAP_CHANGE,
    [NVME_ASYNCHRONOUS_EVENT_CONF]  = NVME_FEAT_CAP_CHANGE,
    [NVME_TIMESTAMP]                = NVME_FEAT_CAP_CHANGE,
};

static const uint32_t nvme_cse_acs[256] = {
    [NVME_ADM_CMD_DELETE_SQ]        = NVME_CMD_EFF_CSUPP,
    [NVME_ADM_CMD_CREATE_SQ]        = NVME_CMD_EFF_CSUPP,
    [NVME_ADM_CMD_GET_LOG_PAGE]     = NVME_CMD_EFF_CSUPP,
    [NVME_ADM_CMD_DELETE_CQ]        = NVME_CMD_EFF_CSUPP,
    [NVME_ADM_CMD_CREATE_CQ]        = NVME_CMD_EFF_CSUPP,
    [NVME_ADM_CMD_IDENTIFY]         = NVME_CMD_EFF_CSUPP,
    [NVME_ADM_CMD_ABORT]            = NVME_CMD_EFF_CSUPP,
    [NVME_ADM_CMD_SET_FEATURES]     = NVME_CMD_EFF_CSUPP,
    [NVME_ADM_CMD_GET_FEATURES]     = NVME_CMD_EFF_CSUPP,
    [NVME_ADM_CMD_ASYNC_EV_REQ]     = NVME_CMD_EFF_CSUPP,
    [NVME_ADM_CMD_NS_ATTACHMENT]    = NVME_CMD_EFF_CSUPP | NVME_CMD_EFF_NIC,
    [NVME_ADM_CMD_FORMAT_NVM]       = NVME_CMD_EFF_CSUPP | NVME_CMD_EFF_LBCC,
};

static const uint32_t nvme_cse_iocs_none[256];

static const uint32_t nvme_cse_iocs_nvm[256] = {
    [NVME_CMD_FLUSH]                = NVME_CMD_EFF_CSUPP | NVME_CMD_EFF_LBCC,
    [NVME_CMD_WRITE_ZEROES]         = NVME_CMD_EFF_CSUPP | NVME_CMD_EFF_LBCC,
    [NVME_CMD_WRITE]                = NVME_CMD_EFF_CSUPP | NVME_CMD_EFF_LBCC,
    [NVME_CMD_READ]                 = NVME_CMD_EFF_CSUPP,
    [NVME_CMD_DSM]                  = NVME_CMD_EFF_CSUPP | NVME_CMD_EFF_LBCC,
    [NVME_CMD_VERIFY]               = NVME_CMD_EFF_CSUPP,
    [NVME_CMD_COPY]                 = NVME_CMD_EFF_CSUPP | NVME_CMD_EFF_LBCC,
    [NVME_CMD_COMPARE]              = NVME_CMD_EFF_CSUPP,
};

static const uint32_t nvme_cse_iocs_zoned[256] = {
    [NVME_CMD_FLUSH]                = NVME_CMD_EFF_CSUPP | NVME_CMD_EFF_LBCC,
    [NVME_CMD_WRITE_ZEROES]         = NVME_CMD_EFF_CSUPP | NVME_CMD_EFF_LBCC,
    [NVME_CMD_WRITE]                = NVME_CMD_EFF_CSUPP | NVME_CMD_EFF_LBCC,
    [NVME_CMD_READ]                 = NVME_CMD_EFF_CSUPP,
    [NVME_CMD_DSM]                  = NVME_CMD_EFF_CSUPP | NVME_CMD_EFF_LBCC,
    [NVME_CMD_VERIFY]               = NVME_CMD_EFF_CSUPP,
    [NVME_CMD_COPY]                 = NVME_CMD_EFF_CSUPP | NVME_CMD_EFF_LBCC,
    [NVME_CMD_COMPARE]              = NVME_CMD_EFF_CSUPP,
    [NVME_CMD_ZONE_APPEND]          = NVME_CMD_EFF_CSUPP | NVME_CMD_EFF_LBCC,
    [NVME_CMD_ZONE_MGMT_SEND]       = NVME_CMD_EFF_CSUPP | NVME_CMD_EFF_LBCC,
    [NVME_CMD_ZONE_MGMT_RECV]       = NVME_CMD_EFF_CSUPP,
};

static void nvme_process_sq(void *opaque);

static uint16_t nvme_sqid(NvmeRequest *req)
{
    return le16_to_cpu(req->sq->sqid);
}

static void nvme_assign_zone_state(NvmeNamespace *ns, NvmeZone *zone,
                                   NvmeZoneState state)
{
    if (QTAILQ_IN_USE(zone, entry)) {
        switch (nvme_get_zone_state(zone)) {
        case NVME_ZONE_STATE_EXPLICITLY_OPEN:
            QTAILQ_REMOVE(&ns->exp_open_zones, zone, entry);
            break;
        case NVME_ZONE_STATE_IMPLICITLY_OPEN:
            QTAILQ_REMOVE(&ns->imp_open_zones, zone, entry);
            break;
        case NVME_ZONE_STATE_CLOSED:
            QTAILQ_REMOVE(&ns->closed_zones, zone, entry);
            break;
        case NVME_ZONE_STATE_FULL:
            QTAILQ_REMOVE(&ns->full_zones, zone, entry);
        default:
            ;
        }
    }

    nvme_set_zone_state(zone, state);

    switch (state) {
    case NVME_ZONE_STATE_EXPLICITLY_OPEN:
        QTAILQ_INSERT_TAIL(&ns->exp_open_zones, zone, entry);
        break;
    case NVME_ZONE_STATE_IMPLICITLY_OPEN:
        QTAILQ_INSERT_TAIL(&ns->imp_open_zones, zone, entry);
        break;
    case NVME_ZONE_STATE_CLOSED:
        QTAILQ_INSERT_TAIL(&ns->closed_zones, zone, entry);
        break;
    case NVME_ZONE_STATE_FULL:
        QTAILQ_INSERT_TAIL(&ns->full_zones, zone, entry);
    case NVME_ZONE_STATE_READ_ONLY:
        break;
    default:
        zone->d.za = 0;
    }
}

/*
 * Check if we can open a zone without exceeding open/active limits.
 * AOR stands for "Active and Open Resources" (see TP 4053 section 2.5).
 */
static int nvme_aor_check(NvmeNamespace *ns, uint32_t act, uint32_t opn)
{
    if (ns->params.max_active_zones != 0 &&
        ns->nr_active_zones + act > ns->params.max_active_zones) {
        trace_pci_nvme_err_insuff_active_res(ns->params.max_active_zones);
        return NVME_ZONE_TOO_MANY_ACTIVE | NVME_DNR;
    }
    if (ns->params.max_open_zones != 0 &&
        ns->nr_open_zones + opn > ns->params.max_open_zones) {
        trace_pci_nvme_err_insuff_open_res(ns->params.max_open_zones);
        return NVME_ZONE_TOO_MANY_OPEN | NVME_DNR;
    }

    return NVME_SUCCESS;
}

static bool nvme_addr_is_cmb(NvmeCtrl *n, hwaddr addr)
{
    hwaddr hi, lo;

    if (!n->cmb.cmse) {
        return false;
    }

    lo = n->params.legacy_cmb ? n->cmb.mem.addr : n->cmb.cba;
    hi = lo + int128_get64(n->cmb.mem.size);

    return addr >= lo && addr < hi;
}

static inline void *nvme_addr_to_cmb(NvmeCtrl *n, hwaddr addr)
{
    hwaddr base = n->params.legacy_cmb ? n->cmb.mem.addr : n->cmb.cba;
    return &n->cmb.buf[addr - base];
}

static bool nvme_addr_is_pmr(NvmeCtrl *n, hwaddr addr)
{
    hwaddr hi;

    if (!n->pmr.cmse) {
        return false;
    }

    hi = n->pmr.cba + int128_get64(n->pmr.dev->mr.size);

    return addr >= n->pmr.cba && addr < hi;
}

static inline void *nvme_addr_to_pmr(NvmeCtrl *n, hwaddr addr)
{
    return memory_region_get_ram_ptr(&n->pmr.dev->mr) + (addr - n->pmr.cba);
}

static int nvme_addr_read(NvmeCtrl *n, hwaddr addr, void *buf, int size)
{
    hwaddr hi = addr + size - 1;
    if (hi < addr) {
        return 1;
    }

    if (n->bar.cmbsz && nvme_addr_is_cmb(n, addr) && nvme_addr_is_cmb(n, hi)) {
        memcpy(buf, nvme_addr_to_cmb(n, addr), size);
        return 0;
    }

    if (nvme_addr_is_pmr(n, addr) && nvme_addr_is_pmr(n, hi)) {
        memcpy(buf, nvme_addr_to_pmr(n, addr), size);
        return 0;
    }

    return pci_dma_read(&n->parent_obj, addr, buf, size);
}

static int nvme_addr_write(NvmeCtrl *n, hwaddr addr, void *buf, int size)
{
    hwaddr hi = addr + size - 1;
    if (hi < addr) {
        return 1;
    }

    if (n->bar.cmbsz && nvme_addr_is_cmb(n, addr) && nvme_addr_is_cmb(n, hi)) {
        memcpy(nvme_addr_to_cmb(n, addr), buf, size);
        return 0;
    }

    if (nvme_addr_is_pmr(n, addr) && nvme_addr_is_pmr(n, hi)) {
        memcpy(nvme_addr_to_pmr(n, addr), buf, size);
        return 0;
    }

    return pci_dma_write(&n->parent_obj, addr, buf, size);
}

static bool nvme_nsid_valid(NvmeCtrl *n, uint32_t nsid)
{
    return nsid && (nsid == NVME_NSID_BROADCAST || nsid <= n->num_namespaces);
}

static int nvme_check_sqid(NvmeCtrl *n, uint16_t sqid)
{
    return sqid < n->params.max_ioqpairs + 1 && n->sq[sqid] != NULL ? 0 : -1;
}

static int nvme_check_cqid(NvmeCtrl *n, uint16_t cqid)
{
    return cqid < n->params.max_ioqpairs + 1 && n->cq[cqid] != NULL ? 0 : -1;
}

static void nvme_inc_cq_tail(NvmeCQueue *cq)
{
    cq->tail++;
    if (cq->tail >= cq->size) {
        cq->tail = 0;
        cq->phase = !cq->phase;
    }
}

static void nvme_inc_sq_head(NvmeSQueue *sq)
{
    sq->head = (sq->head + 1) % sq->size;
}

static uint8_t nvme_cq_full(NvmeCQueue *cq)
{
    return (cq->tail + 1) % cq->size == cq->head;
}

static uint8_t nvme_sq_empty(NvmeSQueue *sq)
{
    return sq->head == sq->tail;
}

static void nvme_irq_check(NvmeCtrl *n)
{
    if (msix_enabled(&(n->parent_obj))) {
        return;
    }
    if (~n->bar.intms & n->irq_status) {
        pci_irq_assert(&n->parent_obj);
    } else {
        pci_irq_deassert(&n->parent_obj);
    }
}

static void nvme_irq_assert(NvmeCtrl *n, NvmeCQueue *cq)
{
    if (cq->irq_enabled) {
        if (msix_enabled(&(n->parent_obj))) {
            trace_pci_nvme_irq_msix(cq->vector);
            msix_notify(&(n->parent_obj), cq->vector);
        } else {
            trace_pci_nvme_irq_pin();
            assert(cq->vector < 32);
            n->irq_status |= 1 << cq->vector;
            nvme_irq_check(n);
        }
    } else {
        trace_pci_nvme_irq_masked();
    }
}

static void nvme_irq_deassert(NvmeCtrl *n, NvmeCQueue *cq)
{
    if (cq->irq_enabled) {
        if (msix_enabled(&(n->parent_obj))) {
            return;
        } else {
            assert(cq->vector < 32);
            n->irq_status &= ~(1 << cq->vector);
            nvme_irq_check(n);
        }
    }
}

static void nvme_req_clear(NvmeRequest *req)
{
    req->ns = NULL;
    req->opaque = NULL;
    req->aiocb = NULL;
    memset(&req->cqe, 0x0, sizeof(req->cqe));
    req->status = NVME_SUCCESS;
}

static inline void nvme_sg_init(NvmeCtrl *n, NvmeSg *sg, bool dma)
{
    if (dma) {
        pci_dma_sglist_init(&sg->qsg, &n->parent_obj, 0);
        sg->flags = NVME_SG_DMA;
    } else {
        qemu_iovec_init(&sg->iov, 0);
    }

    sg->flags |= NVME_SG_ALLOC;
}

static inline void nvme_sg_unmap(NvmeSg *sg)
{
    if (!(sg->flags & NVME_SG_ALLOC)) {
        return;
    }

    if (sg->flags & NVME_SG_DMA) {
        qemu_sglist_destroy(&sg->qsg);
    } else {
        qemu_iovec_destroy(&sg->iov);
    }

    memset(sg, 0x0, sizeof(*sg));
}

/*
 * When metadata is transfered as extended LBAs, the DPTR mapped into `sg`
 * holds both data and metadata. This function splits the data and metadata
 * into two separate QSG/IOVs.
 */
static void nvme_sg_split(NvmeSg *sg, NvmeNamespace *ns, NvmeSg *data,
                          NvmeSg *mdata)
{
    NvmeSg *dst = data;
    size_t size = nvme_lsize(ns);
    size_t msize = nvme_msize(ns);
    uint32_t trans_len, count = size;
    uint64_t offset = 0;
    bool dma = sg->flags & NVME_SG_DMA;
    size_t sge_len;
    size_t sg_len = dma ? sg->qsg.size : sg->iov.size;
    int sg_idx = 0;

    assert(sg->flags & NVME_SG_ALLOC);

    while (sg_len) {
        sge_len = dma ? sg->qsg.sg[sg_idx].len : sg->iov.iov[sg_idx].iov_len;

        trans_len = MIN(sg_len, count);
        trans_len = MIN(trans_len, sge_len - offset);

        if (dst) {
            if (dma) {
                qemu_sglist_add(&dst->qsg, sg->qsg.sg[sg_idx].base + offset,
                                trans_len);
            } else {
                qemu_iovec_add(&dst->iov,
                               sg->iov.iov[sg_idx].iov_base + offset,
                               trans_len);
            }
        }

        sg_len -= trans_len;
        count -= trans_len;
        offset += trans_len;

        if (count == 0) {
            dst = (dst == data) ? mdata : data;
            count = (dst == data) ? size : msize;
        }

        if (sge_len == offset) {
            offset = 0;
            sg_idx++;
        }
    }
}

static uint16_t nvme_map_addr_cmb(NvmeCtrl *n, QEMUIOVector *iov, hwaddr addr,
                                  size_t len)
{
    if (!len) {
        return NVME_SUCCESS;
    }

    trace_pci_nvme_map_addr_cmb(addr, len);

    if (!nvme_addr_is_cmb(n, addr) || !nvme_addr_is_cmb(n, addr + len - 1)) {
        return NVME_DATA_TRAS_ERROR;
    }

    qemu_iovec_add(iov, nvme_addr_to_cmb(n, addr), len);

    return NVME_SUCCESS;
}

static uint16_t nvme_map_addr_pmr(NvmeCtrl *n, QEMUIOVector *iov, hwaddr addr,
    size_t len)
{
    if (!len) {
        return NVME_SUCCESS;
    }

    if (!nvme_addr_is_pmr(n, addr) || !nvme_addr_is_pmr(n, addr + len - 1)) {
        return NVME_DATA_TRAS_ERROR;
    }

    qemu_iovec_add(iov, nvme_addr_to_pmr(n, addr), len);

    return NVME_SUCCESS;
}

static uint16_t nvme_map_addr(NvmeCtrl *n, NvmeSg *sg, hwaddr addr, size_t len)
{
    bool cmb = false, pmr = false;

    if (!len) {
        return NVME_SUCCESS;
    }

    trace_pci_nvme_map_addr(addr, len);

    if (nvme_addr_is_cmb(n, addr)) {
        cmb = true;
    } else if (nvme_addr_is_pmr(n, addr)) {
        pmr = true;
    }

    if (cmb || pmr) {
        if (sg->flags & NVME_SG_DMA) {
            return NVME_INVALID_USE_OF_CMB | NVME_DNR;
        }

        if (cmb) {
            return nvme_map_addr_cmb(n, &sg->iov, addr, len);
        } else {
            return nvme_map_addr_pmr(n, &sg->iov, addr, len);
        }
    }

    if (!(sg->flags & NVME_SG_DMA)) {
        return NVME_INVALID_USE_OF_CMB | NVME_DNR;
    }

    qemu_sglist_add(&sg->qsg, addr, len);

    return NVME_SUCCESS;
}

static inline bool nvme_addr_is_dma(NvmeCtrl *n, hwaddr addr)
{
    return !(nvme_addr_is_cmb(n, addr) || nvme_addr_is_pmr(n, addr));
}

static uint16_t nvme_map_prp(NvmeCtrl *n, NvmeSg *sg, uint64_t prp1,
                             uint64_t prp2, uint32_t len)
{
    hwaddr trans_len = n->page_size - (prp1 % n->page_size);
    trans_len = MIN(len, trans_len);
    int num_prps = (len >> n->page_bits) + 1;
    uint16_t status;
    int ret;

    trace_pci_nvme_map_prp(trans_len, len, prp1, prp2, num_prps);

    nvme_sg_init(n, sg, nvme_addr_is_dma(n, prp1));

    status = nvme_map_addr(n, sg, prp1, trans_len);
    if (status) {
        goto unmap;
    }

    len -= trans_len;
    if (len) {
        if (len > n->page_size) {
            uint64_t prp_list[n->max_prp_ents];
            uint32_t nents, prp_trans;
            int i = 0;

            /*
             * The first PRP list entry, pointed to by PRP2 may contain offset.
             * Hence, we need to calculate the number of entries in based on
             * that offset.
             */
            nents = (n->page_size - (prp2 & (n->page_size - 1))) >> 3;
            prp_trans = MIN(n->max_prp_ents, nents) * sizeof(uint64_t);
            ret = nvme_addr_read(n, prp2, (void *)prp_list, prp_trans);
            if (ret) {
                trace_pci_nvme_err_addr_read(prp2);
                status = NVME_DATA_TRAS_ERROR;
                goto unmap;
            }
            while (len != 0) {
                uint64_t prp_ent = le64_to_cpu(prp_list[i]);

                if (i == nents - 1 && len > n->page_size) {
                    if (unlikely(prp_ent & (n->page_size - 1))) {
                        trace_pci_nvme_err_invalid_prplist_ent(prp_ent);
                        status = NVME_INVALID_PRP_OFFSET | NVME_DNR;
                        goto unmap;
                    }

                    i = 0;
                    nents = (len + n->page_size - 1) >> n->page_bits;
                    nents = MIN(nents, n->max_prp_ents);
                    prp_trans = nents * sizeof(uint64_t);
                    ret = nvme_addr_read(n, prp_ent, (void *)prp_list,
                                         prp_trans);
                    if (ret) {
                        trace_pci_nvme_err_addr_read(prp_ent);
                        status = NVME_DATA_TRAS_ERROR;
                        goto unmap;
                    }
                    prp_ent = le64_to_cpu(prp_list[i]);
                }

                if (unlikely(prp_ent & (n->page_size - 1))) {
                    trace_pci_nvme_err_invalid_prplist_ent(prp_ent);
                    status = NVME_INVALID_PRP_OFFSET | NVME_DNR;
                    goto unmap;
                }

                trans_len = MIN(len, n->page_size);
                status = nvme_map_addr(n, sg, prp_ent, trans_len);
                if (status) {
                    goto unmap;
                }

                len -= trans_len;
                i++;
            }
        } else {
            if (unlikely(prp2 & (n->page_size - 1))) {
                trace_pci_nvme_err_invalid_prp2_align(prp2);
                status = NVME_INVALID_PRP_OFFSET | NVME_DNR;
                goto unmap;
            }
            status = nvme_map_addr(n, sg, prp2, len);
            if (status) {
                goto unmap;
            }
        }
    }

    return NVME_SUCCESS;

unmap:
    nvme_sg_unmap(sg);
    return status;
}

/*
 * Map 'nsgld' data descriptors from 'segment'. The function will subtract the
 * number of bytes mapped in len.
 */
static uint16_t nvme_map_sgl_data(NvmeCtrl *n, NvmeSg *sg,
                                  NvmeSglDescriptor *segment, uint64_t nsgld,
                                  size_t *len, NvmeCmd *cmd)
{
    dma_addr_t addr, trans_len;
    uint32_t dlen;
    uint16_t status;

    for (int i = 0; i < nsgld; i++) {
        uint8_t type = NVME_SGL_TYPE(segment[i].type);

        switch (type) {
        case NVME_SGL_DESCR_TYPE_BIT_BUCKET:
            if (cmd->opcode == NVME_CMD_WRITE) {
                continue;
            }
        case NVME_SGL_DESCR_TYPE_DATA_BLOCK:
            break;
        case NVME_SGL_DESCR_TYPE_SEGMENT:
        case NVME_SGL_DESCR_TYPE_LAST_SEGMENT:
            return NVME_INVALID_NUM_SGL_DESCRS | NVME_DNR;
        default:
            return NVME_SGL_DESCR_TYPE_INVALID | NVME_DNR;
        }

        dlen = le32_to_cpu(segment[i].len);

        if (!dlen) {
            continue;
        }

        if (*len == 0) {
            /*
             * All data has been mapped, but the SGL contains additional
             * segments and/or descriptors. The controller might accept
             * ignoring the rest of the SGL.
             */
            uint32_t sgls = le32_to_cpu(n->id_ctrl.sgls);
            if (sgls & NVME_CTRL_SGLS_EXCESS_LENGTH) {
                break;
            }

            trace_pci_nvme_err_invalid_sgl_excess_length(dlen);
            return NVME_DATA_SGL_LEN_INVALID | NVME_DNR;
        }

        trans_len = MIN(*len, dlen);

        if (type == NVME_SGL_DESCR_TYPE_BIT_BUCKET) {
            goto next;
        }

        addr = le64_to_cpu(segment[i].addr);

        if (UINT64_MAX - addr < dlen) {
            return NVME_DATA_SGL_LEN_INVALID | NVME_DNR;
        }

        status = nvme_map_addr(n, sg, addr, trans_len);
        if (status) {
            return status;
        }

next:
        *len -= trans_len;
    }

    return NVME_SUCCESS;
}

static uint16_t nvme_map_sgl(NvmeCtrl *n, NvmeSg *sg, NvmeSglDescriptor sgl,
                             size_t len, NvmeCmd *cmd)
{
    /*
     * Read the segment in chunks of 256 descriptors (one 4k page) to avoid
     * dynamically allocating a potentially huge SGL. The spec allows the SGL
     * to be larger (as in number of bytes required to describe the SGL
     * descriptors and segment chain) than the command transfer size, so it is
     * not bounded by MDTS.
     */
    const int SEG_CHUNK_SIZE = 256;

    NvmeSglDescriptor segment[SEG_CHUNK_SIZE], *sgld, *last_sgld;
    uint64_t nsgld;
    uint32_t seg_len;
    uint16_t status;
    hwaddr addr;
    int ret;

    sgld = &sgl;
    addr = le64_to_cpu(sgl.addr);

    trace_pci_nvme_map_sgl(NVME_SGL_TYPE(sgl.type), len);

    nvme_sg_init(n, sg, nvme_addr_is_dma(n, addr));

    /*
     * If the entire transfer can be described with a single data block it can
     * be mapped directly.
     */
    if (NVME_SGL_TYPE(sgl.type) == NVME_SGL_DESCR_TYPE_DATA_BLOCK) {
        status = nvme_map_sgl_data(n, sg, sgld, 1, &len, cmd);
        if (status) {
            goto unmap;
        }

        goto out;
    }

    for (;;) {
        switch (NVME_SGL_TYPE(sgld->type)) {
        case NVME_SGL_DESCR_TYPE_SEGMENT:
        case NVME_SGL_DESCR_TYPE_LAST_SEGMENT:
            break;
        default:
            return NVME_INVALID_SGL_SEG_DESCR | NVME_DNR;
        }

        seg_len = le32_to_cpu(sgld->len);

        /* check the length of the (Last) Segment descriptor */
        if ((!seg_len || seg_len & 0xf) &&
            (NVME_SGL_TYPE(sgld->type) != NVME_SGL_DESCR_TYPE_BIT_BUCKET)) {
            return NVME_INVALID_SGL_SEG_DESCR | NVME_DNR;
        }

        if (UINT64_MAX - addr < seg_len) {
            return NVME_DATA_SGL_LEN_INVALID | NVME_DNR;
        }

        nsgld = seg_len / sizeof(NvmeSglDescriptor);

        while (nsgld > SEG_CHUNK_SIZE) {
            if (nvme_addr_read(n, addr, segment, sizeof(segment))) {
                trace_pci_nvme_err_addr_read(addr);
                status = NVME_DATA_TRAS_ERROR;
                goto unmap;
            }

            status = nvme_map_sgl_data(n, sg, segment, SEG_CHUNK_SIZE,
                                       &len, cmd);
            if (status) {
                goto unmap;
            }

            nsgld -= SEG_CHUNK_SIZE;
            addr += SEG_CHUNK_SIZE * sizeof(NvmeSglDescriptor);
        }

        ret = nvme_addr_read(n, addr, segment, nsgld *
                             sizeof(NvmeSglDescriptor));
        if (ret) {
            trace_pci_nvme_err_addr_read(addr);
            status = NVME_DATA_TRAS_ERROR;
            goto unmap;
        }

        last_sgld = &segment[nsgld - 1];

        /*
         * If the segment ends with a Data Block or Bit Bucket Descriptor Type,
         * then we are done.
         */
        switch (NVME_SGL_TYPE(last_sgld->type)) {
        case NVME_SGL_DESCR_TYPE_DATA_BLOCK:
        case NVME_SGL_DESCR_TYPE_BIT_BUCKET:
            status = nvme_map_sgl_data(n, sg, segment, nsgld, &len, cmd);
            if (status) {
                goto unmap;
            }

            goto out;

        default:
            break;
        }

        /*
         * If the last descriptor was not a Data Block or Bit Bucket, then the
         * current segment must not be a Last Segment.
         */
        if (NVME_SGL_TYPE(sgld->type) == NVME_SGL_DESCR_TYPE_LAST_SEGMENT) {
            status = NVME_INVALID_SGL_SEG_DESCR | NVME_DNR;
            goto unmap;
        }

        sgld = last_sgld;
        addr = le64_to_cpu(sgld->addr);

        /*
         * Do not map the last descriptor; it will be a Segment or Last Segment
         * descriptor and is handled by the next iteration.
         */
        status = nvme_map_sgl_data(n, sg, segment, nsgld - 1, &len, cmd);
        if (status) {
            goto unmap;
        }
    }

out:
    /* if there is any residual left in len, the SGL was too short */
    if (len) {
        status = NVME_DATA_SGL_LEN_INVALID | NVME_DNR;
        goto unmap;
    }

    return NVME_SUCCESS;

unmap:
    nvme_sg_unmap(sg);
    return status;
}

uint16_t nvme_map_dptr(NvmeCtrl *n, NvmeSg *sg, size_t len,
                       NvmeCmd *cmd)
{
    uint64_t prp1, prp2;

    switch (NVME_CMD_FLAGS_PSDT(cmd->flags)) {
    case NVME_PSDT_PRP:
        prp1 = le64_to_cpu(cmd->dptr.prp1);
        prp2 = le64_to_cpu(cmd->dptr.prp2);

        return nvme_map_prp(n, sg, prp1, prp2, len);
    case NVME_PSDT_SGL_MPTR_CONTIGUOUS:
    case NVME_PSDT_SGL_MPTR_SGL:
        return nvme_map_sgl(n, sg, cmd->dptr.sgl, len, cmd);
    default:
        return NVME_INVALID_FIELD;
    }
}

static uint16_t nvme_map_mptr(NvmeCtrl *n, NvmeSg *sg, size_t len,
                              NvmeCmd *cmd)
{
    int psdt = NVME_CMD_FLAGS_PSDT(cmd->flags);
    hwaddr mptr = le64_to_cpu(cmd->mptr);
    uint16_t status;

    if (psdt == NVME_PSDT_SGL_MPTR_SGL) {
        NvmeSglDescriptor sgl;

        if (nvme_addr_read(n, mptr, &sgl, sizeof(sgl))) {
            return NVME_DATA_TRAS_ERROR;
        }

        status = nvme_map_sgl(n, sg, sgl, len, cmd);
        if (status && (status & 0x7ff) == NVME_DATA_SGL_LEN_INVALID) {
            status = NVME_MD_SGL_LEN_INVALID | NVME_DNR;
        }

        return status;
    }

    nvme_sg_init(n, sg, nvme_addr_is_dma(n, mptr));
    status = nvme_map_addr(n, sg, mptr, len);
    if (status) {
        nvme_sg_unmap(sg);
    }

    return status;
}

static uint16_t nvme_map_data(NvmeCtrl *n, uint32_t nlb, NvmeRequest *req)
{
    NvmeNamespace *ns = req->ns;
    NvmeRwCmd *rw = (NvmeRwCmd *)&req->cmd;
    uint16_t ctrl = le16_to_cpu(rw->control);
    size_t len = nvme_l2b(ns, nlb);
    uint16_t status;

    if (NVME_ID_NS_DPS_TYPE(ns->id_ns.dps) &&
        (ctrl & NVME_RW_PRINFO_PRACT && nvme_msize(ns) == 8)) {
        goto out;
    }

    if (nvme_ns_ext(ns)) {
        NvmeSg sg;

        len += nvme_m2b(ns, nlb);

        status = nvme_map_dptr(n, &sg, len, &req->cmd);
        if (status) {
            return status;
        }

        nvme_sg_init(n, &req->sg, sg.flags & NVME_SG_DMA);
        nvme_sg_split(&sg, ns, &req->sg, NULL);
        nvme_sg_unmap(&sg);

        return NVME_SUCCESS;
    }

out:
    return nvme_map_dptr(n, &req->sg, len, &req->cmd);
}

static uint16_t nvme_map_mdata(NvmeCtrl *n, uint32_t nlb, NvmeRequest *req)
{
    NvmeNamespace *ns = req->ns;
    size_t len = nvme_m2b(ns, nlb);
    uint16_t status;

    if (nvme_ns_ext(ns)) {
        NvmeSg sg;

        len += nvme_l2b(ns, nlb);

        status = nvme_map_dptr(n, &sg, len, &req->cmd);
        if (status) {
            return status;
        }

        nvme_sg_init(n, &req->sg, sg.flags & NVME_SG_DMA);
        nvme_sg_split(&sg, ns, NULL, &req->sg);
        nvme_sg_unmap(&sg);

        return NVME_SUCCESS;
    }

    return nvme_map_mptr(n, &req->sg, len, &req->cmd);
}

static uint16_t nvme_tx_interleaved(NvmeCtrl *n, NvmeSg *sg, uint8_t *ptr,
                                    uint32_t len, uint32_t bytes,
                                    int32_t skip_bytes, int64_t offset,
                                    NvmeTxDirection dir)
{
    hwaddr addr;
    uint32_t trans_len, count = bytes;
    bool dma = sg->flags & NVME_SG_DMA;
    int64_t sge_len;
    int sg_idx = 0;
    int ret;

    assert(sg->flags & NVME_SG_ALLOC);

    while (len) {
        sge_len = dma ? sg->qsg.sg[sg_idx].len : sg->iov.iov[sg_idx].iov_len;

        if (sge_len - offset < 0) {
            offset -= sge_len;
            sg_idx++;
            continue;
        }

        if (sge_len == offset) {
            offset = 0;
            sg_idx++;
            continue;
        }

        trans_len = MIN(len, count);
        trans_len = MIN(trans_len, sge_len - offset);

        if (dma) {
            addr = sg->qsg.sg[sg_idx].base + offset;
        } else {
            addr = (hwaddr)(uintptr_t)sg->iov.iov[sg_idx].iov_base + offset;
        }

        if (dir == NVME_TX_DIRECTION_TO_DEVICE) {
            ret = nvme_addr_read(n, addr, ptr, trans_len);
        } else {
            ret = nvme_addr_write(n, addr, ptr, trans_len);
        }

        if (ret) {
            return NVME_DATA_TRAS_ERROR;
        }

        ptr += trans_len;
        len -= trans_len;
        count -= trans_len;
        offset += trans_len;

        if (count == 0) {
            count = bytes;
            offset += skip_bytes;
        }
    }

    return NVME_SUCCESS;
}

static uint16_t nvme_tx(NvmeCtrl *n, NvmeSg *sg, uint8_t *ptr, uint32_t len,
                        NvmeTxDirection dir)
{
    assert(sg->flags & NVME_SG_ALLOC);

    if (sg->flags & NVME_SG_DMA) {
        uint64_t residual;

        if (dir == NVME_TX_DIRECTION_TO_DEVICE) {
            residual = dma_buf_write(ptr, len, &sg->qsg);
        } else {
            residual = dma_buf_read(ptr, len, &sg->qsg);
        }

        if (unlikely(residual)) {
            trace_pci_nvme_err_invalid_dma();
            return NVME_INVALID_FIELD | NVME_DNR;
        }
    } else {
        size_t bytes;

        if (dir == NVME_TX_DIRECTION_TO_DEVICE) {
            bytes = qemu_iovec_to_buf(&sg->iov, 0, ptr, len);
        } else {
            bytes = qemu_iovec_from_buf(&sg->iov, 0, ptr, len);
        }

        if (unlikely(bytes != len)) {
            trace_pci_nvme_err_invalid_dma();
            return NVME_INVALID_FIELD | NVME_DNR;
        }
    }

    return NVME_SUCCESS;
}

static inline uint16_t nvme_c2h(NvmeCtrl *n, uint8_t *ptr, uint32_t len,
                                NvmeRequest *req)
{
    uint16_t status;

    status = nvme_map_dptr(n, &req->sg, len, &req->cmd);
    if (status) {
        return status;
    }

    return nvme_tx(n, &req->sg, ptr, len, NVME_TX_DIRECTION_FROM_DEVICE);
}

static inline uint16_t nvme_h2c(NvmeCtrl *n, uint8_t *ptr, uint32_t len,
                                NvmeRequest *req)
{
    uint16_t status;

    status = nvme_map_dptr(n, &req->sg, len, &req->cmd);
    if (status) {
        return status;
    }

    return nvme_tx(n, &req->sg, ptr, len, NVME_TX_DIRECTION_TO_DEVICE);
}

uint16_t nvme_bounce_data(NvmeCtrl *n, uint8_t *ptr, uint32_t len,
                          NvmeTxDirection dir, NvmeRequest *req)
{
    NvmeNamespace *ns = req->ns;
    NvmeRwCmd *rw = (NvmeRwCmd *)&req->cmd;
    uint16_t ctrl = le16_to_cpu(rw->control);

    if (nvme_ns_ext(ns) &&
        !(ctrl & NVME_RW_PRINFO_PRACT && nvme_msize(ns) == 8)) {
        size_t lsize = nvme_lsize(ns);
        size_t msize = nvme_msize(ns);

        return nvme_tx_interleaved(n, &req->sg, ptr, len, lsize, msize, 0,
                                   dir);
    }

    return nvme_tx(n, &req->sg, ptr, len, dir);
}

uint16_t nvme_bounce_mdata(NvmeCtrl *n, uint8_t *ptr, uint32_t len,
                           NvmeTxDirection dir, NvmeRequest *req)
{
    NvmeNamespace *ns = req->ns;
    uint16_t status;

    if (nvme_ns_ext(ns)) {
        size_t lsize = nvme_lsize(ns);
        size_t msize = nvme_msize(ns);

        return nvme_tx_interleaved(n, &req->sg, ptr, len, msize, lsize, lsize,
                                   dir);
    }

    nvme_sg_unmap(&req->sg);

    status = nvme_map_mptr(n, &req->sg, len, &req->cmd);
    if (status) {
        return status;
    }

    return nvme_tx(n, &req->sg, ptr, len, dir);
}

static inline void nvme_blk_read(BlockBackend *blk, int64_t offset,
                                 BlockCompletionFunc *cb, NvmeRequest *req)
{
    assert(req->sg.flags & NVME_SG_ALLOC);

    if (req->sg.flags & NVME_SG_DMA) {
        req->aiocb = dma_blk_read(blk, &req->sg.qsg, offset, BDRV_SECTOR_SIZE,
                                  cb, req);
    } else {
        req->aiocb = blk_aio_preadv(blk, offset, &req->sg.iov, 0, cb, req);
    }
}

static inline void nvme_blk_write(BlockBackend *blk, int64_t offset,
                                  BlockCompletionFunc *cb, NvmeRequest *req)
{
    assert(req->sg.flags & NVME_SG_ALLOC);

    if (req->sg.flags & NVME_SG_DMA) {
        req->aiocb = dma_blk_write(blk, &req->sg.qsg, offset, BDRV_SECTOR_SIZE,
                                   cb, req);
    } else {
        req->aiocb = blk_aio_pwritev(blk, offset, &req->sg.iov, 0, cb, req);
    }
}

static void nvme_post_cqes(void *opaque)
{
    NvmeCQueue *cq = opaque;
    NvmeCtrl *n = cq->ctrl;
    NvmeRequest *req, *next;
    int ret;

    QTAILQ_FOREACH_SAFE(req, &cq->req_list, entry, next) {
        NvmeSQueue *sq;
        hwaddr addr;

        if (nvme_cq_full(cq)) {
            break;
        }

        sq = req->sq;
        req->cqe.status = cpu_to_le16((req->status << 1) | cq->phase);
        req->cqe.sq_id = cpu_to_le16(sq->sqid);
        req->cqe.sq_head = cpu_to_le16(sq->head);
        addr = cq->dma_addr + cq->tail * n->cqe_size;
        ret = pci_dma_write(&n->parent_obj, addr, (void *)&req->cqe,
                            sizeof(req->cqe));
        if (ret) {
            trace_pci_nvme_err_addr_write(addr);
            trace_pci_nvme_err_cfs();
            n->bar.csts = NVME_CSTS_FAILED;
            break;
        }
        QTAILQ_REMOVE(&cq->req_list, req, entry);
        nvme_inc_cq_tail(cq);
        nvme_sg_unmap(&req->sg);
        QTAILQ_INSERT_TAIL(&sq->req_list, req, entry);
    }
    if (cq->tail != cq->head) {
        nvme_irq_assert(n, cq);
    }
}

static void nvme_enqueue_req_completion(NvmeCQueue *cq, NvmeRequest *req)
{
    assert(cq->cqid == req->sq->cqid);
    trace_pci_nvme_enqueue_req_completion(nvme_cid(req), cq->cqid,
                                          req->status);

    if (req->status) {
        trace_pci_nvme_err_req_status(nvme_cid(req), nvme_nsid(req->ns),
                                      req->status, req->cmd.opcode);
    }

    QTAILQ_REMOVE(&req->sq->out_req_list, req, entry);
    QTAILQ_INSERT_TAIL(&cq->req_list, req, entry);
    timer_mod(cq->timer, qemu_clock_get_ns(QEMU_CLOCK_VIRTUAL) + 500);
}

static void nvme_process_aers(void *opaque)
{
    NvmeCtrl *n = opaque;
    NvmeAsyncEvent *event, *next;

    trace_pci_nvme_process_aers(n->aer_queued);

    QTAILQ_FOREACH_SAFE(event, &n->aer_queue, entry, next) {
        NvmeRequest *req;
        NvmeAerResult *result;

        /* can't post cqe if there is nothing to complete */
        if (!n->outstanding_aers) {
            trace_pci_nvme_no_outstanding_aers();
            break;
        }

        /* ignore if masked (cqe posted, but event not cleared) */
        if (n->aer_mask & (1 << event->result.event_type)) {
            trace_pci_nvme_aer_masked(event->result.event_type, n->aer_mask);
            continue;
        }

        QTAILQ_REMOVE(&n->aer_queue, event, entry);
        n->aer_queued--;

        n->aer_mask |= 1 << event->result.event_type;
        n->outstanding_aers--;

        req = n->aer_reqs[n->outstanding_aers];

        result = (NvmeAerResult *) &req->cqe.result;
        result->event_type = event->result.event_type;
        result->event_info = event->result.event_info;
        result->log_page = event->result.log_page;
        g_free(event);

        trace_pci_nvme_aer_post_cqe(result->event_type, result->event_info,
                                    result->log_page);

        nvme_enqueue_req_completion(&n->admin_cq, req);
    }
}

static void nvme_enqueue_event(NvmeCtrl *n, uint8_t event_type,
                               uint8_t event_info, uint8_t log_page)
{
    NvmeAsyncEvent *event;

    trace_pci_nvme_enqueue_event(event_type, event_info, log_page);

    if (n->aer_queued == n->params.aer_max_queued) {
        trace_pci_nvme_enqueue_event_noqueue(n->aer_queued);
        return;
    }

    event = g_new(NvmeAsyncEvent, 1);
    event->result = (NvmeAerResult) {
        .event_type = event_type,
        .event_info = event_info,
        .log_page   = log_page,
    };

    QTAILQ_INSERT_TAIL(&n->aer_queue, event, entry);
    n->aer_queued++;

    nvme_process_aers(n);
}

static void nvme_smart_event(NvmeCtrl *n, uint8_t event)
{
    uint8_t aer_info;

    /* Ref SPEC <Asynchronous Event Information 0x2013 SMART / Health Status> */
    if (!(NVME_AEC_SMART(n->features.async_config) & event)) {
        return;
    }

    switch (event) {
    case NVME_SMART_SPARE:
        aer_info = NVME_AER_INFO_SMART_SPARE_THRESH;
        break;
    case NVME_SMART_TEMPERATURE:
        aer_info = NVME_AER_INFO_SMART_TEMP_THRESH;
        break;
    case NVME_SMART_RELIABILITY:
    case NVME_SMART_MEDIA_READ_ONLY:
    case NVME_SMART_FAILED_VOLATILE_MEDIA:
    case NVME_SMART_PMR_UNRELIABLE:
        aer_info = NVME_AER_INFO_SMART_RELIABILITY;
        break;
    default:
        return;
    }

    nvme_enqueue_event(n, NVME_AER_TYPE_SMART, aer_info, NVME_LOG_SMART_INFO);
}

static void nvme_clear_events(NvmeCtrl *n, uint8_t event_type)
{
    n->aer_mask &= ~(1 << event_type);
    if (!QTAILQ_EMPTY(&n->aer_queue)) {
        nvme_process_aers(n);
    }
}

static inline uint16_t nvme_check_mdts(NvmeCtrl *n, size_t len)
{
    uint8_t mdts = n->params.mdts;

    if (mdts && len > n->page_size << mdts) {
        trace_pci_nvme_err_mdts(len);
        return NVME_INVALID_FIELD | NVME_DNR;
    }

    return NVME_SUCCESS;
}

static inline uint16_t nvme_check_bounds(NvmeNamespace *ns, uint64_t slba,
                                         uint32_t nlb)
{
    uint64_t nsze = le64_to_cpu(ns->id_ns.nsze);

    if (unlikely(UINT64_MAX - slba < nlb || slba + nlb > nsze)) {
        return NVME_LBA_RANGE | NVME_DNR;
    }

    return NVME_SUCCESS;
}

static uint16_t nvme_check_dulbe(NvmeNamespace *ns, uint64_t slba,
                                 uint32_t nlb)
{
    BlockDriverState *bs = blk_bs(ns->blkconf.blk);

    int64_t pnum = 0, bytes = nvme_l2b(ns, nlb);
    int64_t offset = nvme_l2b(ns, slba);
    bool zeroed;
    int ret;

    Error *local_err = NULL;

    /*
     * `pnum` holds the number of bytes after offset that shares the same
     * allocation status as the byte at offset. If `pnum` is different from
     * `bytes`, we should check the allocation status of the next range and
     * continue this until all bytes have been checked.
     */
    do {
        bytes -= pnum;

        ret = bdrv_block_status(bs, offset, bytes, &pnum, NULL, NULL);
        if (ret < 0) {
            error_setg_errno(&local_err, -ret, "unable to get block status");
            error_report_err(local_err);

            return NVME_INTERNAL_DEV_ERROR;
        }

        zeroed = !!(ret & BDRV_BLOCK_ZERO);

        trace_pci_nvme_block_status(offset, bytes, pnum, ret, zeroed);

        if (zeroed) {
            return NVME_DULB;
        }

        offset += pnum;
    } while (pnum != bytes);

    return NVME_SUCCESS;
}

static void nvme_aio_err(NvmeRequest *req, int ret)
{
    uint16_t status = NVME_SUCCESS;
    Error *local_err = NULL;

    switch (req->cmd.opcode) {
    case NVME_CMD_READ:
        status = NVME_UNRECOVERED_READ;
        break;
    case NVME_CMD_FLUSH:
    case NVME_CMD_WRITE:
    case NVME_CMD_WRITE_ZEROES:
    case NVME_CMD_ZONE_APPEND:
        status = NVME_WRITE_FAULT;
        break;
    default:
        status = NVME_INTERNAL_DEV_ERROR;
        break;
    }

    trace_pci_nvme_err_aio(nvme_cid(req), strerror(-ret), status);

    error_setg_errno(&local_err, -ret, "aio failed");
    error_report_err(local_err);

    /*
     * Set the command status code to the first encountered error but allow a
     * subsequent Internal Device Error to trump it.
     */
    if (req->status && status != NVME_INTERNAL_DEV_ERROR) {
        return;
    }

    req->status = status;
}

static inline uint32_t nvme_zone_idx(NvmeNamespace *ns, uint64_t slba)
{
    return ns->zone_size_log2 > 0 ? slba >> ns->zone_size_log2 :
                                    slba / ns->zone_size;
}

static inline NvmeZone *nvme_get_zone_by_slba(NvmeNamespace *ns, uint64_t slba)
{
    uint32_t zone_idx = nvme_zone_idx(ns, slba);

    assert(zone_idx < ns->num_zones);
    return &ns->zone_array[zone_idx];
}

static uint16_t nvme_check_zone_state_for_write(NvmeZone *zone)
{
    uint64_t zslba = zone->d.zslba;

    switch (nvme_get_zone_state(zone)) {
    case NVME_ZONE_STATE_EMPTY:
    case NVME_ZONE_STATE_IMPLICITLY_OPEN:
    case NVME_ZONE_STATE_EXPLICITLY_OPEN:
    case NVME_ZONE_STATE_CLOSED:
        return NVME_SUCCESS;
    case NVME_ZONE_STATE_FULL:
        trace_pci_nvme_err_zone_is_full(zslba);
        return NVME_ZONE_FULL;
    case NVME_ZONE_STATE_OFFLINE:
        trace_pci_nvme_err_zone_is_offline(zslba);
        return NVME_ZONE_OFFLINE;
    case NVME_ZONE_STATE_READ_ONLY:
        trace_pci_nvme_err_zone_is_read_only(zslba);
        return NVME_ZONE_READ_ONLY;
    default:
        assert(false);
    }

    return NVME_INTERNAL_DEV_ERROR;
}

static uint16_t nvme_check_zone_write(NvmeNamespace *ns, NvmeZone *zone,
                                      uint64_t slba, uint32_t nlb)
{
    uint64_t zcap = nvme_zone_wr_boundary(zone);
    uint16_t status;

    status = nvme_check_zone_state_for_write(zone);
    if (status) {
        return status;
    }

    if (unlikely(slba != zone->w_ptr)) {
        trace_pci_nvme_err_write_not_at_wp(slba, zone->d.zslba, zone->w_ptr);
        return NVME_ZONE_INVALID_WRITE;
    }

    if (unlikely((slba + nlb) > zcap)) {
        trace_pci_nvme_err_zone_boundary(slba, nlb, zcap);
        return NVME_ZONE_BOUNDARY_ERROR;
    }

    return NVME_SUCCESS;
}

static uint16_t nvme_check_zone_state_for_read(NvmeZone *zone)
{
    switch (nvme_get_zone_state(zone)) {
    case NVME_ZONE_STATE_EMPTY:
    case NVME_ZONE_STATE_IMPLICITLY_OPEN:
    case NVME_ZONE_STATE_EXPLICITLY_OPEN:
    case NVME_ZONE_STATE_FULL:
    case NVME_ZONE_STATE_CLOSED:
    case NVME_ZONE_STATE_READ_ONLY:
        return NVME_SUCCESS;
    case NVME_ZONE_STATE_OFFLINE:
        trace_pci_nvme_err_zone_is_offline(zone->d.zslba);
        return NVME_ZONE_OFFLINE;
    default:
        assert(false);
    }

    return NVME_INTERNAL_DEV_ERROR;
}

static uint16_t nvme_check_zone_read(NvmeNamespace *ns, uint64_t slba,
                                     uint32_t nlb)
{
    NvmeZone *zone = nvme_get_zone_by_slba(ns, slba);
    uint64_t bndry = nvme_zone_rd_boundary(ns, zone);
    uint64_t end = slba + nlb;
    uint16_t status;

    status = nvme_check_zone_state_for_read(zone);
    if (status) {
        ;
    } else if (unlikely(end > bndry)) {
        if (!ns->params.cross_zone_read) {
            status = NVME_ZONE_BOUNDARY_ERROR;
        } else {
            /*
             * Read across zone boundary - check that all subsequent
             * zones that are being read have an appropriate state.
             */
            do {
                zone++;
                status = nvme_check_zone_state_for_read(zone);
                if (status) {
                    break;
                }
            } while (end > nvme_zone_rd_boundary(ns, zone));
        }
    }

    return status;
}

static uint16_t nvme_zrm_finish(NvmeNamespace *ns, NvmeZone *zone)
{
    switch (nvme_get_zone_state(zone)) {
    case NVME_ZONE_STATE_FULL:
        return NVME_SUCCESS;

    case NVME_ZONE_STATE_IMPLICITLY_OPEN:
    case NVME_ZONE_STATE_EXPLICITLY_OPEN:
        nvme_aor_dec_open(ns);
        /* fallthrough */
    case NVME_ZONE_STATE_CLOSED:
        nvme_aor_dec_active(ns);
        /* fallthrough */
    case NVME_ZONE_STATE_EMPTY:
        nvme_assign_zone_state(ns, zone, NVME_ZONE_STATE_FULL);
        return NVME_SUCCESS;

    default:
        return NVME_ZONE_INVAL_TRANSITION;
    }
}

static uint16_t nvme_zrm_close(NvmeNamespace *ns, NvmeZone *zone)
{
    switch (nvme_get_zone_state(zone)) {
    case NVME_ZONE_STATE_EXPLICITLY_OPEN:
    case NVME_ZONE_STATE_IMPLICITLY_OPEN:
        nvme_aor_dec_open(ns);
        nvme_assign_zone_state(ns, zone, NVME_ZONE_STATE_CLOSED);
        /* fall through */
    case NVME_ZONE_STATE_CLOSED:
        return NVME_SUCCESS;

    default:
        return NVME_ZONE_INVAL_TRANSITION;
    }
}

static void nvme_zrm_auto_transition_zone(NvmeNamespace *ns)
{
    NvmeZone *zone;

    if (ns->params.max_open_zones &&
        ns->nr_open_zones == ns->params.max_open_zones) {
        zone = QTAILQ_FIRST(&ns->imp_open_zones);
        if (zone) {
            /*
             * Automatically close this implicitly open zone.
             */
            QTAILQ_REMOVE(&ns->imp_open_zones, zone, entry);
            nvme_zrm_close(ns, zone);
        }
    }
}

static uint16_t __nvme_zrm_open(NvmeNamespace *ns, NvmeZone *zone,
                                bool implicit)
{
    int act = 0;
    uint16_t status;

    switch (nvme_get_zone_state(zone)) {
    case NVME_ZONE_STATE_EMPTY:
        act = 1;

        /* fallthrough */

    case NVME_ZONE_STATE_CLOSED:
        nvme_zrm_auto_transition_zone(ns);
        status = nvme_aor_check(ns, act, 1);
        if (status) {
            return status;
        }

        if (act) {
            nvme_aor_inc_active(ns);
        }

        nvme_aor_inc_open(ns);

        if (implicit) {
            nvme_assign_zone_state(ns, zone, NVME_ZONE_STATE_IMPLICITLY_OPEN);
            return NVME_SUCCESS;
        }

        /* fallthrough */

    case NVME_ZONE_STATE_IMPLICITLY_OPEN:
        if (implicit) {
            return NVME_SUCCESS;
        }

        nvme_assign_zone_state(ns, zone, NVME_ZONE_STATE_EXPLICITLY_OPEN);

        /* fallthrough */

    case NVME_ZONE_STATE_EXPLICITLY_OPEN:
        return NVME_SUCCESS;

    default:
        return NVME_ZONE_INVAL_TRANSITION;
    }
}

static inline uint16_t nvme_zrm_auto(NvmeNamespace *ns, NvmeZone *zone)
{
    return __nvme_zrm_open(ns, zone, true);
}

static inline uint16_t nvme_zrm_open(NvmeNamespace *ns, NvmeZone *zone)
{
    return __nvme_zrm_open(ns, zone, false);
}

static void __nvme_advance_zone_wp(NvmeNamespace *ns, NvmeZone *zone,
                                   uint32_t nlb)
{
    zone->d.wp += nlb;

    if (zone->d.wp == nvme_zone_wr_boundary(zone)) {
        nvme_zrm_finish(ns, zone);
    }
}

static void nvme_finalize_zoned_write(NvmeNamespace *ns, NvmeRequest *req)
{
    NvmeRwCmd *rw = (NvmeRwCmd *)&req->cmd;
    NvmeZone *zone;
    uint64_t slba;
    uint32_t nlb;

    slba = le64_to_cpu(rw->slba);
    nlb = le16_to_cpu(rw->nlb) + 1;
    zone = nvme_get_zone_by_slba(ns, slba);

    __nvme_advance_zone_wp(ns, zone, nlb);
}

static inline bool nvme_is_write(NvmeRequest *req)
{
    NvmeRwCmd *rw = (NvmeRwCmd *)&req->cmd;

    return rw->opcode == NVME_CMD_WRITE ||
           rw->opcode == NVME_CMD_ZONE_APPEND ||
           rw->opcode == NVME_CMD_WRITE_ZEROES;
}

static void nvme_misc_cb(void *opaque, int ret)
{
    NvmeRequest *req = opaque;
    NvmeNamespace *ns = req->ns;

    BlockBackend *blk = ns->blkconf.blk;
    BlockAcctCookie *acct = &req->acct;
    BlockAcctStats *stats = blk_get_stats(blk);

    trace_pci_nvme_misc_cb(nvme_cid(req), blk_name(blk));

    if (ret) {
        block_acct_failed(stats, acct);
        nvme_aio_err(req, ret);
    } else {
        block_acct_done(stats, acct);
    }

    nvme_enqueue_req_completion(nvme_cq(req), req);
}

void nvme_rw_complete_cb(void *opaque, int ret)
{
    NvmeRequest *req = opaque;
    NvmeNamespace *ns = req->ns;
    BlockBackend *blk = ns->blkconf.blk;
    BlockAcctCookie *acct = &req->acct;
    BlockAcctStats *stats = blk_get_stats(blk);

    trace_pci_nvme_rw_complete_cb(nvme_cid(req), blk_name(blk));

    if (ret) {
        block_acct_failed(stats, acct);
        nvme_aio_err(req, ret);
    } else {
        block_acct_done(stats, acct);
    }

    if (ns->params.zoned && nvme_is_write(req)) {
        nvme_finalize_zoned_write(ns, req);
    }

    nvme_enqueue_req_completion(nvme_cq(req), req);
}

static void nvme_rw_cb(void *opaque, int ret)
{
    NvmeRequest *req = opaque;
    NvmeNamespace *ns = req->ns;

    BlockBackend *blk = ns->blkconf.blk;

    trace_pci_nvme_rw_cb(nvme_cid(req), blk_name(blk));

    if (ret) {
        goto out;
    }

    if (nvme_msize(ns)) {
        NvmeRwCmd *rw = (NvmeRwCmd *)&req->cmd;
        uint64_t slba = le64_to_cpu(rw->slba);
        uint32_t nlb = (uint32_t)le16_to_cpu(rw->nlb) + 1;
        uint64_t offset = ns->mdata_offset + nvme_m2b(ns, slba);

        if (req->cmd.opcode == NVME_CMD_WRITE_ZEROES) {
            size_t mlen = nvme_m2b(ns, nlb);

            req->aiocb = blk_aio_pwrite_zeroes(blk, offset, mlen,
                                               BDRV_REQ_MAY_UNMAP,
                                               nvme_rw_complete_cb, req);
            return;
        }

        if (nvme_ns_ext(ns) || req->cmd.mptr) {
            uint16_t status;

            nvme_sg_unmap(&req->sg);
            status = nvme_map_mdata(nvme_ctrl(req), nlb, req);
            if (status) {
                ret = -EFAULT;
                goto out;
            }

            if (req->cmd.opcode == NVME_CMD_READ) {
                return nvme_blk_read(blk, offset, nvme_rw_complete_cb, req);
            }

            return nvme_blk_write(blk, offset, nvme_rw_complete_cb, req);
        }
    }

out:
    nvme_rw_complete_cb(req, ret);
}

struct nvme_aio_format_ctx {
    NvmeRequest   *req;
    NvmeNamespace *ns;

    /* number of outstanding write zeroes for this namespace */
    int *count;
};

static void nvme_aio_format_cb(void *opaque, int ret)
{
    struct nvme_aio_format_ctx *ctx = opaque;
    NvmeRequest *req = ctx->req;
    NvmeNamespace *ns = ctx->ns;
    uintptr_t *num_formats = (uintptr_t *)&req->opaque;
    int *count = ctx->count;

    g_free(ctx);

    if (ret) {
        nvme_aio_err(req, ret);
    }

    if (--(*count)) {
        return;
    }

    g_free(count);
    ns->status = 0x0;

    if (--(*num_formats)) {
        return;
    }

    nvme_enqueue_req_completion(nvme_cq(req), req);
}

struct nvme_aio_flush_ctx {
    NvmeRequest     *req;
    NvmeNamespace   *ns;
    BlockAcctCookie acct;
};

static void nvme_aio_flush_cb(void *opaque, int ret)
{
    struct nvme_aio_flush_ctx *ctx = opaque;
    NvmeRequest *req = ctx->req;
    uintptr_t *num_flushes = (uintptr_t *)&req->opaque;

    BlockBackend *blk = ctx->ns->blkconf.blk;
    BlockAcctCookie *acct = &ctx->acct;
    BlockAcctStats *stats = blk_get_stats(blk);

    trace_pci_nvme_aio_flush_cb(nvme_cid(req), blk_name(blk));

    if (!ret) {
        block_acct_done(stats, acct);
    } else {
        block_acct_failed(stats, acct);
        nvme_aio_err(req, ret);
    }

    (*num_flushes)--;
    g_free(ctx);

    if (*num_flushes) {
        return;
    }

    nvme_enqueue_req_completion(nvme_cq(req), req);
}

static void nvme_verify_cb(void *opaque, int ret)
{
    NvmeBounceContext *ctx = opaque;
    NvmeRequest *req = ctx->req;
    NvmeNamespace *ns = req->ns;
    BlockBackend *blk = ns->blkconf.blk;
    BlockAcctCookie *acct = &req->acct;
    BlockAcctStats *stats = blk_get_stats(blk);
    NvmeRwCmd *rw = (NvmeRwCmd *)&req->cmd;
    uint64_t slba = le64_to_cpu(rw->slba);
    uint16_t ctrl = le16_to_cpu(rw->control);
    uint16_t apptag = le16_to_cpu(rw->apptag);
    uint16_t appmask = le16_to_cpu(rw->appmask);
    uint32_t reftag = le32_to_cpu(rw->reftag);
    uint16_t status;

    trace_pci_nvme_verify_cb(nvme_cid(req), NVME_RW_PRINFO(ctrl), apptag,
                             appmask, reftag);

    if (ret) {
        block_acct_failed(stats, acct);
        nvme_aio_err(req, ret);
        goto out;
    }

    block_acct_done(stats, acct);

    if (NVME_ID_NS_DPS_TYPE(ns->id_ns.dps)) {
        status = nvme_dif_mangle_mdata(ns, ctx->mdata.bounce,
                                       ctx->mdata.iov.size, slba);
        if (status) {
            req->status = status;
            goto out;
        }

        req->status = nvme_dif_check(ns, ctx->data.bounce, ctx->data.iov.size,
                                     ctx->mdata.bounce, ctx->mdata.iov.size,
                                     ctrl, slba, apptag, appmask, reftag);
    }

out:
    qemu_iovec_destroy(&ctx->data.iov);
    g_free(ctx->data.bounce);

    qemu_iovec_destroy(&ctx->mdata.iov);
    g_free(ctx->mdata.bounce);

    g_free(ctx);

    nvme_enqueue_req_completion(nvme_cq(req), req);
}


static void nvme_verify_mdata_in_cb(void *opaque, int ret)
{
    NvmeBounceContext *ctx = opaque;
    NvmeRequest *req = ctx->req;
    NvmeNamespace *ns = req->ns;
    NvmeRwCmd *rw = (NvmeRwCmd *)&req->cmd;
    uint64_t slba = le64_to_cpu(rw->slba);
    uint32_t nlb = le16_to_cpu(rw->nlb) + 1;
    size_t mlen = nvme_m2b(ns, nlb);
    uint64_t offset = ns->mdata_offset + nvme_m2b(ns, slba);
    BlockBackend *blk = ns->blkconf.blk;

    trace_pci_nvme_verify_mdata_in_cb(nvme_cid(req), blk_name(blk));

    if (ret) {
        goto out;
    }

    ctx->mdata.bounce = g_malloc(mlen);

    qemu_iovec_reset(&ctx->mdata.iov);
    qemu_iovec_add(&ctx->mdata.iov, ctx->mdata.bounce, mlen);

    req->aiocb = blk_aio_preadv(blk, offset, &ctx->mdata.iov, 0,
                                nvme_verify_cb, ctx);
    return;

out:
    nvme_verify_cb(ctx, ret);
}

static void nvme_aio_discard_cb(void *opaque, int ret)
{
    NvmeRequest *req = opaque;
    uintptr_t *discards = (uintptr_t *)&req->opaque;

    trace_pci_nvme_aio_discard_cb(nvme_cid(req));

    if (ret) {
        nvme_aio_err(req, ret);
    }

    (*discards)--;

    if (*discards) {
        return;
    }

    nvme_enqueue_req_completion(nvme_cq(req), req);
}

struct nvme_zone_reset_ctx {
    NvmeRequest *req;
    NvmeZone    *zone;
};

static void nvme_aio_zone_reset_complete_cb(void *opaque, int ret)
{
    struct nvme_zone_reset_ctx *ctx = opaque;
    NvmeRequest *req = ctx->req;
    NvmeNamespace *ns = req->ns;
    NvmeZone *zone = ctx->zone;
    uintptr_t *resets = (uintptr_t *)&req->opaque;

    if (ret) {
        nvme_aio_err(req, ret);
        goto out;
    }

    switch (nvme_get_zone_state(zone)) {
    case NVME_ZONE_STATE_EXPLICITLY_OPEN:
    case NVME_ZONE_STATE_IMPLICITLY_OPEN:
        nvme_aor_dec_open(ns);
        /* fall through */
    case NVME_ZONE_STATE_CLOSED:
        nvme_aor_dec_active(ns);
        /* fall through */
    case NVME_ZONE_STATE_FULL:
        zone->w_ptr = zone->d.zslba;
        zone->d.wp = zone->w_ptr;
        nvme_assign_zone_state(ns, zone, NVME_ZONE_STATE_EMPTY);
        /* fall through */
    default:
        break;
    }

out:
    g_free(ctx);

    (*resets)--;

    if (*resets) {
        return;
    }

    nvme_enqueue_req_completion(nvme_cq(req), req);
}

static void nvme_aio_zone_reset_cb(void *opaque, int ret)
{
    struct nvme_zone_reset_ctx *ctx = opaque;
    NvmeRequest *req = ctx->req;
    NvmeNamespace *ns = req->ns;
    NvmeZone *zone = ctx->zone;

    trace_pci_nvme_aio_zone_reset_cb(nvme_cid(req), zone->d.zslba);

    if (ret) {
        goto out;
    }

    if (nvme_msize(ns)) {
        int64_t offset = ns->mdata_offset + nvme_m2b(ns, zone->d.zslba);

        blk_aio_pwrite_zeroes(ns->blkconf.blk, offset,
                              nvme_m2b(ns, ns->zone_size), BDRV_REQ_MAY_UNMAP,
                              nvme_aio_zone_reset_complete_cb, ctx);
        return;
    }

out:
    nvme_aio_zone_reset_complete_cb(opaque, ret);
}

struct nvme_copy_ctx {
    int copies;
    uint8_t *bounce;
    uint8_t *mbounce;
    uint32_t nlb;
    NvmeCopySourceRange *ranges;
};

struct nvme_copy_in_ctx {
    NvmeRequest *req;
    QEMUIOVector iov;
    NvmeCopySourceRange *range;
};

static void nvme_copy_complete_cb(void *opaque, int ret)
{
    NvmeRequest *req = opaque;
    NvmeNamespace *ns = req->ns;
    struct nvme_copy_ctx *ctx = req->opaque;

    if (ret) {
        block_acct_failed(blk_get_stats(ns->blkconf.blk), &req->acct);
        nvme_aio_err(req, ret);
        goto out;
    }

    block_acct_done(blk_get_stats(ns->blkconf.blk), &req->acct);

out:
    if (ns->params.zoned) {
        NvmeCopyCmd *copy = (NvmeCopyCmd *)&req->cmd;
        uint64_t sdlba = le64_to_cpu(copy->sdlba);
        NvmeZone *zone = nvme_get_zone_by_slba(ns, sdlba);

        __nvme_advance_zone_wp(ns, zone, ctx->nlb);
    }

    g_free(ctx->bounce);
    g_free(ctx->mbounce);
    g_free(ctx);

    nvme_enqueue_req_completion(nvme_cq(req), req);
}

static void nvme_copy_cb(void *opaque, int ret)
{
    NvmeRequest *req = opaque;
    NvmeNamespace *ns = req->ns;
    struct nvme_copy_ctx *ctx = req->opaque;

    trace_pci_nvme_copy_cb(nvme_cid(req));

    if (ret) {
        goto out;
    }

    if (nvme_msize(ns)) {
        NvmeCopyCmd *copy = (NvmeCopyCmd *)&req->cmd;
        uint64_t sdlba = le64_to_cpu(copy->sdlba);
        int64_t offset = ns->mdata_offset + nvme_m2b(ns, sdlba);

        qemu_iovec_reset(&req->sg.iov);
        qemu_iovec_add(&req->sg.iov, ctx->mbounce, nvme_m2b(ns, ctx->nlb));

        req->aiocb = blk_aio_pwritev(ns->blkconf.blk, offset, &req->sg.iov, 0,
                                     nvme_copy_complete_cb, req);
        return;
    }

out:
    nvme_copy_complete_cb(opaque, ret);
}

static void nvme_copy_in_complete(NvmeRequest *req)
{
    NvmeNamespace *ns = req->ns;
    NvmeCopyCmd *copy = (NvmeCopyCmd *)&req->cmd;
    struct nvme_copy_ctx *ctx = req->opaque;
    uint64_t sdlba = le64_to_cpu(copy->sdlba);
    uint16_t status;

    trace_pci_nvme_copy_in_complete(nvme_cid(req));

    block_acct_done(blk_get_stats(ns->blkconf.blk), &req->acct);

    if (NVME_ID_NS_DPS_TYPE(ns->id_ns.dps)) {
        uint16_t prinfor = (copy->control[0] >> 4) & 0xf;
        uint16_t prinfow = (copy->control[2] >> 2) & 0xf;
        uint16_t nr = copy->nr + 1;
        NvmeCopySourceRange *range;
        uint64_t slba;
        uint32_t nlb;
        uint16_t apptag, appmask;
        uint32_t reftag;
        uint8_t *buf = ctx->bounce, *mbuf = ctx->mbounce;
        size_t len, mlen;
        int i;

        /*
         * The dif helpers expects prinfo to be similar to the control field of
         * the NvmeRwCmd, so shift by 10 to fake it.
         */
        prinfor = prinfor << 10;
        prinfow = prinfow << 10;

        for (i = 0; i < nr; i++) {
            range = &ctx->ranges[i];
            slba = le64_to_cpu(range->slba);
            nlb = le16_to_cpu(range->nlb) + 1;
            len = nvme_l2b(ns, nlb);
            mlen = nvme_m2b(ns, nlb);
            apptag = le16_to_cpu(range->apptag);
            appmask = le16_to_cpu(range->appmask);
            reftag = le32_to_cpu(range->reftag);

            status = nvme_dif_check(ns, buf, len, mbuf, mlen, prinfor, slba,
                                    apptag, appmask, reftag);
            if (status) {
                goto invalid;
            }

            buf += len;
            mbuf += mlen;
        }

        apptag = le16_to_cpu(copy->apptag);
        appmask = le16_to_cpu(copy->appmask);
        reftag = le32_to_cpu(copy->reftag);

        if (prinfow & NVME_RW_PRINFO_PRACT) {
            size_t len = nvme_l2b(ns, ctx->nlb);
            size_t mlen = nvme_m2b(ns, ctx->nlb);

            status = nvme_check_prinfo(ns, prinfow, sdlba, reftag);
            if (status) {
                goto invalid;
            }

            nvme_dif_pract_generate_dif(ns, ctx->bounce, len, ctx->mbounce,
                                        mlen, apptag, reftag);
        } else {
            status = nvme_dif_check(ns, ctx->bounce, len, ctx->mbounce, mlen,
                                    prinfow, sdlba, apptag, appmask, reftag);
            if (status) {
                goto invalid;
            }
        }
    }

    status = nvme_check_bounds(ns, sdlba, ctx->nlb);
    if (status) {
        trace_pci_nvme_err_invalid_lba_range(sdlba, ctx->nlb, ns->id_ns.nsze);
        goto invalid;
    }

    if (ns->params.zoned) {
        NvmeZone *zone = nvme_get_zone_by_slba(ns, sdlba);

        status = nvme_check_zone_write(ns, zone, sdlba, ctx->nlb);
        if (status) {
            goto invalid;
        }

        status = nvme_zrm_auto(ns, zone);
        if (status) {
            goto invalid;
        }

        zone->w_ptr += ctx->nlb;
    }

    qemu_iovec_init(&req->sg.iov, 1);
    qemu_iovec_add(&req->sg.iov, ctx->bounce, nvme_l2b(ns, ctx->nlb));

    block_acct_start(blk_get_stats(ns->blkconf.blk), &req->acct, 0,
                     BLOCK_ACCT_WRITE);

    req->aiocb = blk_aio_pwritev(ns->blkconf.blk, nvme_l2b(ns, sdlba),
                                 &req->sg.iov, 0, nvme_copy_cb, req);

    return;

invalid:
    req->status = status;

    g_free(ctx->bounce);
    g_free(ctx);

    nvme_enqueue_req_completion(nvme_cq(req), req);
}

static void nvme_aio_copy_in_cb(void *opaque, int ret)
{
    struct nvme_copy_in_ctx *in_ctx = opaque;
    NvmeRequest *req = in_ctx->req;
    NvmeNamespace *ns = req->ns;
    struct nvme_copy_ctx *ctx = req->opaque;

    qemu_iovec_destroy(&in_ctx->iov);
    g_free(in_ctx);

    trace_pci_nvme_aio_copy_in_cb(nvme_cid(req));

    if (ret) {
        nvme_aio_err(req, ret);
    }

    ctx->copies--;

    if (ctx->copies) {
        return;
    }

    if (req->status) {
        block_acct_failed(blk_get_stats(ns->blkconf.blk), &req->acct);

        g_free(ctx->bounce);
        g_free(ctx->mbounce);
        g_free(ctx);

        nvme_enqueue_req_completion(nvme_cq(req), req);

        return;
    }

    nvme_copy_in_complete(req);
}

struct nvme_compare_ctx {
    struct {
        QEMUIOVector iov;
        uint8_t *bounce;
    } data;

    struct {
        QEMUIOVector iov;
        uint8_t *bounce;
    } mdata;
};

static void nvme_compare_mdata_cb(void *opaque, int ret)
{
    NvmeRequest *req = opaque;
    NvmeNamespace *ns = req->ns;
    NvmeCtrl *n = nvme_ctrl(req);
    NvmeRwCmd *rw = (NvmeRwCmd *)&req->cmd;
    uint16_t ctrl = le16_to_cpu(rw->control);
    uint16_t apptag = le16_to_cpu(rw->apptag);
    uint16_t appmask = le16_to_cpu(rw->appmask);
    uint32_t reftag = le32_to_cpu(rw->reftag);
    struct nvme_compare_ctx *ctx = req->opaque;
    g_autofree uint8_t *buf = NULL;
    uint16_t status = NVME_SUCCESS;

    trace_pci_nvme_compare_mdata_cb(nvme_cid(req));

    buf = g_malloc(ctx->mdata.iov.size);

    status = nvme_bounce_mdata(n, buf, ctx->mdata.iov.size,
                               NVME_TX_DIRECTION_TO_DEVICE, req);
    if (status) {
        req->status = status;
        goto out;
    }

    if (NVME_ID_NS_DPS_TYPE(ns->id_ns.dps)) {
        uint64_t slba = le64_to_cpu(rw->slba);
        uint8_t *bufp;
        uint8_t *mbufp = ctx->mdata.bounce;
        uint8_t *end = mbufp + ctx->mdata.iov.size;
        size_t msize = nvme_msize(ns);
        int16_t pil = 0;

        status = nvme_dif_check(ns, ctx->data.bounce, ctx->data.iov.size,
                                ctx->mdata.bounce, ctx->mdata.iov.size, ctrl,
                                slba, apptag, appmask, reftag);
        if (status) {
            req->status = status;
            goto out;
        }

        /*
         * When formatted with protection information, do not compare the DIF
         * tuple.
         */
        if (!(ns->id_ns.dps & NVME_ID_NS_DPS_FIRST_EIGHT)) {
            pil = nvme_msize(ns) - sizeof(NvmeDifTuple);
        }

        for (bufp = buf; mbufp < end; bufp += msize, mbufp += msize) {
            if (memcmp(bufp + pil, mbufp + pil, msize - pil)) {
                req->status = NVME_CMP_FAILURE;
                goto out;
            }
        }

        goto out;
    }

    if (memcmp(buf, ctx->mdata.bounce, ctx->mdata.iov.size)) {
        req->status = NVME_CMP_FAILURE;
        goto out;
    }

out:
    qemu_iovec_destroy(&ctx->data.iov);
    g_free(ctx->data.bounce);

    qemu_iovec_destroy(&ctx->mdata.iov);
    g_free(ctx->mdata.bounce);

    g_free(ctx);

    nvme_enqueue_req_completion(nvme_cq(req), req);
}

static void nvme_compare_data_cb(void *opaque, int ret)
{
    NvmeRequest *req = opaque;
    NvmeCtrl *n = nvme_ctrl(req);
    NvmeNamespace *ns = req->ns;
    BlockBackend *blk = ns->blkconf.blk;
    BlockAcctCookie *acct = &req->acct;
    BlockAcctStats *stats = blk_get_stats(blk);

    struct nvme_compare_ctx *ctx = req->opaque;
    g_autofree uint8_t *buf = NULL;
    uint16_t status;

    trace_pci_nvme_compare_data_cb(nvme_cid(req));

    if (ret) {
        block_acct_failed(stats, acct);
        nvme_aio_err(req, ret);
        goto out;
    }

    buf = g_malloc(ctx->data.iov.size);

    status = nvme_bounce_data(n, buf, ctx->data.iov.size,
                              NVME_TX_DIRECTION_TO_DEVICE, req);
    if (status) {
        req->status = status;
        goto out;
    }

    if (memcmp(buf, ctx->data.bounce, ctx->data.iov.size)) {
        req->status = NVME_CMP_FAILURE;
        goto out;
    }

    if (nvme_msize(ns)) {
        NvmeRwCmd *rw = (NvmeRwCmd *)&req->cmd;
        uint64_t slba = le64_to_cpu(rw->slba);
        uint32_t nlb = le16_to_cpu(rw->nlb) + 1;
        size_t mlen = nvme_m2b(ns, nlb);
        uint64_t offset = ns->mdata_offset + nvme_m2b(ns, slba);

        ctx->mdata.bounce = g_malloc(mlen);

        qemu_iovec_init(&ctx->mdata.iov, 1);
        qemu_iovec_add(&ctx->mdata.iov, ctx->mdata.bounce, mlen);

        req->aiocb = blk_aio_preadv(blk, offset, &ctx->mdata.iov, 0,
                                    nvme_compare_mdata_cb, req);
        return;
    }

    block_acct_done(stats, acct);

out:
    qemu_iovec_destroy(&ctx->data.iov);
    g_free(ctx->data.bounce);
    g_free(ctx);

    nvme_enqueue_req_completion(nvme_cq(req), req);
}

static uint16_t nvme_dsm(NvmeCtrl *n, NvmeRequest *req)
{
    NvmeNamespace *ns = req->ns;
    NvmeDsmCmd *dsm = (NvmeDsmCmd *) &req->cmd;

    uint32_t attr = le32_to_cpu(dsm->attributes);
    uint32_t nr = (le32_to_cpu(dsm->nr) & 0xff) + 1;

    uint16_t status = NVME_SUCCESS;

    trace_pci_nvme_dsm(nvme_cid(req), nvme_nsid(ns), nr, attr);

    if (attr & NVME_DSMGMT_AD) {
        int64_t offset;
        size_t len;
        NvmeDsmRange range[nr];
        uintptr_t *discards = (uintptr_t *)&req->opaque;

        status = nvme_h2c(n, (uint8_t *)range, sizeof(range), req);
        if (status) {
            return status;
        }

        /*
         * AIO callbacks may be called immediately, so initialize discards to 1
         * to make sure the the callback does not complete the request before
         * all discards have been issued.
         */
        *discards = 1;

        for (int i = 0; i < nr; i++) {
            uint64_t slba = le64_to_cpu(range[i].slba);
            uint32_t nlb = le32_to_cpu(range[i].nlb);

            if (nvme_check_bounds(ns, slba, nlb)) {
                trace_pci_nvme_err_invalid_lba_range(slba, nlb,
                                                     ns->id_ns.nsze);
                continue;
            }

            trace_pci_nvme_dsm_deallocate(nvme_cid(req), nvme_nsid(ns), slba,
                                          nlb);

            if (nlb > n->dmrsl) {
                trace_pci_nvme_dsm_single_range_limit_exceeded(nlb, n->dmrsl);
            }

            offset = nvme_l2b(ns, slba);
            len = nvme_l2b(ns, nlb);

            while (len) {
                size_t bytes = MIN(BDRV_REQUEST_MAX_BYTES, len);

                (*discards)++;

                blk_aio_pdiscard(ns->blkconf.blk, offset, bytes,
                                 nvme_aio_discard_cb, req);

                offset += bytes;
                len -= bytes;
            }
        }

        /* account for the 1-initialization */
        (*discards)--;

        if (*discards) {
            status = NVME_NO_COMPLETE;
        } else {
            status = req->status;
        }
    }

    return status;
}

static uint16_t nvme_verify(NvmeCtrl *n, NvmeRequest *req)
{
    NvmeRwCmd *rw = (NvmeRwCmd *)&req->cmd;
    NvmeNamespace *ns = req->ns;
    BlockBackend *blk = ns->blkconf.blk;
    uint64_t slba = le64_to_cpu(rw->slba);
    uint32_t nlb = le16_to_cpu(rw->nlb) + 1;
    size_t len = nvme_l2b(ns, nlb);
    int64_t offset = nvme_l2b(ns, slba);
    uint16_t ctrl = le16_to_cpu(rw->control);
    uint32_t reftag = le32_to_cpu(rw->reftag);
    NvmeBounceContext *ctx = NULL;
    uint16_t status;

    trace_pci_nvme_verify(nvme_cid(req), nvme_nsid(ns), slba, nlb);

    if (NVME_ID_NS_DPS_TYPE(ns->id_ns.dps)) {
        status = nvme_check_prinfo(ns, ctrl, slba, reftag);
        if (status) {
            return status;
        }

        if (ctrl & NVME_RW_PRINFO_PRACT) {
            return NVME_INVALID_PROT_INFO | NVME_DNR;
        }
    }

    if (len > n->page_size << n->params.vsl) {
        return NVME_INVALID_FIELD | NVME_DNR;
    }

    status = nvme_check_bounds(ns, slba, nlb);
    if (status) {
        trace_pci_nvme_err_invalid_lba_range(slba, nlb, ns->id_ns.nsze);
        return status;
    }

    if (NVME_ERR_REC_DULBE(ns->features.err_rec)) {
        status = nvme_check_dulbe(ns, slba, nlb);
        if (status) {
            return status;
        }
    }

    ctx = g_new0(NvmeBounceContext, 1);
    ctx->req = req;

    ctx->data.bounce = g_malloc(len);

    qemu_iovec_init(&ctx->data.iov, 1);
    qemu_iovec_add(&ctx->data.iov, ctx->data.bounce, len);

    block_acct_start(blk_get_stats(blk), &req->acct, ctx->data.iov.size,
                     BLOCK_ACCT_READ);

    req->aiocb = blk_aio_preadv(ns->blkconf.blk, offset, &ctx->data.iov, 0,
                                nvme_verify_mdata_in_cb, ctx);
    return NVME_NO_COMPLETE;
}

static uint16_t nvme_copy(NvmeCtrl *n, NvmeRequest *req)
{
    NvmeNamespace *ns = req->ns;
    NvmeCopyCmd *copy = (NvmeCopyCmd *)&req->cmd;

    uint16_t nr = copy->nr + 1;
    uint8_t format = copy->control[0] & 0xf;

    /*
     * Shift the PRINFOR/PRINFOW values by 10 to allow reusing the
     * NVME_RW_PRINFO constants.
     */
    uint16_t prinfor = ((copy->control[0] >> 4) & 0xf) << 10;
    uint16_t prinfow = ((copy->control[2] >> 2) & 0xf) << 10;

    uint32_t nlb = 0;
    uint8_t *bounce = NULL, *bouncep = NULL;
    uint8_t *mbounce = NULL, *mbouncep = NULL;
    struct nvme_copy_ctx *ctx;
    uint16_t status;
    int i;

    trace_pci_nvme_copy(nvme_cid(req), nvme_nsid(ns), nr, format);

    if (NVME_ID_NS_DPS_TYPE(ns->id_ns.dps) &&
        ((prinfor & NVME_RW_PRINFO_PRACT) != (prinfow & NVME_RW_PRINFO_PRACT))) {
        return NVME_INVALID_FIELD | NVME_DNR;
    }

    if (!(n->id_ctrl.ocfs & (1 << format))) {
        trace_pci_nvme_err_copy_invalid_format(format);
        return NVME_INVALID_FIELD | NVME_DNR;
    }

    if (nr > ns->id_ns.msrc + 1) {
        return NVME_CMD_SIZE_LIMIT | NVME_DNR;
    }

    ctx = g_new(struct nvme_copy_ctx, 1);
    ctx->ranges = g_new(NvmeCopySourceRange, nr);

    status = nvme_h2c(n, (uint8_t *)ctx->ranges,
                      nr * sizeof(NvmeCopySourceRange), req);
    if (status) {
        goto out;
    }

    for (i = 0; i < nr; i++) {
        uint64_t slba = le64_to_cpu(ctx->ranges[i].slba);
        uint32_t _nlb = le16_to_cpu(ctx->ranges[i].nlb) + 1;

        if (_nlb > le16_to_cpu(ns->id_ns.mssrl)) {
            status = NVME_CMD_SIZE_LIMIT | NVME_DNR;
            goto out;
        }

        status = nvme_check_bounds(ns, slba, _nlb);
        if (status) {
            trace_pci_nvme_err_invalid_lba_range(slba, _nlb, ns->id_ns.nsze);
            goto out;
        }

        if (NVME_ERR_REC_DULBE(ns->features.err_rec)) {
            status = nvme_check_dulbe(ns, slba, _nlb);
            if (status) {
                goto out;
            }
        }

        if (ns->params.zoned) {
            status = nvme_check_zone_read(ns, slba, _nlb);
            if (status) {
                goto out;
            }
        }

        nlb += _nlb;
    }

    if (nlb > le32_to_cpu(ns->id_ns.mcl)) {
        status = NVME_CMD_SIZE_LIMIT | NVME_DNR;
        goto out;
    }

    bounce = bouncep = g_malloc(nvme_l2b(ns, nlb));
    if (nvme_msize(ns)) {
        mbounce = mbouncep = g_malloc(nvme_m2b(ns, nlb));
    }

    block_acct_start(blk_get_stats(ns->blkconf.blk), &req->acct, 0,
                     BLOCK_ACCT_READ);

    ctx->bounce = bounce;
    ctx->mbounce = mbounce;
    ctx->nlb = nlb;
    ctx->copies = 1;

    req->opaque = ctx;

    for (i = 0; i < nr; i++) {
        uint64_t slba = le64_to_cpu(ctx->ranges[i].slba);
        uint32_t nlb = le16_to_cpu(ctx->ranges[i].nlb) + 1;

        size_t len = nvme_l2b(ns, nlb);
        int64_t offset = nvme_l2b(ns, slba);

        trace_pci_nvme_copy_source_range(slba, nlb);

        struct nvme_copy_in_ctx *in_ctx = g_new(struct nvme_copy_in_ctx, 1);
        in_ctx->req = req;

        qemu_iovec_init(&in_ctx->iov, 1);
        qemu_iovec_add(&in_ctx->iov, bouncep, len);

        ctx->copies++;

        blk_aio_preadv(ns->blkconf.blk, offset, &in_ctx->iov, 0,
                       nvme_aio_copy_in_cb, in_ctx);

        bouncep += len;

        if (nvme_msize(ns)) {
            len = nvme_m2b(ns, nlb);
            offset = ns->mdata_offset + nvme_m2b(ns, slba);

            in_ctx = g_new(struct nvme_copy_in_ctx, 1);
            in_ctx->req = req;

            qemu_iovec_init(&in_ctx->iov, 1);
            qemu_iovec_add(&in_ctx->iov, mbouncep, len);

            ctx->copies++;

            blk_aio_preadv(ns->blkconf.blk, offset, &in_ctx->iov, 0,
                           nvme_aio_copy_in_cb, in_ctx);

            mbouncep += len;
        }
    }

    /* account for the 1-initialization */
    ctx->copies--;

    if (!ctx->copies) {
        nvme_copy_in_complete(req);
    }

    return NVME_NO_COMPLETE;

out:
    g_free(ctx->ranges);
    g_free(ctx);

    return status;
}

static uint16_t nvme_compare(NvmeCtrl *n, NvmeRequest *req)
{
    NvmeRwCmd *rw = (NvmeRwCmd *)&req->cmd;
    NvmeNamespace *ns = req->ns;
    BlockBackend *blk = ns->blkconf.blk;
    uint64_t slba = le64_to_cpu(rw->slba);
    uint32_t nlb = le16_to_cpu(rw->nlb) + 1;
    uint16_t ctrl = le16_to_cpu(rw->control);
    size_t data_len = nvme_l2b(ns, nlb);
    size_t len = data_len;
    int64_t offset = nvme_l2b(ns, slba);
    struct nvme_compare_ctx *ctx = NULL;
    uint16_t status;

    trace_pci_nvme_compare(nvme_cid(req), nvme_nsid(ns), slba, nlb);

    if (NVME_ID_NS_DPS_TYPE(ns->id_ns.dps) && (ctrl & NVME_RW_PRINFO_PRACT)) {
        return NVME_INVALID_PROT_INFO | NVME_DNR;
    }

    if (nvme_ns_ext(ns)) {
        len += nvme_m2b(ns, nlb);
    }

    status = nvme_check_mdts(n, len);
    if (status) {
        return status;
    }

    status = nvme_check_bounds(ns, slba, nlb);
    if (status) {
        trace_pci_nvme_err_invalid_lba_range(slba, nlb, ns->id_ns.nsze);
        return status;
    }

    if (NVME_ERR_REC_DULBE(ns->features.err_rec)) {
        status = nvme_check_dulbe(ns, slba, nlb);
        if (status) {
            return status;
        }
    }

    status = nvme_map_dptr(n, &req->sg, len, &req->cmd);
    if (status) {
        return status;
    }

    ctx = g_new(struct nvme_compare_ctx, 1);
    ctx->data.bounce = g_malloc(data_len);

    req->opaque = ctx;

    qemu_iovec_init(&ctx->data.iov, 1);
    qemu_iovec_add(&ctx->data.iov, ctx->data.bounce, data_len);

    block_acct_start(blk_get_stats(blk), &req->acct, data_len,
                     BLOCK_ACCT_READ);
    req->aiocb = blk_aio_preadv(blk, offset, &ctx->data.iov, 0,
                                nvme_compare_data_cb, req);

    return NVME_NO_COMPLETE;
}

static uint16_t nvme_flush(NvmeCtrl *n, NvmeRequest *req)
{
    uint32_t nsid = le32_to_cpu(req->cmd.nsid);
    uintptr_t *num_flushes = (uintptr_t *)&req->opaque;
    uint16_t status;
    struct nvme_aio_flush_ctx *ctx;
    NvmeNamespace *ns;

    trace_pci_nvme_flush(nvme_cid(req), nsid);

    if (nsid != NVME_NSID_BROADCAST) {
        req->ns = nvme_ns(n, nsid);
        if (unlikely(!req->ns)) {
            return NVME_INVALID_FIELD | NVME_DNR;
        }

        block_acct_start(blk_get_stats(req->ns->blkconf.blk), &req->acct, 0,
                         BLOCK_ACCT_FLUSH);
        req->aiocb = blk_aio_flush(req->ns->blkconf.blk, nvme_misc_cb, req);
        return NVME_NO_COMPLETE;
    }

    /* 1-initialize; see comment in nvme_dsm */
    *num_flushes = 1;

    for (int i = 1; i <= n->num_namespaces; i++) {
        ns = nvme_ns(n, i);
        if (!ns) {
            continue;
        }

        ctx = g_new(struct nvme_aio_flush_ctx, 1);
        ctx->req = req;
        ctx->ns = ns;

        (*num_flushes)++;

        block_acct_start(blk_get_stats(ns->blkconf.blk), &ctx->acct, 0,
                         BLOCK_ACCT_FLUSH);
        blk_aio_flush(ns->blkconf.blk, nvme_aio_flush_cb, ctx);
    }

    /* account for the 1-initialization */
    (*num_flushes)--;

    if (*num_flushes) {
        status = NVME_NO_COMPLETE;
    } else {
        status = req->status;
    }

    return status;
}

static uint16_t nvme_read(NvmeCtrl *n, NvmeRequest *req)
{
    NvmeRwCmd *rw = (NvmeRwCmd *)&req->cmd;
    NvmeNamespace *ns = req->ns;
    uint64_t slba = le64_to_cpu(rw->slba);
    uint32_t nlb = (uint32_t)le16_to_cpu(rw->nlb) + 1;
    uint16_t ctrl = le16_to_cpu(rw->control);
    uint64_t data_size = nvme_l2b(ns, nlb);
    uint64_t mapped_size = data_size;
    uint64_t data_offset;
    BlockBackend *blk = ns->blkconf.blk;
    uint16_t status;

    if (nvme_ns_ext(ns)) {
        mapped_size += nvme_m2b(ns, nlb);

        if (NVME_ID_NS_DPS_TYPE(ns->id_ns.dps)) {
            bool pract = ctrl & NVME_RW_PRINFO_PRACT;

            if (pract && nvme_msize(ns) == 8) {
                mapped_size = data_size;
            }
        }
    }

    trace_pci_nvme_read(nvme_cid(req), nvme_nsid(ns), nlb, mapped_size, slba);

    status = nvme_check_mdts(n, mapped_size);
    if (status) {
        goto invalid;
    }

    status = nvme_check_bounds(ns, slba, nlb);
    if (status) {
        trace_pci_nvme_err_invalid_lba_range(slba, nlb, ns->id_ns.nsze);
        goto invalid;
    }

    if (ns->params.zoned) {
        status = nvme_check_zone_read(ns, slba, nlb);
        if (status) {
            trace_pci_nvme_err_zone_read_not_ok(slba, nlb, status);
            goto invalid;
        }
    }

    if (NVME_ERR_REC_DULBE(ns->features.err_rec)) {
        status = nvme_check_dulbe(ns, slba, nlb);
        if (status) {
            goto invalid;
        }
    }

    if (NVME_ID_NS_DPS_TYPE(ns->id_ns.dps)) {
        return nvme_dif_rw(n, req);
    }

    status = nvme_map_data(n, nlb, req);
    if (status) {
        goto invalid;
    }

    data_offset = nvme_l2b(ns, slba);

    block_acct_start(blk_get_stats(blk), &req->acct, data_size,
                     BLOCK_ACCT_READ);
    nvme_blk_read(blk, data_offset, nvme_rw_cb, req);
    return NVME_NO_COMPLETE;

invalid:
    block_acct_invalid(blk_get_stats(blk), BLOCK_ACCT_READ);
    return status | NVME_DNR;
}

static uint16_t nvme_do_write(NvmeCtrl *n, NvmeRequest *req, bool append,
                              bool wrz)
{
    NvmeRwCmd *rw = (NvmeRwCmd *)&req->cmd;
    NvmeNamespace *ns = req->ns;
    uint64_t slba = le64_to_cpu(rw->slba);
    uint32_t nlb = (uint32_t)le16_to_cpu(rw->nlb) + 1;
    uint16_t ctrl = le16_to_cpu(rw->control);
    uint64_t data_size = nvme_l2b(ns, nlb);
    uint64_t mapped_size = data_size;
    uint64_t data_offset;
    NvmeZone *zone;
    NvmeZonedResult *res = (NvmeZonedResult *)&req->cqe;
    BlockBackend *blk = ns->blkconf.blk;
    uint16_t status;

    if (nvme_ns_ext(ns)) {
        mapped_size += nvme_m2b(ns, nlb);

        if (NVME_ID_NS_DPS_TYPE(ns->id_ns.dps)) {
            bool pract = ctrl & NVME_RW_PRINFO_PRACT;

            if (pract && nvme_msize(ns) == 8) {
                mapped_size -= nvme_m2b(ns, nlb);
            }
        }
    }

    trace_pci_nvme_write(nvme_cid(req), nvme_io_opc_str(rw->opcode),
                         nvme_nsid(ns), nlb, mapped_size, slba);

    if (!wrz) {
        status = nvme_check_mdts(n, mapped_size);
        if (status) {
            goto invalid;
        }
    }

    status = nvme_check_bounds(ns, slba, nlb);
    if (status) {
        trace_pci_nvme_err_invalid_lba_range(slba, nlb, ns->id_ns.nsze);
        goto invalid;
    }

    if (ns->params.zoned) {
        zone = nvme_get_zone_by_slba(ns, slba);

        if (append) {
            bool piremap = !!(ctrl & NVME_RW_PIREMAP);

            if (unlikely(slba != zone->d.zslba)) {
                trace_pci_nvme_err_append_not_at_start(slba, zone->d.zslba);
                status = NVME_INVALID_FIELD;
                goto invalid;
            }

            if (n->params.zasl &&
                data_size > (uint64_t)n->page_size << n->params.zasl) {
                trace_pci_nvme_err_zasl(data_size);
                return NVME_INVALID_FIELD | NVME_DNR;
            }

            slba = zone->w_ptr;
            rw->slba = cpu_to_le64(slba);
            res->slba = cpu_to_le64(slba);

            switch (NVME_ID_NS_DPS_TYPE(ns->id_ns.dps)) {
            case NVME_ID_NS_DPS_TYPE_1:
                if (!piremap) {
                    return NVME_INVALID_PROT_INFO | NVME_DNR;
                }

                /* fallthrough */

            case NVME_ID_NS_DPS_TYPE_2:
                if (piremap) {
                    uint32_t reftag = le32_to_cpu(rw->reftag);
                    rw->reftag = cpu_to_le32(reftag + (slba - zone->d.zslba));
                }

                break;

            case NVME_ID_NS_DPS_TYPE_3:
                if (piremap) {
                    return NVME_INVALID_PROT_INFO | NVME_DNR;
                }

                break;
            }
        }

        status = nvme_check_zone_write(ns, zone, slba, nlb);
        if (status) {
            goto invalid;
        }

        status = nvme_zrm_auto(ns, zone);
        if (status) {
            goto invalid;
        }

        zone->w_ptr += nlb;
    }

    data_offset = nvme_l2b(ns, slba);

    if (NVME_ID_NS_DPS_TYPE(ns->id_ns.dps)) {
        return nvme_dif_rw(n, req);
    }

    if (!wrz) {
        status = nvme_map_data(n, nlb, req);
        if (status) {
            goto invalid;
        }

        block_acct_start(blk_get_stats(blk), &req->acct, data_size,
                         BLOCK_ACCT_WRITE);
        nvme_blk_write(blk, data_offset, nvme_rw_cb, req);
    } else {
        req->aiocb = blk_aio_pwrite_zeroes(blk, data_offset, data_size,
                                           BDRV_REQ_MAY_UNMAP, nvme_rw_cb,
                                           req);
    }

    return NVME_NO_COMPLETE;

invalid:
    block_acct_invalid(blk_get_stats(blk), BLOCK_ACCT_WRITE);
    return status | NVME_DNR;
}

static inline uint16_t nvme_write(NvmeCtrl *n, NvmeRequest *req)
{
    return nvme_do_write(n, req, false, false);
}

static inline uint16_t nvme_write_zeroes(NvmeCtrl *n, NvmeRequest *req)
{
    return nvme_do_write(n, req, false, true);
}

static inline uint16_t nvme_zone_append(NvmeCtrl *n, NvmeRequest *req)
{
    return nvme_do_write(n, req, true, false);
}

static uint16_t nvme_get_mgmt_zone_slba_idx(NvmeNamespace *ns, NvmeCmd *c,
                                            uint64_t *slba, uint32_t *zone_idx)
{
    uint32_t dw10 = le32_to_cpu(c->cdw10);
    uint32_t dw11 = le32_to_cpu(c->cdw11);

    if (!ns->params.zoned) {
        trace_pci_nvme_err_invalid_opc(c->opcode);
        return NVME_INVALID_OPCODE | NVME_DNR;
    }

    *slba = ((uint64_t)dw11) << 32 | dw10;
    if (unlikely(*slba >= ns->id_ns.nsze)) {
        trace_pci_nvme_err_invalid_lba_range(*slba, 0, ns->id_ns.nsze);
        *slba = 0;
        return NVME_LBA_RANGE | NVME_DNR;
    }

    *zone_idx = nvme_zone_idx(ns, *slba);
    assert(*zone_idx < ns->num_zones);

    return NVME_SUCCESS;
}

typedef uint16_t (*op_handler_t)(NvmeNamespace *, NvmeZone *, NvmeZoneState,
                                 NvmeRequest *);

enum NvmeZoneProcessingMask {
    NVME_PROC_CURRENT_ZONE    = 0,
    NVME_PROC_OPENED_ZONES    = 1 << 0,
    NVME_PROC_CLOSED_ZONES    = 1 << 1,
    NVME_PROC_READ_ONLY_ZONES = 1 << 2,
    NVME_PROC_FULL_ZONES      = 1 << 3,
};

static uint16_t nvme_open_zone(NvmeNamespace *ns, NvmeZone *zone,
                               NvmeZoneState state, NvmeRequest *req)
{
    return nvme_zrm_open(ns, zone);
}

static uint16_t nvme_close_zone(NvmeNamespace *ns, NvmeZone *zone,
                                NvmeZoneState state, NvmeRequest *req)
{
    return nvme_zrm_close(ns, zone);
}

static uint16_t nvme_finish_zone(NvmeNamespace *ns, NvmeZone *zone,
                                 NvmeZoneState state, NvmeRequest *req)
{
    return nvme_zrm_finish(ns, zone);
}

static uint16_t nvme_reset_zone(NvmeNamespace *ns, NvmeZone *zone,
                                NvmeZoneState state, NvmeRequest *req)
{
    uintptr_t *resets = (uintptr_t *)&req->opaque;
    struct nvme_zone_reset_ctx *ctx;

    switch (state) {
    case NVME_ZONE_STATE_EMPTY:
        return NVME_SUCCESS;
    case NVME_ZONE_STATE_EXPLICITLY_OPEN:
    case NVME_ZONE_STATE_IMPLICITLY_OPEN:
    case NVME_ZONE_STATE_CLOSED:
    case NVME_ZONE_STATE_FULL:
        break;
    default:
        return NVME_ZONE_INVAL_TRANSITION;
    }

    /*
     * The zone reset aio callback needs to know the zone that is being reset
     * in order to transition the zone on completion.
     */
    ctx = g_new(struct nvme_zone_reset_ctx, 1);
    ctx->req = req;
    ctx->zone = zone;

    (*resets)++;

    blk_aio_pwrite_zeroes(ns->blkconf.blk, nvme_l2b(ns, zone->d.zslba),
                          nvme_l2b(ns, ns->zone_size), BDRV_REQ_MAY_UNMAP,
                          nvme_aio_zone_reset_cb, ctx);

    return NVME_NO_COMPLETE;
}

static uint16_t nvme_offline_zone(NvmeNamespace *ns, NvmeZone *zone,
                                  NvmeZoneState state, NvmeRequest *req)
{
    switch (state) {
    case NVME_ZONE_STATE_READ_ONLY:
        nvme_assign_zone_state(ns, zone, NVME_ZONE_STATE_OFFLINE);
        /* fall through */
    case NVME_ZONE_STATE_OFFLINE:
        return NVME_SUCCESS;
    default:
        return NVME_ZONE_INVAL_TRANSITION;
    }
}

static uint16_t nvme_set_zd_ext(NvmeNamespace *ns, NvmeZone *zone)
{
    uint16_t status;
    uint8_t state = nvme_get_zone_state(zone);

    if (state == NVME_ZONE_STATE_EMPTY) {
        status = nvme_aor_check(ns, 1, 0);
        if (status) {
            return status;
        }
        nvme_aor_inc_active(ns);
        zone->d.za |= NVME_ZA_ZD_EXT_VALID;
        nvme_assign_zone_state(ns, zone, NVME_ZONE_STATE_CLOSED);
        return NVME_SUCCESS;
    }

    return NVME_ZONE_INVAL_TRANSITION;
}

static uint16_t nvme_bulk_proc_zone(NvmeNamespace *ns, NvmeZone *zone,
                                    enum NvmeZoneProcessingMask proc_mask,
                                    op_handler_t op_hndlr, NvmeRequest *req)
{
    uint16_t status = NVME_SUCCESS;
    NvmeZoneState zs = nvme_get_zone_state(zone);
    bool proc_zone;

    switch (zs) {
    case NVME_ZONE_STATE_IMPLICITLY_OPEN:
    case NVME_ZONE_STATE_EXPLICITLY_OPEN:
        proc_zone = proc_mask & NVME_PROC_OPENED_ZONES;
        break;
    case NVME_ZONE_STATE_CLOSED:
        proc_zone = proc_mask & NVME_PROC_CLOSED_ZONES;
        break;
    case NVME_ZONE_STATE_READ_ONLY:
        proc_zone = proc_mask & NVME_PROC_READ_ONLY_ZONES;
        break;
    case NVME_ZONE_STATE_FULL:
        proc_zone = proc_mask & NVME_PROC_FULL_ZONES;
        break;
    default:
        proc_zone = false;
    }

    if (proc_zone) {
        status = op_hndlr(ns, zone, zs, req);
    }

    return status;
}

static uint16_t nvme_do_zone_op(NvmeNamespace *ns, NvmeZone *zone,
                                enum NvmeZoneProcessingMask proc_mask,
                                op_handler_t op_hndlr, NvmeRequest *req)
{
    NvmeZone *next;
    uint16_t status = NVME_SUCCESS;
    int i;

    if (!proc_mask) {
        status = op_hndlr(ns, zone, nvme_get_zone_state(zone), req);
    } else {
        if (proc_mask & NVME_PROC_CLOSED_ZONES) {
            QTAILQ_FOREACH_SAFE(zone, &ns->closed_zones, entry, next) {
                status = nvme_bulk_proc_zone(ns, zone, proc_mask, op_hndlr,
                                             req);
                if (status && status != NVME_NO_COMPLETE) {
                    goto out;
                }
            }
        }
        if (proc_mask & NVME_PROC_OPENED_ZONES) {
            QTAILQ_FOREACH_SAFE(zone, &ns->imp_open_zones, entry, next) {
                status = nvme_bulk_proc_zone(ns, zone, proc_mask, op_hndlr,
                                             req);
                if (status && status != NVME_NO_COMPLETE) {
                    goto out;
                }
            }

            QTAILQ_FOREACH_SAFE(zone, &ns->exp_open_zones, entry, next) {
                status = nvme_bulk_proc_zone(ns, zone, proc_mask, op_hndlr,
                                             req);
                if (status && status != NVME_NO_COMPLETE) {
                    goto out;
                }
            }
        }
        if (proc_mask & NVME_PROC_FULL_ZONES) {
            QTAILQ_FOREACH_SAFE(zone, &ns->full_zones, entry, next) {
                status = nvme_bulk_proc_zone(ns, zone, proc_mask, op_hndlr,
                                             req);
                if (status && status != NVME_NO_COMPLETE) {
                    goto out;
                }
            }
        }

        if (proc_mask & NVME_PROC_READ_ONLY_ZONES) {
            for (i = 0; i < ns->num_zones; i++, zone++) {
                status = nvme_bulk_proc_zone(ns, zone, proc_mask, op_hndlr,
                                             req);
                if (status && status != NVME_NO_COMPLETE) {
                    goto out;
                }
            }
        }
    }

out:
    return status;
}

static uint16_t nvme_zone_mgmt_send(NvmeCtrl *n, NvmeRequest *req)
{
    NvmeCmd *cmd = (NvmeCmd *)&req->cmd;
    NvmeNamespace *ns = req->ns;
    NvmeZone *zone;
    uintptr_t *resets;
    uint8_t *zd_ext;
    uint32_t dw13 = le32_to_cpu(cmd->cdw13);
    uint64_t slba = 0;
    uint32_t zone_idx = 0;
    uint16_t status;
    uint8_t action;
    bool all;
    enum NvmeZoneProcessingMask proc_mask = NVME_PROC_CURRENT_ZONE;

    action = dw13 & 0xff;
    all = dw13 & 0x100;

    req->status = NVME_SUCCESS;

    if (!all) {
        status = nvme_get_mgmt_zone_slba_idx(ns, cmd, &slba, &zone_idx);
        if (status) {
            return status;
        }
    }

    zone = &ns->zone_array[zone_idx];
    if (slba != zone->d.zslba) {
        trace_pci_nvme_err_unaligned_zone_cmd(action, slba, zone->d.zslba);
        return NVME_INVALID_FIELD | NVME_DNR;
    }

    switch (action) {

    case NVME_ZONE_ACTION_OPEN:
        if (all) {
            proc_mask = NVME_PROC_CLOSED_ZONES;
        }
        trace_pci_nvme_open_zone(slba, zone_idx, all);
        status = nvme_do_zone_op(ns, zone, proc_mask, nvme_open_zone, req);
        break;

    case NVME_ZONE_ACTION_CLOSE:
        if (all) {
            proc_mask = NVME_PROC_OPENED_ZONES;
        }
        trace_pci_nvme_close_zone(slba, zone_idx, all);
        status = nvme_do_zone_op(ns, zone, proc_mask, nvme_close_zone, req);
        break;

    case NVME_ZONE_ACTION_FINISH:
        if (all) {
            proc_mask = NVME_PROC_OPENED_ZONES | NVME_PROC_CLOSED_ZONES;
        }
        trace_pci_nvme_finish_zone(slba, zone_idx, all);
        status = nvme_do_zone_op(ns, zone, proc_mask, nvme_finish_zone, req);
        break;

    case NVME_ZONE_ACTION_RESET:
        resets = (uintptr_t *)&req->opaque;

        if (all) {
            proc_mask = NVME_PROC_OPENED_ZONES | NVME_PROC_CLOSED_ZONES |
                NVME_PROC_FULL_ZONES;
        }
        trace_pci_nvme_reset_zone(slba, zone_idx, all);

        *resets = 1;

        status = nvme_do_zone_op(ns, zone, proc_mask, nvme_reset_zone, req);

        (*resets)--;

        return *resets ? NVME_NO_COMPLETE : req->status;

    case NVME_ZONE_ACTION_OFFLINE:
        if (all) {
            proc_mask = NVME_PROC_READ_ONLY_ZONES;
        }
        trace_pci_nvme_offline_zone(slba, zone_idx, all);
        status = nvme_do_zone_op(ns, zone, proc_mask, nvme_offline_zone, req);
        break;

    case NVME_ZONE_ACTION_SET_ZD_EXT:
        trace_pci_nvme_set_descriptor_extension(slba, zone_idx);
        if (all || !ns->params.zd_extension_size) {
            return NVME_INVALID_FIELD | NVME_DNR;
        }
        zd_ext = nvme_get_zd_extension(ns, zone_idx);
        status = nvme_h2c(n, zd_ext, ns->params.zd_extension_size, req);
        if (status) {
            trace_pci_nvme_err_zd_extension_map_error(zone_idx);
            return status;
        }

        status = nvme_set_zd_ext(ns, zone);
        if (status == NVME_SUCCESS) {
            trace_pci_nvme_zd_extension_set(zone_idx);
            return status;
        }
        break;

    default:
        trace_pci_nvme_err_invalid_mgmt_action(action);
        status = NVME_INVALID_FIELD;
    }

    if (status == NVME_ZONE_INVAL_TRANSITION) {
        trace_pci_nvme_err_invalid_zone_state_transition(action, slba,
                                                         zone->d.za);
    }
    if (status) {
        status |= NVME_DNR;
    }

    return status;
}

static bool nvme_zone_matches_filter(uint32_t zafs, NvmeZone *zl)
{
    NvmeZoneState zs = nvme_get_zone_state(zl);

    switch (zafs) {
    case NVME_ZONE_REPORT_ALL:
        return true;
    case NVME_ZONE_REPORT_EMPTY:
        return zs == NVME_ZONE_STATE_EMPTY;
    case NVME_ZONE_REPORT_IMPLICITLY_OPEN:
        return zs == NVME_ZONE_STATE_IMPLICITLY_OPEN;
    case NVME_ZONE_REPORT_EXPLICITLY_OPEN:
        return zs == NVME_ZONE_STATE_EXPLICITLY_OPEN;
    case NVME_ZONE_REPORT_CLOSED:
        return zs == NVME_ZONE_STATE_CLOSED;
    case NVME_ZONE_REPORT_FULL:
        return zs == NVME_ZONE_STATE_FULL;
    case NVME_ZONE_REPORT_READ_ONLY:
        return zs == NVME_ZONE_STATE_READ_ONLY;
    case NVME_ZONE_REPORT_OFFLINE:
        return zs == NVME_ZONE_STATE_OFFLINE;
    default:
        return false;
    }
}

static uint16_t nvme_zone_mgmt_recv(NvmeCtrl *n, NvmeRequest *req)
{
    NvmeCmd *cmd = (NvmeCmd *)&req->cmd;
    NvmeNamespace *ns = req->ns;
    /* cdw12 is zero-based number of dwords to return. Convert to bytes */
    uint32_t data_size = (le32_to_cpu(cmd->cdw12) + 1) << 2;
    uint32_t dw13 = le32_to_cpu(cmd->cdw13);
    uint32_t zone_idx, zra, zrasf, partial;
    uint64_t max_zones, nr_zones = 0;
    uint16_t status;
    uint64_t slba;
    NvmeZoneDescr *z;
    NvmeZone *zone;
    NvmeZoneReportHeader *header;
    void *buf, *buf_p;
    size_t zone_entry_sz;
    int i;

    req->status = NVME_SUCCESS;

    status = nvme_get_mgmt_zone_slba_idx(ns, cmd, &slba, &zone_idx);
    if (status) {
        return status;
    }

    zra = dw13 & 0xff;
    if (zra != NVME_ZONE_REPORT && zra != NVME_ZONE_REPORT_EXTENDED) {
        return NVME_INVALID_FIELD | NVME_DNR;
    }
    if (zra == NVME_ZONE_REPORT_EXTENDED && !ns->params.zd_extension_size) {
        return NVME_INVALID_FIELD | NVME_DNR;
    }

    zrasf = (dw13 >> 8) & 0xff;
    if (zrasf > NVME_ZONE_REPORT_OFFLINE) {
        return NVME_INVALID_FIELD | NVME_DNR;
    }

    if (data_size < sizeof(NvmeZoneReportHeader)) {
        return NVME_INVALID_FIELD | NVME_DNR;
    }

    status = nvme_check_mdts(n, data_size);
    if (status) {
        return status;
    }

    partial = (dw13 >> 16) & 0x01;

    zone_entry_sz = sizeof(NvmeZoneDescr);
    if (zra == NVME_ZONE_REPORT_EXTENDED) {
        zone_entry_sz += ns->params.zd_extension_size;
    }

    max_zones = (data_size - sizeof(NvmeZoneReportHeader)) / zone_entry_sz;
    buf = g_malloc0(data_size);

    zone = &ns->zone_array[zone_idx];
    for (i = zone_idx; i < ns->num_zones; i++) {
        if (partial && nr_zones >= max_zones) {
            break;
        }
        if (nvme_zone_matches_filter(zrasf, zone++)) {
            nr_zones++;
        }
    }
    header = (NvmeZoneReportHeader *)buf;
    header->nr_zones = cpu_to_le64(nr_zones);

    buf_p = buf + sizeof(NvmeZoneReportHeader);
    for (; zone_idx < ns->num_zones && max_zones > 0; zone_idx++) {
        zone = &ns->zone_array[zone_idx];
        if (nvme_zone_matches_filter(zrasf, zone)) {
            z = (NvmeZoneDescr *)buf_p;
            buf_p += sizeof(NvmeZoneDescr);

            z->zt = zone->d.zt;
            z->zs = zone->d.zs;
            z->zcap = cpu_to_le64(zone->d.zcap);
            z->zslba = cpu_to_le64(zone->d.zslba);
            z->za = zone->d.za;

            if (nvme_wp_is_valid(zone)) {
                z->wp = cpu_to_le64(zone->d.wp);
            } else {
                z->wp = cpu_to_le64(~0ULL);
            }

            if (zra == NVME_ZONE_REPORT_EXTENDED) {
                if (zone->d.za & NVME_ZA_ZD_EXT_VALID) {
                    memcpy(buf_p, nvme_get_zd_extension(ns, zone_idx),
                           ns->params.zd_extension_size);
                }
                buf_p += ns->params.zd_extension_size;
            }

            max_zones--;
        }
    }

    status = nvme_c2h(n, (uint8_t *)buf, data_size, req);

    g_free(buf);

    return status;
}

static uint16_t nvme_io_cmd(NvmeCtrl *n, NvmeRequest *req)
{
    uint32_t nsid = le32_to_cpu(req->cmd.nsid);
    uint16_t status;

    trace_pci_nvme_io_cmd(nvme_cid(req), nsid, nvme_sqid(req),
                          req->cmd.opcode, nvme_io_opc_str(req->cmd.opcode));

    if (!nvme_nsid_valid(n, nsid)) {
        return NVME_INVALID_NSID | NVME_DNR;
    }

    /*
     * In the base NVM command set, Flush may apply to all namespaces
     * (indicated by NSID being set to 0xFFFFFFFF). But if that feature is used
     * along with TP 4056 (Namespace Types), it may be pretty screwed up.
     *
     * If NSID is indeed set to 0xFFFFFFFF, we simply cannot associate the
     * opcode with a specific command since we cannot determine a unique I/O
     * command set. Opcode 0x0 could have any other meaning than something
     * equivalent to flushing and say it DOES have completely different
     * semantics in some other command set - does an NSID of 0xFFFFFFFF then
     * mean "for all namespaces, apply whatever command set specific command
     * that uses the 0x0 opcode?" Or does it mean "for all namespaces, apply
     * whatever command that uses the 0x0 opcode if, and only if, it allows
     * NSID to be 0xFFFFFFFF"?
     *
     * Anyway (and luckily), for now, we do not care about this since the
     * device only supports namespace types that includes the NVM Flush command
     * (NVM and Zoned), so always do an NVM Flush.
     */
    if (req->cmd.opcode == NVME_CMD_FLUSH) {
        return nvme_flush(n, req);
    }

    req->ns = nvme_ns(n, nsid);
    if (unlikely(!req->ns)) {
        return NVME_INVALID_FIELD | NVME_DNR;
    }

    if (!(req->ns->iocs[req->cmd.opcode] & NVME_CMD_EFF_CSUPP)) {
        trace_pci_nvme_err_invalid_opc(req->cmd.opcode);
        return NVME_INVALID_OPCODE | NVME_DNR;
    }

    status = nvme_ns_status(req->ns);
    if (unlikely(status)) {
        return status;
    }

    switch (req->cmd.opcode) {
    case NVME_CMD_WRITE_ZEROES:
        return nvme_write_zeroes(n, req);
    case NVME_CMD_ZONE_APPEND:
        return nvme_zone_append(n, req);
    case NVME_CMD_WRITE:
        return nvme_write(n, req);
    case NVME_CMD_READ:
        return nvme_read(n, req);
    case NVME_CMD_COMPARE:
        return nvme_compare(n, req);
    case NVME_CMD_DSM:
        return nvme_dsm(n, req);
    case NVME_CMD_VERIFY:
        return nvme_verify(n, req);
    case NVME_CMD_COPY:
        return nvme_copy(n, req);
    case NVME_CMD_ZONE_MGMT_SEND:
        return nvme_zone_mgmt_send(n, req);
    case NVME_CMD_ZONE_MGMT_RECV:
        return nvme_zone_mgmt_recv(n, req);
    default:
        assert(false);
    }

    return NVME_INVALID_OPCODE | NVME_DNR;
}

static void nvme_free_sq(NvmeSQueue *sq, NvmeCtrl *n)
{
    n->sq[sq->sqid] = NULL;
    timer_free(sq->timer);
    g_free(sq->io_req);
    if (sq->sqid) {
        g_free(sq);
    }
}

static uint16_t nvme_del_sq(NvmeCtrl *n, NvmeRequest *req)
{
    NvmeDeleteQ *c = (NvmeDeleteQ *)&req->cmd;
    NvmeRequest *r, *next;
    NvmeSQueue *sq;
    NvmeCQueue *cq;
    uint16_t qid = le16_to_cpu(c->qid);
    uint32_t nsid;

    if (unlikely(!qid || nvme_check_sqid(n, qid))) {
        trace_pci_nvme_err_invalid_del_sq(qid);
        return NVME_INVALID_QID | NVME_DNR;
    }

    trace_pci_nvme_del_sq(qid);

    sq = n->sq[qid];
    while (!QTAILQ_EMPTY(&sq->out_req_list)) {
        r = QTAILQ_FIRST(&sq->out_req_list);
        if (r->aiocb) {
            blk_aio_cancel(r->aiocb);
        }
    }

    /*
     * Drain all namespaces if there are still outstanding requests that we
     * could not cancel explicitly.
     */
    if (!QTAILQ_EMPTY(&sq->out_req_list)) {
        for (nsid = 1; nsid <= NVME_MAX_NAMESPACES; nsid++) {
            NvmeNamespace *ns = nvme_ns(n, nsid);
            if (ns) {
                nvme_ns_drain(ns);
            }
        }
    }

    assert(QTAILQ_EMPTY(&sq->out_req_list));

    if (!nvme_check_cqid(n, sq->cqid)) {
        cq = n->cq[sq->cqid];
        QTAILQ_REMOVE(&cq->sq_list, sq, entry);

        nvme_post_cqes(cq);
        QTAILQ_FOREACH_SAFE(r, &cq->req_list, entry, next) {
            if (r->sq == sq) {
                QTAILQ_REMOVE(&cq->req_list, r, entry);
                QTAILQ_INSERT_TAIL(&sq->req_list, r, entry);
            }
        }
    }

    nvme_free_sq(sq, n);
    return NVME_SUCCESS;
}

static void nvme_init_sq(NvmeSQueue *sq, NvmeCtrl *n, uint64_t dma_addr,
                         uint16_t sqid, uint16_t cqid, uint16_t size, uint32_t entry_size)
{
    int i;
    NvmeCQueue *cq;

    sq->ctrl = n;
    sq->dma_addr = dma_addr;
    sq->sqid = sqid;
    sq->size = size;
    sq->entry_size = entry_size;
    sq->cqid = cqid;
    sq->head = sq->tail = 0;
    sq->io_req = g_new0(NvmeRequest, sq->size);

    QTAILQ_INIT(&sq->req_list);
    QTAILQ_INIT(&sq->out_req_list);
    for (i = 0; i < sq->size; i++) {
        sq->io_req[i].sq = sq;
        QTAILQ_INSERT_TAIL(&(sq->req_list), &sq->io_req[i], entry);
    }
    sq->timer = timer_new_ns(QEMU_CLOCK_VIRTUAL, nvme_process_sq, sq);

    assert(n->cq[cqid]);
    cq = n->cq[cqid];
    QTAILQ_INSERT_TAIL(&(cq->sq_list), sq, entry);
    n->sq[sqid] = sq;
}

static uint16_t nvme_create_sq(NvmeCtrl *n, NvmeRequest *req)
{
    NvmeSQueue *sq;
    NvmeCreateSq *c = (NvmeCreateSq *)&req->cmd;

    uint16_t cqid = le16_to_cpu(c->cqid);
    uint16_t sqid = le16_to_cpu(c->sqid);
    uint16_t qsize = le16_to_cpu(c->qsize);
    uint16_t qflags = le16_to_cpu(c->sq_flags);
    uint64_t prp1 = le64_to_cpu(c->prp1);

    trace_pci_nvme_create_sq(prp1, sqid, cqid, qsize, qflags);

    if (unlikely(!cqid || nvme_check_cqid(n, cqid))) {
        trace_pci_nvme_err_invalid_create_sq_cqid(cqid);
        return NVME_INVALID_CQID | NVME_DNR;
    }
    if (unlikely(!sqid || sqid > n->params.max_ioqpairs ||
        n->sq[sqid] != NULL)) {
        trace_pci_nvme_err_invalid_create_sq_sqid(sqid);
        return NVME_INVALID_QID | NVME_DNR;
    }
    if (unlikely(!qsize || qsize > NVME_CAP_MQES(n->bar.cap))) {
        trace_pci_nvme_err_invalid_create_sq_size(qsize);
        return NVME_MAX_QSIZE_EXCEEDED | NVME_DNR;
    }
    if (unlikely(prp1 & (n->page_size - 1))) {
        trace_pci_nvme_err_invalid_create_sq_addr(prp1);
        return NVME_INVALID_PRP_OFFSET | NVME_DNR;
    }
    if (unlikely(!(NVME_SQ_FLAGS_PC(qflags)))) {
        trace_pci_nvme_err_invalid_create_sq_qflags(NVME_SQ_FLAGS_PC(qflags));
        return NVME_INVALID_FIELD | NVME_DNR;
    }
    sq = g_malloc0(sizeof(*sq));
    nvme_init_sq(sq, n, prp1, sqid, cqid, qsize + 1, 1 << NVME_CC_IOSQES(n->bar.cc));
    return NVME_SUCCESS;
}

struct nvme_stats {
    uint64_t units_read;
    uint64_t units_written;
    uint64_t read_commands;
    uint64_t write_commands;
};

static void nvme_set_blk_stats(NvmeNamespace *ns, struct nvme_stats *stats)
{
    BlockAcctStats *s = blk_get_stats(ns->blkconf.blk);

    stats->units_read += s->nr_bytes[BLOCK_ACCT_READ] >> BDRV_SECTOR_BITS;
    stats->units_written += s->nr_bytes[BLOCK_ACCT_WRITE] >> BDRV_SECTOR_BITS;
    stats->read_commands += s->nr_ops[BLOCK_ACCT_READ];
    stats->write_commands += s->nr_ops[BLOCK_ACCT_WRITE];
}

static uint16_t nvme_smart_info(NvmeCtrl *n, uint8_t rae, uint32_t buf_len,
                                uint64_t off, NvmeRequest *req)
{
    uint32_t nsid = le32_to_cpu(req->cmd.nsid);
    struct nvme_stats stats = { 0 };
    NvmeSmartLog smart = { 0 };
    uint32_t trans_len;
    NvmeNamespace *ns;
    time_t current_ms;

    if (off >= sizeof(smart)) {
        return NVME_INVALID_FIELD | NVME_DNR;
    }

    if (nsid != 0xffffffff) {
        ns = nvme_ns(n, nsid);
        if (!ns) {
            return NVME_INVALID_NSID | NVME_DNR;
        }
        nvme_set_blk_stats(ns, &stats);
    } else {
        int i;

        for (i = 1; i <= n->num_namespaces; i++) {
            ns = nvme_ns(n, i);
            if (!ns) {
                continue;
            }
            nvme_set_blk_stats(ns, &stats);
        }
    }

    trans_len = MIN(sizeof(smart) - off, buf_len);
    smart.critical_warning = n->smart_critical_warning;

    smart.data_units_read[0] = cpu_to_le64(DIV_ROUND_UP(stats.units_read,
                                                        1000));
    smart.data_units_written[0] = cpu_to_le64(DIV_ROUND_UP(stats.units_written,
                                                           1000));
    smart.host_read_commands[0] = cpu_to_le64(stats.read_commands);
    smart.host_write_commands[0] = cpu_to_le64(stats.write_commands);

    smart.temperature = cpu_to_le16(n->temperature);

    if ((n->temperature >= n->features.temp_thresh_hi) ||
        (n->temperature <= n->features.temp_thresh_low)) {
        smart.critical_warning |= NVME_SMART_TEMPERATURE;
    }

    current_ms = qemu_clock_get_ms(QEMU_CLOCK_VIRTUAL);
    smart.power_on_hours[0] =
        cpu_to_le64((((current_ms - n->starttime_ms) / 1000) / 60) / 60);

    if (!rae) {
        nvme_clear_events(n, NVME_AER_TYPE_SMART);
    }

    return nvme_c2h(n, (uint8_t *) &smart + off, trans_len, req);
}

static uint16_t nvme_fw_log_info(NvmeCtrl *n, uint32_t buf_len, uint64_t off,
                                 NvmeRequest *req)
{
    uint32_t trans_len;
    NvmeFwSlotInfoLog fw_log = {
        .afi = 0x1,
    };

    if (off >= sizeof(fw_log)) {
        return NVME_INVALID_FIELD | NVME_DNR;
    }

    strpadcpy((char *)&fw_log.frs1, sizeof(fw_log.frs1), "1.0", ' ');
    trans_len = MIN(sizeof(fw_log) - off, buf_len);

    return nvme_c2h(n, (uint8_t *) &fw_log + off, trans_len, req);
}

static uint16_t nvme_error_info(NvmeCtrl *n, uint8_t rae, uint32_t buf_len,
                                uint64_t off, NvmeRequest *req)
{
    uint32_t trans_len;
    NvmeErrorLog errlog;

    if (off >= sizeof(errlog)) {
        return NVME_INVALID_FIELD | NVME_DNR;
    }

    if (!rae) {
        nvme_clear_events(n, NVME_AER_TYPE_ERROR);
    }

    memset(&errlog, 0x0, sizeof(errlog));
    trans_len = MIN(sizeof(errlog) - off, buf_len);

    return nvme_c2h(n, (uint8_t *)&errlog, trans_len, req);
}

static uint16_t nvme_changed_nslist(NvmeCtrl *n, uint8_t rae, uint32_t buf_len,
                                    uint64_t off, NvmeRequest *req)
{
    uint32_t nslist[1024];
    uint32_t trans_len;
    int i = 0;
    uint32_t nsid;

    memset(nslist, 0x0, sizeof(nslist));
    trans_len = MIN(sizeof(nslist) - off, buf_len);

    while ((nsid = find_first_bit(n->changed_nsids, NVME_CHANGED_NSID_SIZE)) !=
            NVME_CHANGED_NSID_SIZE) {
        /*
         * If more than 1024 namespaces, the first entry in the log page should
         * be set to 0xffffffff and the others to 0 as spec.
         */
        if (i == ARRAY_SIZE(nslist)) {
            memset(nslist, 0x0, sizeof(nslist));
            nslist[0] = 0xffffffff;
            break;
        }

        nslist[i++] = nsid;
        clear_bit(nsid, n->changed_nsids);
    }

    /*
     * Remove all the remaining list entries in case returns directly due to
     * more than 1024 namespaces.
     */
    if (nslist[0] == 0xffffffff) {
        bitmap_zero(n->changed_nsids, NVME_CHANGED_NSID_SIZE);
    }

    if (!rae) {
        nvme_clear_events(n, NVME_AER_TYPE_NOTICE);
    }

    return nvme_c2h(n, ((uint8_t *)nslist) + off, trans_len, req);
}

static uint16_t nvme_cmd_effects(NvmeCtrl *n, uint8_t csi, uint32_t buf_len,
                                 uint64_t off, NvmeRequest *req)
{
    NvmeEffectsLog log = {};
    const uint32_t *src_iocs = NULL;
    uint32_t trans_len;

    if (off >= sizeof(log)) {
        trace_pci_nvme_err_invalid_log_page_offset(off, sizeof(log));
        return NVME_INVALID_FIELD | NVME_DNR;
    }

    switch (NVME_CC_CSS(n->bar.cc)) {
    case NVME_CC_CSS_NVM:
        src_iocs = nvme_cse_iocs_nvm;
        /* fall through */
    case NVME_CC_CSS_ADMIN_ONLY:
        break;
    case NVME_CC_CSS_CSI:
        switch (csi) {
        case NVME_CSI_NVM:
            src_iocs = nvme_cse_iocs_nvm;
            break;
        case NVME_CSI_ZONED:
            src_iocs = nvme_cse_iocs_zoned;
            break;
        }
    }

    memcpy(log.acs, nvme_cse_acs, sizeof(nvme_cse_acs));

    if (src_iocs) {
        memcpy(log.iocs, src_iocs, sizeof(log.iocs));
    }

    trans_len = MIN(sizeof(log) - off, buf_len);

    return nvme_c2h(n, ((uint8_t *)&log) + off, trans_len, req);
}

static uint16_t nvme_get_log(NvmeCtrl *n, NvmeRequest *req)
{
    NvmeCmd *cmd = &req->cmd;

    uint32_t dw10 = le32_to_cpu(cmd->cdw10);
    uint32_t dw11 = le32_to_cpu(cmd->cdw11);
    uint32_t dw12 = le32_to_cpu(cmd->cdw12);
    uint32_t dw13 = le32_to_cpu(cmd->cdw13);
    uint8_t  lid = dw10 & 0xff;
    uint8_t  lsp = (dw10 >> 8) & 0xf;
    uint8_t  rae = (dw10 >> 15) & 0x1;
    uint8_t  csi = le32_to_cpu(cmd->cdw14) >> 24;
    uint32_t numdl, numdu;
    uint64_t off, lpol, lpou;
    size_t   len;
    uint16_t status;

    numdl = (dw10 >> 16);
    numdu = (dw11 & 0xffff);
    lpol = dw12;
    lpou = dw13;

    len = (((numdu << 16) | numdl) + 1) << 2;
    off = (lpou << 32ULL) | lpol;

    if (off & 0x3) {
        return NVME_INVALID_FIELD | NVME_DNR;
    }

    trace_pci_nvme_get_log(nvme_cid(req), lid, lsp, rae, len, off);

    status = nvme_check_mdts(n, len);
    if (status) {
        return status;
    }

    switch (lid) {
    case NVME_LOG_ERROR_INFO:
        return nvme_error_info(n, rae, len, off, req);
    case NVME_LOG_SMART_INFO:
        return nvme_smart_info(n, rae, len, off, req);
    case NVME_LOG_FW_SLOT_INFO:
        return nvme_fw_log_info(n, len, off, req);
    case NVME_LOG_CHANGED_NSLIST:
        return nvme_changed_nslist(n, rae, len, off, req);
    case NVME_LOG_CMD_EFFECTS:
        return nvme_cmd_effects(n, csi, len, off, req);
    default:
        trace_pci_nvme_err_invalid_log_page(nvme_cid(req), lid);
        return NVME_INVALID_FIELD | NVME_DNR;
    }
}

static void nvme_free_cq(NvmeCQueue *cq, NvmeCtrl *n)
{
    n->cq[cq->cqid] = NULL;
    timer_free(cq->timer);
    if (msix_enabled(&n->parent_obj)) {
        msix_vector_unuse(&n->parent_obj, cq->vector);
    }
    if (cq->cqid) {
        g_free(cq);
    }
}

static uint16_t nvme_del_cq(NvmeCtrl *n, NvmeRequest *req)
{
    NvmeDeleteQ *c = (NvmeDeleteQ *)&req->cmd;
    NvmeCQueue *cq;
    uint16_t qid = le16_to_cpu(c->qid);

    if (unlikely(!qid || nvme_check_cqid(n, qid))) {
        trace_pci_nvme_err_invalid_del_cq_cqid(qid);
        return NVME_INVALID_CQID | NVME_DNR;
    }

    cq = n->cq[qid];
    if (unlikely(!QTAILQ_EMPTY(&cq->sq_list))) {
        trace_pci_nvme_err_invalid_del_cq_notempty(qid);
        return NVME_INVALID_QUEUE_DEL;
    }
    nvme_irq_deassert(n, cq);
    trace_pci_nvme_del_cq(qid);
    nvme_free_cq(cq, n);
    return NVME_SUCCESS;
}

static void nvme_init_cq(NvmeCQueue *cq, NvmeCtrl *n, uint64_t dma_addr,
                         uint16_t cqid, uint16_t vector, uint16_t size,
                         uint16_t irq_enabled)
{
    int ret;

    if (msix_enabled(&n->parent_obj)) {
        ret = msix_vector_use(&n->parent_obj, vector);
        assert(ret == 0);
    }
    cq->ctrl = n;
    cq->cqid = cqid;
    cq->size = size;
    cq->dma_addr = dma_addr;
    cq->phase = 1;
    cq->irq_enabled = irq_enabled;
    cq->vector = vector;
    cq->head = cq->tail = 0;
    QTAILQ_INIT(&cq->req_list);
    QTAILQ_INIT(&cq->sq_list);
    n->cq[cqid] = cq;
    cq->timer = timer_new_ns(QEMU_CLOCK_VIRTUAL, nvme_post_cqes, cq);
}

static uint16_t nvme_create_cq(NvmeCtrl *n, NvmeRequest *req)
{
    NvmeCQueue *cq;
    NvmeCreateCq *c = (NvmeCreateCq *)&req->cmd;
    uint16_t cqid = le16_to_cpu(c->cqid);
    uint16_t vector = le16_to_cpu(c->irq_vector);
    uint16_t qsize = le16_to_cpu(c->qsize);
    uint16_t qflags = le16_to_cpu(c->cq_flags);
    uint64_t prp1 = le64_to_cpu(c->prp1);

    trace_pci_nvme_create_cq(prp1, cqid, vector, qsize, qflags,
                             NVME_CQ_FLAGS_IEN(qflags) != 0);

    if (unlikely(!cqid || cqid > n->params.max_ioqpairs ||
        n->cq[cqid] != NULL)) {
        trace_pci_nvme_err_invalid_create_cq_cqid(cqid);
        return NVME_INVALID_QID | NVME_DNR;
    }
    if (unlikely(!qsize || qsize > NVME_CAP_MQES(n->bar.cap))) {
        trace_pci_nvme_err_invalid_create_cq_size(qsize);
        return NVME_MAX_QSIZE_EXCEEDED | NVME_DNR;
    }
    if (unlikely(prp1 & (n->page_size - 1))) {
        trace_pci_nvme_err_invalid_create_cq_addr(prp1);
        return NVME_INVALID_PRP_OFFSET | NVME_DNR;
    }
    if (unlikely(!msix_enabled(&n->parent_obj) && vector)) {
        trace_pci_nvme_err_invalid_create_cq_vector(vector);
        return NVME_INVALID_IRQ_VECTOR | NVME_DNR;
    }
    if (unlikely(vector >= n->params.msix_qsize)) {
        trace_pci_nvme_err_invalid_create_cq_vector(vector);
        return NVME_INVALID_IRQ_VECTOR | NVME_DNR;
    }
    if (unlikely(!(NVME_CQ_FLAGS_PC(qflags)))) {
        trace_pci_nvme_err_invalid_create_cq_qflags(NVME_CQ_FLAGS_PC(qflags));
        return NVME_INVALID_FIELD | NVME_DNR;
    }

    cq = g_malloc0(sizeof(*cq));
    nvme_init_cq(cq, n, prp1, cqid, vector, qsize + 1,
                 NVME_CQ_FLAGS_IEN(qflags));

    /*
     * It is only required to set qs_created when creating a completion queue;
     * creating a submission queue without a matching completion queue will
     * fail.
     */
    n->qs_created = true;
    return NVME_SUCCESS;
}

static uint16_t nvme_rpt_empty_id_struct(NvmeCtrl *n, NvmeRequest *req)
{
    uint8_t id[NVME_IDENTIFY_DATA_SIZE] = {};

    return nvme_c2h(n, id, sizeof(id), req);
}

static inline bool nvme_csi_has_nvm_support(NvmeNamespace *ns)
{
    switch (ns->csi) {
    case NVME_CSI_NVM:
    case NVME_CSI_ZONED:
        return true;
    }
    return false;
}

static uint16_t nvme_identify_ctrl(NvmeCtrl *n, NvmeRequest *req)
{
    trace_pci_nvme_identify_ctrl();

    return nvme_c2h(n, (uint8_t *)&n->id_ctrl, sizeof(n->id_ctrl), req);
}

static uint16_t nvme_identify_ctrl_csi(NvmeCtrl *n, NvmeRequest *req)
{
    NvmeIdentify *c = (NvmeIdentify *)&req->cmd;
    uint8_t id[NVME_IDENTIFY_DATA_SIZE] = {};
    NvmeIdCtrlNvm *id_nvm = (NvmeIdCtrlNvm *)&id;

    trace_pci_nvme_identify_ctrl_csi(c->csi);

    switch (c->csi) {
    case NVME_CSI_NVM:
        id_nvm->vsl = n->params.vsl;
        id_nvm->dmrsl = cpu_to_le32(n->dmrsl);
        break;

    case NVME_CSI_ZONED:
        ((NvmeIdCtrlZoned *)&id)->zasl = n->params.zasl;
        break;

    default:
        return NVME_INVALID_FIELD | NVME_DNR;
    }

    return nvme_c2h(n, id, sizeof(id), req);
}

static uint16_t nvme_identify_ns(NvmeCtrl *n, NvmeRequest *req, bool active)
{
    NvmeNamespace *ns;
    NvmeIdentify *c = (NvmeIdentify *)&req->cmd;
    uint32_t nsid = le32_to_cpu(c->nsid);

    trace_pci_nvme_identify_ns(nsid);

    if (!nvme_nsid_valid(n, nsid) || nsid == NVME_NSID_BROADCAST) {
        return NVME_INVALID_NSID | NVME_DNR;
    }

    ns = nvme_ns(n, nsid);
    if (unlikely(!ns)) {
        if (!active) {
            ns = nvme_subsys_ns(n->subsys, nsid);
            if (!ns) {
                return nvme_rpt_empty_id_struct(n, req);
            }
        } else {
            return nvme_rpt_empty_id_struct(n, req);
        }
    }

    if (c->csi == NVME_CSI_NVM && nvme_csi_has_nvm_support(ns)) {
        return nvme_c2h(n, (uint8_t *)&ns->id_ns, sizeof(NvmeIdNs), req);
    }

    return NVME_INVALID_CMD_SET | NVME_DNR;
}

static uint16_t nvme_identify_ns_attached_list(NvmeCtrl *n, NvmeRequest *req)
{
    NvmeIdentify *c = (NvmeIdentify *)&req->cmd;
    uint16_t min_id = le16_to_cpu(c->ctrlid);
    uint16_t list[NVME_CONTROLLER_LIST_SIZE] = {};
    uint16_t *ids = &list[1];
    NvmeNamespace *ns;
    NvmeCtrl *ctrl;
    int cntlid, nr_ids = 0;

    trace_pci_nvme_identify_ns_attached_list(min_id);

    if (c->nsid == NVME_NSID_BROADCAST) {
        return NVME_INVALID_FIELD | NVME_DNR;
    }

    ns = nvme_subsys_ns(n->subsys, c->nsid);
    if (!ns) {
        return NVME_INVALID_FIELD | NVME_DNR;
    }

    for (cntlid = min_id; cntlid < ARRAY_SIZE(n->subsys->ctrls); cntlid++) {
        ctrl = nvme_subsys_ctrl(n->subsys, cntlid);
        if (!ctrl) {
            continue;
        }

        if (!nvme_ns(ctrl, c->nsid)) {
            continue;
        }

        ids[nr_ids++] = cntlid;
    }

    list[0] = nr_ids;

    return nvme_c2h(n, (uint8_t *)list, sizeof(list), req);
}

static uint16_t nvme_identify_ns_csi(NvmeCtrl *n, NvmeRequest *req,
        bool active)
{
    NvmeNamespace *ns;
    NvmeIdentify *c = (NvmeIdentify *)&req->cmd;
    uint32_t nsid = le32_to_cpu(c->nsid);

    trace_pci_nvme_identify_ns_csi(nsid, c->csi);

    if (!nvme_nsid_valid(n, nsid) || nsid == NVME_NSID_BROADCAST) {
        return NVME_INVALID_NSID | NVME_DNR;
    }

    ns = nvme_ns(n, nsid);
    if (unlikely(!ns)) {
        if (!active) {
            ns = nvme_subsys_ns(n->subsys, nsid);
            if (!ns) {
                return nvme_rpt_empty_id_struct(n, req);
            }
        } else {
            return nvme_rpt_empty_id_struct(n, req);
        }
    }

    if (c->csi == NVME_CSI_NVM && nvme_csi_has_nvm_support(ns)) {
        return nvme_rpt_empty_id_struct(n, req);
    } else if (c->csi == NVME_CSI_ZONED && ns->csi == NVME_CSI_ZONED) {
        return nvme_c2h(n, (uint8_t *)ns->id_ns_zoned, sizeof(NvmeIdNsZoned),
                        req);
    }

    return NVME_INVALID_FIELD | NVME_DNR;
}

static uint16_t nvme_identify_nslist(NvmeCtrl *n, NvmeRequest *req,
        bool active)
{
    NvmeNamespace *ns;
    NvmeIdentify *c = (NvmeIdentify *)&req->cmd;
    uint32_t min_nsid = le32_to_cpu(c->nsid);
    uint8_t list[NVME_IDENTIFY_DATA_SIZE] = {};
    static const int data_len = sizeof(list);
    uint32_t *list_ptr = (uint32_t *)list;
    int i, j = 0;

    trace_pci_nvme_identify_nslist(min_nsid);

    /*
     * Both 0xffffffff (NVME_NSID_BROADCAST) and 0xfffffffe are invalid values
     * since the Active Namespace ID List should return namespaces with ids
     * *higher* than the NSID specified in the command. This is also specified
     * in the spec (NVM Express v1.3d, Section 5.15.4).
     */
    if (min_nsid >= NVME_NSID_BROADCAST - 1) {
        return NVME_INVALID_NSID | NVME_DNR;
    }

    for (i = 1; i <= n->num_namespaces; i++) {
        ns = nvme_ns(n, i);
        if (!ns) {
            if (!active) {
                ns = nvme_subsys_ns(n->subsys, i);
                if (!ns) {
                    continue;
                }
            } else {
                continue;
            }
        }
        if (ns->params.nsid <= min_nsid) {
            continue;
        }
        list_ptr[j++] = cpu_to_le32(ns->params.nsid);
        if (j == data_len / sizeof(uint32_t)) {
            break;
        }
    }

    return nvme_c2h(n, list, data_len, req);
}

static uint16_t nvme_identify_nslist_csi(NvmeCtrl *n, NvmeRequest *req,
        bool active)
{
    NvmeNamespace *ns;
    NvmeIdentify *c = (NvmeIdentify *)&req->cmd;
    uint32_t min_nsid = le32_to_cpu(c->nsid);
    uint8_t list[NVME_IDENTIFY_DATA_SIZE] = {};
    static const int data_len = sizeof(list);
    uint32_t *list_ptr = (uint32_t *)list;
    int i, j = 0;

    trace_pci_nvme_identify_nslist_csi(min_nsid, c->csi);

    /*
     * Same as in nvme_identify_nslist(), 0xffffffff/0xfffffffe are invalid.
     */
    if (min_nsid >= NVME_NSID_BROADCAST - 1) {
        return NVME_INVALID_NSID | NVME_DNR;
    }

    if (c->csi != NVME_CSI_NVM && c->csi != NVME_CSI_ZONED) {
        return NVME_INVALID_FIELD | NVME_DNR;
    }

    for (i = 1; i <= n->num_namespaces; i++) {
        ns = nvme_ns(n, i);
        if (!ns) {
            if (!active) {
                ns = nvme_subsys_ns(n->subsys, i);
                if (!ns) {
                    continue;
                }
            } else {
                continue;
            }
        }
        if (ns->params.nsid <= min_nsid || c->csi != ns->csi) {
            continue;
        }
        list_ptr[j++] = cpu_to_le32(ns->params.nsid);
        if (j == data_len / sizeof(uint32_t)) {
            break;
        }
    }

    return nvme_c2h(n, list, data_len, req);
}

static uint16_t nvme_identify_ns_descr_list(NvmeCtrl *n, NvmeRequest *req)
{
    NvmeNamespace *ns;
    NvmeIdentify *c = (NvmeIdentify *)&req->cmd;
    uint32_t nsid = le32_to_cpu(c->nsid);
    uint8_t list[NVME_IDENTIFY_DATA_SIZE] = {};

    struct data {
        struct {
            NvmeIdNsDescr hdr;
            uint8_t v[NVME_NIDL_UUID];
        } uuid;
        struct {
            NvmeIdNsDescr hdr;
            uint8_t v;
        } csi;
    };

    struct data *ns_descrs = (struct data *)list;

    trace_pci_nvme_identify_ns_descr_list(nsid);

    if (!nvme_nsid_valid(n, nsid) || nsid == NVME_NSID_BROADCAST) {
        return NVME_INVALID_NSID | NVME_DNR;
    }

    ns = nvme_ns(n, nsid);
    if (unlikely(!ns)) {
        return NVME_INVALID_FIELD | NVME_DNR;
    }

    /*
     * Because the NGUID and EUI64 fields are 0 in the Identify Namespace data
     * structure, a Namespace UUID (nidt = 0x3) must be reported in the
     * Namespace Identification Descriptor. Add the namespace UUID here.
     */
    ns_descrs->uuid.hdr.nidt = NVME_NIDT_UUID;
    ns_descrs->uuid.hdr.nidl = NVME_NIDL_UUID;
    memcpy(&ns_descrs->uuid.v, ns->params.uuid.data, NVME_NIDL_UUID);

    ns_descrs->csi.hdr.nidt = NVME_NIDT_CSI;
    ns_descrs->csi.hdr.nidl = NVME_NIDL_CSI;
    ns_descrs->csi.v = ns->csi;

    return nvme_c2h(n, list, sizeof(list), req);
}

static uint16_t nvme_identify_cmd_set(NvmeCtrl *n, NvmeRequest *req)
{
    uint8_t list[NVME_IDENTIFY_DATA_SIZE] = {};
    static const int data_len = sizeof(list);

    trace_pci_nvme_identify_cmd_set();

    NVME_SET_CSI(*list, NVME_CSI_NVM);
    NVME_SET_CSI(*list, NVME_CSI_ZONED);

    return nvme_c2h(n, list, data_len, req);
}

static uint16_t nvme_identify(NvmeCtrl *n, NvmeRequest *req)
{
    NvmeIdentify *c = (NvmeIdentify *)&req->cmd;

    trace_pci_nvme_identify(nvme_cid(req), c->cns, le16_to_cpu(c->ctrlid),
                            c->csi);

    switch (c->cns) {
    case NVME_ID_CNS_NS:
        return nvme_identify_ns(n, req, true);
    case NVME_ID_CNS_NS_PRESENT:
        return nvme_identify_ns(n, req, false);
    case NVME_ID_CNS_NS_ATTACHED_CTRL_LIST:
        return nvme_identify_ns_attached_list(n, req);
    case NVME_ID_CNS_CS_NS:
        return nvme_identify_ns_csi(n, req, true);
    case NVME_ID_CNS_CS_NS_PRESENT:
        return nvme_identify_ns_csi(n, req, false);
    case NVME_ID_CNS_CTRL:
        return nvme_identify_ctrl(n, req);
    case NVME_ID_CNS_CS_CTRL:
        return nvme_identify_ctrl_csi(n, req);
    case NVME_ID_CNS_NS_ACTIVE_LIST:
        return nvme_identify_nslist(n, req, true);
    case NVME_ID_CNS_NS_PRESENT_LIST:
        return nvme_identify_nslist(n, req, false);
    case NVME_ID_CNS_CS_NS_ACTIVE_LIST:
        return nvme_identify_nslist_csi(n, req, true);
    case NVME_ID_CNS_CS_NS_PRESENT_LIST:
        return nvme_identify_nslist_csi(n, req, false);
    case NVME_ID_CNS_NS_DESCR_LIST:
        return nvme_identify_ns_descr_list(n, req);
    case NVME_ID_CNS_IO_COMMAND_SET:
        return nvme_identify_cmd_set(n, req);
    default:
        trace_pci_nvme_err_invalid_identify_cns(le32_to_cpu(c->cns));
        return NVME_INVALID_FIELD | NVME_DNR;
    }
}

static uint16_t nvme_abort(NvmeCtrl *n, NvmeRequest *req)
{
    uint16_t sqid = le32_to_cpu(req->cmd.cdw10) & 0xffff;

    req->cqe.result = 1;
    if (nvme_check_sqid(n, sqid)) {
        return NVME_INVALID_FIELD | NVME_DNR;
    }

    return NVME_SUCCESS;
}

static inline void nvme_set_timestamp(NvmeCtrl *n, uint64_t ts)
{
    trace_pci_nvme_setfeat_timestamp(ts);

    n->host_timestamp = le64_to_cpu(ts);
    n->timestamp_set_qemu_clock_ms = qemu_clock_get_ms(QEMU_CLOCK_VIRTUAL);
}

static inline uint64_t nvme_get_timestamp(const NvmeCtrl *n)
{
    uint64_t current_time = qemu_clock_get_ms(QEMU_CLOCK_VIRTUAL);
    uint64_t elapsed_time = current_time - n->timestamp_set_qemu_clock_ms;

    union nvme_timestamp {
        struct {
            uint64_t timestamp:48;
            uint64_t sync:1;
            uint64_t origin:3;
            uint64_t rsvd1:12;
        };
        uint64_t all;
    };

    union nvme_timestamp ts;
    ts.all = 0;
    ts.timestamp = n->host_timestamp + elapsed_time;

    /* If the host timestamp is non-zero, set the timestamp origin */
    ts.origin = n->host_timestamp ? 0x01 : 0x00;

    trace_pci_nvme_getfeat_timestamp(ts.all);

    return cpu_to_le64(ts.all);
}

static uint16_t nvme_get_feature_timestamp(NvmeCtrl *n, NvmeRequest *req)
{
    uint64_t timestamp = nvme_get_timestamp(n);

    return nvme_c2h(n, (uint8_t *)&timestamp, sizeof(timestamp), req);
}

static uint16_t nvme_get_feature(NvmeCtrl *n, NvmeRequest *req)
{
    NvmeCmd *cmd = &req->cmd;
    uint32_t dw10 = le32_to_cpu(cmd->cdw10);
    uint32_t dw11 = le32_to_cpu(cmd->cdw11);
    uint32_t nsid = le32_to_cpu(cmd->nsid);
    uint32_t result;
    uint8_t fid = NVME_GETSETFEAT_FID(dw10);
    NvmeGetFeatureSelect sel = NVME_GETFEAT_SELECT(dw10);
    uint16_t iv;
    NvmeNamespace *ns;
    int i;

    static const uint32_t nvme_feature_default[NVME_FID_MAX] = {
        [NVME_ARBITRATION] = NVME_ARB_AB_NOLIMIT,
    };

    trace_pci_nvme_getfeat(nvme_cid(req), nsid, fid, sel, dw11);

    if (!nvme_feature_support[fid]) {
        return NVME_INVALID_FIELD | NVME_DNR;
    }

    if (nvme_feature_cap[fid] & NVME_FEAT_CAP_NS) {
        if (!nvme_nsid_valid(n, nsid) || nsid == NVME_NSID_BROADCAST) {
            /*
             * The Reservation Notification Mask and Reservation Persistence
             * features require a status code of Invalid Field in Command when
             * NSID is 0xFFFFFFFF. Since the device does not support those
             * features we can always return Invalid Namespace or Format as we
             * should do for all other features.
             */
            return NVME_INVALID_NSID | NVME_DNR;
        }

        if (!nvme_ns(n, nsid)) {
            return NVME_INVALID_FIELD | NVME_DNR;
        }
    }

    switch (sel) {
    case NVME_GETFEAT_SELECT_CURRENT:
        break;
    case NVME_GETFEAT_SELECT_SAVED:
        /* no features are saveable by the controller; fallthrough */
    case NVME_GETFEAT_SELECT_DEFAULT:
        goto defaults;
    case NVME_GETFEAT_SELECT_CAP:
        result = nvme_feature_cap[fid];
        goto out;
    }

    switch (fid) {
    case NVME_TEMPERATURE_THRESHOLD:
        result = 0;

        /*
         * The controller only implements the Composite Temperature sensor, so
         * return 0 for all other sensors.
         */
        if (NVME_TEMP_TMPSEL(dw11) != NVME_TEMP_TMPSEL_COMPOSITE) {
            goto out;
        }

        switch (NVME_TEMP_THSEL(dw11)) {
        case NVME_TEMP_THSEL_OVER:
            result = n->features.temp_thresh_hi;
            goto out;
        case NVME_TEMP_THSEL_UNDER:
            result = n->features.temp_thresh_low;
            goto out;
        }

        return NVME_INVALID_FIELD | NVME_DNR;
    case NVME_ERROR_RECOVERY:
        if (!nvme_nsid_valid(n, nsid)) {
            return NVME_INVALID_NSID | NVME_DNR;
        }

        ns = nvme_ns(n, nsid);
        if (unlikely(!ns)) {
            return NVME_INVALID_FIELD | NVME_DNR;
        }

        result = ns->features.err_rec;
        goto out;
    case NVME_VOLATILE_WRITE_CACHE:
        result = 0;
        for (i = 1; i <= n->num_namespaces; i++) {
            ns = nvme_ns(n, i);
            if (!ns) {
                continue;
            }

            result = blk_enable_write_cache(ns->blkconf.blk);
            if (result) {
                break;
            }
        }
        trace_pci_nvme_getfeat_vwcache(result ? "enabled" : "disabled");
        goto out;
    case NVME_ASYNCHRONOUS_EVENT_CONF:
        result = n->features.async_config;
        goto out;
    case NVME_TIMESTAMP:
        return nvme_get_feature_timestamp(n, req);
    default:
        break;
    }

defaults:
    switch (fid) {
    case NVME_TEMPERATURE_THRESHOLD:
        result = 0;

        if (NVME_TEMP_TMPSEL(dw11) != NVME_TEMP_TMPSEL_COMPOSITE) {
            break;
        }

        if (NVME_TEMP_THSEL(dw11) == NVME_TEMP_THSEL_OVER) {
            result = NVME_TEMPERATURE_WARNING;
        }

        break;
    case NVME_NUMBER_OF_QUEUES:
        result = (n->params.max_ioqpairs - 1) |
            ((n->params.max_ioqpairs - 1) << 16);
        trace_pci_nvme_getfeat_numq(result);
        break;
    case NVME_INTERRUPT_VECTOR_CONF:
        iv = dw11 & 0xffff;
        if (iv >= n->params.max_ioqpairs + 1) {
            return NVME_INVALID_FIELD | NVME_DNR;
        }

        result = iv;
        if (iv == n->admin_cq.vector) {
            result |= NVME_INTVC_NOCOALESCING;
        }
        break;
    case NVME_COMMAND_SET_PROFILE:
        result = 0;
        break;
    default:
        result = nvme_feature_default[fid];
        break;
    }

out:
    req->cqe.result = cpu_to_le32(result);
    return NVME_SUCCESS;
}

static uint16_t nvme_set_feature_timestamp(NvmeCtrl *n, NvmeRequest *req)
{
    uint16_t ret;
    uint64_t timestamp;

    ret = nvme_h2c(n, (uint8_t *)&timestamp, sizeof(timestamp), req);
    if (ret) {
        return ret;
    }

    nvme_set_timestamp(n, timestamp);

    return NVME_SUCCESS;
}

static uint16_t nvme_set_feature(NvmeCtrl *n, NvmeRequest *req)
{
    NvmeNamespace *ns = NULL;

    NvmeCmd *cmd = &req->cmd;
    uint32_t dw10 = le32_to_cpu(cmd->cdw10);
    uint32_t dw11 = le32_to_cpu(cmd->cdw11);
    uint32_t nsid = le32_to_cpu(cmd->nsid);
    uint8_t fid = NVME_GETSETFEAT_FID(dw10);
    uint8_t save = NVME_SETFEAT_SAVE(dw10);
    int i;

    trace_pci_nvme_setfeat(nvme_cid(req), nsid, fid, save, dw11);

    if (save && !(nvme_feature_cap[fid] & NVME_FEAT_CAP_SAVE)) {
        return NVME_FID_NOT_SAVEABLE | NVME_DNR;
    }

    if (!nvme_feature_support[fid]) {
        return NVME_INVALID_FIELD | NVME_DNR;
    }

    if (nvme_feature_cap[fid] & NVME_FEAT_CAP_NS) {
        if (nsid != NVME_NSID_BROADCAST) {
            if (!nvme_nsid_valid(n, nsid)) {
                return NVME_INVALID_NSID | NVME_DNR;
            }

            ns = nvme_ns(n, nsid);
            if (unlikely(!ns)) {
                return NVME_INVALID_FIELD | NVME_DNR;
            }
        }
    } else if (nsid && nsid != NVME_NSID_BROADCAST) {
        if (!nvme_nsid_valid(n, nsid)) {
            return NVME_INVALID_NSID | NVME_DNR;
        }

        return NVME_FEAT_NOT_NS_SPEC | NVME_DNR;
    }

    if (!(nvme_feature_cap[fid] & NVME_FEAT_CAP_CHANGE)) {
        return NVME_FEAT_NOT_CHANGEABLE | NVME_DNR;
    }

    switch (fid) {
    case NVME_TEMPERATURE_THRESHOLD:
        if (NVME_TEMP_TMPSEL(dw11) != NVME_TEMP_TMPSEL_COMPOSITE) {
            break;
        }

        switch (NVME_TEMP_THSEL(dw11)) {
        case NVME_TEMP_THSEL_OVER:
            n->features.temp_thresh_hi = NVME_TEMP_TMPTH(dw11);
            break;
        case NVME_TEMP_THSEL_UNDER:
            n->features.temp_thresh_low = NVME_TEMP_TMPTH(dw11);
            break;
        default:
            return NVME_INVALID_FIELD | NVME_DNR;
        }

        if ((n->temperature >= n->features.temp_thresh_hi) ||
            (n->temperature <= n->features.temp_thresh_low)) {
            nvme_smart_event(n, NVME_AER_INFO_SMART_TEMP_THRESH);
        }

        break;
    case NVME_ERROR_RECOVERY:
        if (nsid == NVME_NSID_BROADCAST) {
            for (i = 1; i <= n->num_namespaces; i++) {
                ns = nvme_ns(n, i);

                if (!ns) {
                    continue;
                }

                if (NVME_ID_NS_NSFEAT_DULBE(ns->id_ns.nsfeat)) {
                    ns->features.err_rec = dw11;
                }
            }

            break;
        }

        assert(ns);
        if (NVME_ID_NS_NSFEAT_DULBE(ns->id_ns.nsfeat))  {
            ns->features.err_rec = dw11;
        }
        break;
    case NVME_VOLATILE_WRITE_CACHE:
        for (i = 1; i <= n->num_namespaces; i++) {
            ns = nvme_ns(n, i);
            if (!ns) {
                continue;
            }

            if (!(dw11 & 0x1) && blk_enable_write_cache(ns->blkconf.blk)) {
                blk_flush(ns->blkconf.blk);
            }

            blk_set_enable_write_cache(ns->blkconf.blk, dw11 & 1);
        }

        break;

    case NVME_NUMBER_OF_QUEUES:
        if (n->qs_created) {
            return NVME_CMD_SEQ_ERROR | NVME_DNR;
        }

        /*
         * NVMe v1.3, Section 5.21.1.7: 0xffff is not an allowed value for NCQR
         * and NSQR.
         */
        if ((dw11 & 0xffff) == 0xffff || ((dw11 >> 16) & 0xffff) == 0xffff) {
            return NVME_INVALID_FIELD | NVME_DNR;
        }

        trace_pci_nvme_setfeat_numq((dw11 & 0xFFFF) + 1,
                                    ((dw11 >> 16) & 0xFFFF) + 1,
                                    n->params.max_ioqpairs,
                                    n->params.max_ioqpairs);
        req->cqe.result = cpu_to_le32((n->params.max_ioqpairs - 1) |
                                      ((n->params.max_ioqpairs - 1) << 16));
        break;
    case NVME_ASYNCHRONOUS_EVENT_CONF:
        n->features.async_config = dw11;
        break;
    case NVME_TIMESTAMP:
        return nvme_set_feature_timestamp(n, req);
    case NVME_COMMAND_SET_PROFILE:
        if (dw11 & 0x1ff) {
            trace_pci_nvme_err_invalid_iocsci(dw11 & 0x1ff);
            return NVME_CMD_SET_CMB_REJECTED | NVME_DNR;
        }
        break;
    default:
        return NVME_FEAT_NOT_CHANGEABLE | NVME_DNR;
    }
    return NVME_SUCCESS;
}

static uint16_t nvme_aer(NvmeCtrl *n, NvmeRequest *req)
{
    trace_pci_nvme_aer(nvme_cid(req));

    if (n->outstanding_aers > n->params.aerl) {
        trace_pci_nvme_aer_aerl_exceeded();
        return NVME_AER_LIMIT_EXCEEDED;
    }

    n->aer_reqs[n->outstanding_aers] = req;
    n->outstanding_aers++;

    if (!QTAILQ_EMPTY(&n->aer_queue)) {
        nvme_process_aers(n);
    }

    return NVME_NO_COMPLETE;
}

static void nvme_update_dmrsl(NvmeCtrl *n)
{
    int nsid;

    for (nsid = 1; nsid <= NVME_MAX_NAMESPACES; nsid++) {
        NvmeNamespace *ns = nvme_ns(n, nsid);
        if (!ns) {
            continue;
        }

        n->dmrsl = MIN_NON_ZERO(n->dmrsl,
                                BDRV_REQUEST_MAX_BYTES / nvme_l2b(ns, 1));
    }
}

static void __nvme_select_ns_iocs(NvmeCtrl *n, NvmeNamespace *ns);
static uint16_t nvme_ns_attachment(NvmeCtrl *n, NvmeRequest *req)
{
    NvmeNamespace *ns;
    NvmeCtrl *ctrl;
    uint16_t list[NVME_CONTROLLER_LIST_SIZE] = {};
    uint32_t nsid = le32_to_cpu(req->cmd.nsid);
    uint32_t dw10 = le32_to_cpu(req->cmd.cdw10);
    bool attach = !(dw10 & 0xf);
    uint16_t *nr_ids = &list[0];
    uint16_t *ids = &list[1];
    uint16_t ret;
    int i;

    trace_pci_nvme_ns_attachment(nvme_cid(req), dw10 & 0xf);

    if (!nvme_nsid_valid(n, nsid)) {
        return NVME_INVALID_NSID | NVME_DNR;
    }

    ns = nvme_subsys_ns(n->subsys, nsid);
    if (!ns) {
        return NVME_INVALID_FIELD | NVME_DNR;
    }

    ret = nvme_h2c(n, (uint8_t *)list, 4096, req);
    if (ret) {
        return ret;
    }

    if (!*nr_ids) {
        return NVME_NS_CTRL_LIST_INVALID | NVME_DNR;
    }

    *nr_ids = MIN(*nr_ids, NVME_CONTROLLER_LIST_SIZE - 1);
    for (i = 0; i < *nr_ids; i++) {
        ctrl = nvme_subsys_ctrl(n->subsys, ids[i]);
        if (!ctrl) {
            return NVME_NS_CTRL_LIST_INVALID | NVME_DNR;
        }

        if (attach) {
            if (nvme_ns(ctrl, nsid)) {
                return NVME_NS_ALREADY_ATTACHED | NVME_DNR;
            }

            if (ns->attached && !ns->params.shared) {
                return NVME_NS_PRIVATE | NVME_DNR;
            }

            nvme_attach_ns(ctrl, ns);
            __nvme_select_ns_iocs(ctrl, ns);
        } else {
            if (!nvme_ns(ctrl, nsid)) {
                return NVME_NS_NOT_ATTACHED | NVME_DNR;
            }

            ctrl->namespaces[nsid - 1] = NULL;
            ns->attached--;

            nvme_update_dmrsl(ctrl);
        }

        /*
         * Add namespace id to the changed namespace id list for event clearing
         * via Get Log Page command.
         */
        if (!test_and_set_bit(nsid, ctrl->changed_nsids)) {
            nvme_enqueue_event(ctrl, NVME_AER_TYPE_NOTICE,
                               NVME_AER_INFO_NOTICE_NS_ATTR_CHANGED,
                               NVME_LOG_CHANGED_NSLIST);
        }
    }

    return NVME_SUCCESS;
}

static uint16_t nvme_format_ns(NvmeCtrl *n, NvmeNamespace *ns, uint8_t lbaf,
                               uint8_t mset, uint8_t pi, uint8_t pil,
                               NvmeRequest *req)
{
    int64_t len, offset;
    struct nvme_aio_format_ctx *ctx;
    BlockBackend *blk = ns->blkconf.blk;
    uint16_t ms;
    uintptr_t *num_formats = (uintptr_t *)&req->opaque;
    int *count;

    if (ns->params.zoned) {
        return NVME_INVALID_FORMAT | NVME_DNR;
    }

    trace_pci_nvme_format_ns(nvme_cid(req), nvme_nsid(ns), lbaf, mset, pi, pil);

    if (lbaf > ns->id_ns.nlbaf) {
        return NVME_INVALID_FORMAT | NVME_DNR;
    }

    ms = ns->id_ns.lbaf[lbaf].ms;

    if (pi && (ms < sizeof(NvmeDifTuple))) {
        return NVME_INVALID_FORMAT | NVME_DNR;
    }

    if (pi && pi > NVME_ID_NS_DPS_TYPE_3) {
        return NVME_INVALID_FIELD | NVME_DNR;
    }

    nvme_ns_drain(ns);
    nvme_ns_shutdown(ns);
    nvme_ns_cleanup(ns);

    ns->id_ns.dps = (pil << 3) | pi;
    ns->id_ns.flbas = lbaf | (mset << 4);

    nvme_ns_init_format(ns);

    ns->status = NVME_FORMAT_IN_PROGRESS;

    len = ns->size;
    offset = 0;

    count = g_new(int, 1);
    *count = 1;

    (*num_formats)++;

    while (len) {
        ctx = g_new(struct nvme_aio_format_ctx, 1);
        ctx->req = req;
        ctx->ns = ns;
        ctx->count = count;

        size_t bytes = MIN(BDRV_REQUEST_MAX_BYTES, len);

        (*count)++;

        blk_aio_pwrite_zeroes(blk, offset, bytes, BDRV_REQ_MAY_UNMAP,
                              nvme_aio_format_cb, ctx);

        offset += bytes;
        len -= bytes;

    }

    if (--(*count)) {
        return NVME_NO_COMPLETE;
    }

    g_free(count);
    ns->status = 0x0;
    (*num_formats)--;

    return NVME_SUCCESS;
}

static uint16_t nvme_format(NvmeCtrl *n, NvmeRequest *req)
{
    NvmeNamespace *ns;
    uint32_t dw10 = le32_to_cpu(req->cmd.cdw10);
    uint32_t nsid = le32_to_cpu(req->cmd.nsid);
    uint8_t lbaf = dw10 & 0xf;
    uint8_t mset = (dw10 >> 4) & 0x1;
    uint8_t pi = (dw10 >> 5) & 0x7;
    uint8_t pil = (dw10 >> 8) & 0x1;
    uintptr_t *num_formats = (uintptr_t *)&req->opaque;
    uint16_t status;
    int i;

    trace_pci_nvme_format(nvme_cid(req), nsid, lbaf, mset, pi, pil);

    /* 1-initialize; see the comment in nvme_dsm */
    *num_formats = 1;

    if (nsid != NVME_NSID_BROADCAST) {
        if (!nvme_nsid_valid(n, nsid)) {
            return NVME_INVALID_NSID | NVME_DNR;
        }

        ns = nvme_ns(n, nsid);
        if (!ns) {
            return NVME_INVALID_FIELD | NVME_DNR;
        }

        status = nvme_format_ns(n, ns, lbaf, mset, pi, pil, req);
        if (status && status != NVME_NO_COMPLETE) {
            req->status = status;
        }
    } else {
        for (i = 1; i <= n->num_namespaces; i++) {
            ns = nvme_ns(n, i);
            if (!ns) {
                continue;
            }

            status = nvme_format_ns(n, ns, lbaf, mset, pi, pil, req);
            if (status && status != NVME_NO_COMPLETE) {
                req->status = status;
                break;
            }
        }
    }

    /* account for the 1-initialization */
    if (--(*num_formats)) {
        return NVME_NO_COMPLETE;
    }

    return req->status;
}

static uint16_t nvme_tunnel(NvmeCtrl *n, NvmeRequest *req) {
    return NVME_SUCCESS;
}

static uint16_t nvme_admin_cmd(NvmeCtrl *n, NvmeRequest *req)
{
    trace_pci_nvme_admin_cmd(nvme_cid(req), nvme_sqid(req), req->cmd.opcode,
                             nvme_adm_opc_str(req->cmd.opcode));

    if (!(nvme_cse_acs[req->cmd.opcode] & NVME_CMD_EFF_CSUPP)) {
        trace_pci_nvme_err_invalid_admin_opc(req->cmd.opcode);
        return NVME_INVALID_OPCODE | NVME_DNR;
    }

    /* SGLs shall not be used for Admin commands in NVMe over PCIe */
    if (NVME_CMD_FLAGS_PSDT(req->cmd.flags) != NVME_PSDT_PRP) {
        return NVME_INVALID_FIELD | NVME_DNR;
    }

    switch (req->cmd.opcode) {
    case NVME_ADM_CMD_DELETE_SQ:
        return nvme_del_sq(n, req);
    case NVME_ADM_CMD_CREATE_SQ:
        return nvme_create_sq(n, req);
    case NVME_ADM_CMD_GET_LOG_PAGE:
        return nvme_get_log(n, req);
    case NVME_ADM_CMD_DELETE_CQ:
        return nvme_del_cq(n, req);
    case NVME_ADM_CMD_CREATE_CQ:
        return nvme_create_cq(n, req);
    case NVME_ADM_CMD_IDENTIFY:
        return nvme_identify(n, req);
    case NVME_ADM_CMD_ABORT:
        return nvme_abort(n, req);
    case NVME_ADM_CMD_SET_FEATURES:
        return nvme_set_feature(n, req);
    case NVME_ADM_CMD_GET_FEATURES:
        return nvme_get_feature(n, req);
    case NVME_ADM_CMD_ASYNC_EV_REQ:
        return nvme_aer(n, req);
<<<<<<< HEAD
    case NVME_ADM_CMD_TUNNEL:
        return nvme_tunnel(n, req);
=======
    case NVME_ADM_CMD_NS_ATTACHMENT:
        return nvme_ns_attachment(n, req);
    case NVME_ADM_CMD_FORMAT_NVM:
        return nvme_format(n, req);
>>>>>>> 609d7596
    default:
        assert(false);
    }

    return NVME_INVALID_OPCODE | NVME_DNR;
}

static void nvme_process_sq(void *opaque)
{
    NvmeSQueue *sq = opaque;
    NvmeCtrl *n = sq->ctrl;
    NvmeCQueue *cq = n->cq[sq->cqid];

    uint16_t status;
    hwaddr addr;
    NvmeCmd cmd;
    NvmeRequest *req;

    while (!(nvme_sq_empty(sq) || QTAILQ_EMPTY(&sq->req_list))) {
        addr = sq->dma_addr + sq->head * sq->entry_size;
        if (nvme_addr_read(n, addr, (void *)&cmd, sizeof(cmd))) {
            trace_pci_nvme_err_addr_read(addr);
            trace_pci_nvme_err_cfs();
            n->bar.csts = NVME_CSTS_FAILED;
            break;
        }
        nvme_inc_sq_head(sq);

        req = QTAILQ_FIRST(&sq->req_list);
        QTAILQ_REMOVE(&sq->req_list, req, entry);
        QTAILQ_INSERT_TAIL(&sq->out_req_list, req, entry);
        nvme_req_clear(req);
        req->cqe.cid = cmd.cid;
        memcpy(&req->cmd, &cmd, sizeof(NvmeCmd));

        status = sq->sqid ? nvme_io_cmd(n, req) :
            nvme_admin_cmd(n, req);
        if (status != NVME_NO_COMPLETE) {
            req->status = status;
            nvme_enqueue_req_completion(cq, req);
        }
    }
}

static void nvme_ctrl_reset(NvmeCtrl *n)
{
    NvmeNamespace *ns;
    int i;

    for (i = 1; i <= n->num_namespaces; i++) {
        ns = nvme_ns(n, i);
        if (!ns) {
            continue;
        }

        nvme_ns_drain(ns);
    }

    for (i = 0; i < n->params.max_ioqpairs + 1; i++) {
        if (n->sq[i] != NULL) {
            nvme_free_sq(n->sq[i], n);
        }
    }
    for (i = 0; i < n->params.max_ioqpairs + 1; i++) {
        if (n->cq[i] != NULL) {
            nvme_free_cq(n->cq[i], n);
        }
    }

    while (!QTAILQ_EMPTY(&n->aer_queue)) {
        NvmeAsyncEvent *event = QTAILQ_FIRST(&n->aer_queue);
        QTAILQ_REMOVE(&n->aer_queue, event, entry);
        g_free(event);
    }

    n->aer_queued = 0;
    n->outstanding_aers = 0;
    n->qs_created = false;

    n->bar.cc = 0;
}

static void nvme_ctrl_shutdown(NvmeCtrl *n)
{
    NvmeNamespace *ns;
    int i;

    if (n->pmr.dev) {
        memory_region_msync(&n->pmr.dev->mr, 0, n->pmr.dev->size);
    }

    for (i = 1; i <= n->num_namespaces; i++) {
        ns = nvme_ns(n, i);
        if (!ns) {
            continue;
        }

        nvme_ns_shutdown(ns);
    }
}

static void __nvme_select_ns_iocs(NvmeCtrl *n, NvmeNamespace *ns)
{
    ns->iocs = nvme_cse_iocs_none;
    switch (ns->csi) {
    case NVME_CSI_NVM:
        if (NVME_CC_CSS(n->bar.cc) != NVME_CC_CSS_ADMIN_ONLY) {
            ns->iocs = nvme_cse_iocs_nvm;
        }
        break;
    case NVME_CSI_ZONED:
        if (NVME_CC_CSS(n->bar.cc) == NVME_CC_CSS_CSI) {
            ns->iocs = nvme_cse_iocs_zoned;
        } else if (NVME_CC_CSS(n->bar.cc) == NVME_CC_CSS_NVM) {
            ns->iocs = nvme_cse_iocs_nvm;
        }
        break;
    }
}

static void nvme_select_ns_iocs(NvmeCtrl *n)
{
    NvmeNamespace *ns;
    int i;

    for (i = 1; i <= n->num_namespaces; i++) {
        ns = nvme_ns(n, i);
        if (!ns) {
            continue;
        }

        __nvme_select_ns_iocs(n, ns);
    }
}

static int nvme_start_ctrl(NvmeCtrl *n)
{
    uint32_t page_bits = NVME_CC_MPS(n->bar.cc) + 12;
    uint32_t page_size = 1 << page_bits;

    if (unlikely(n->cq[0])) {
        trace_pci_nvme_err_startfail_cq();
        return -1;
    }
    if (unlikely(n->sq[0])) {
        trace_pci_nvme_err_startfail_sq();
        return -1;
    }
    if (unlikely(!n->bar.asq)) {
        trace_pci_nvme_err_startfail_nbarasq();
        return -1;
    }
    if (unlikely(!n->bar.acq)) {
        trace_pci_nvme_err_startfail_nbaracq();
        return -1;
    }
    if (unlikely(n->bar.asq & (page_size - 1))) {
        trace_pci_nvme_err_startfail_asq_misaligned(n->bar.asq);
        return -1;
    }
    if (unlikely(n->bar.acq & (page_size - 1))) {
        trace_pci_nvme_err_startfail_acq_misaligned(n->bar.acq);
        return -1;
    }
    if (unlikely(!(NVME_CAP_CSS(n->bar.cap) & (1 << NVME_CC_CSS(n->bar.cc))))) {
        trace_pci_nvme_err_startfail_css(NVME_CC_CSS(n->bar.cc));
        return -1;
    }
    if (unlikely(NVME_CC_MPS(n->bar.cc) <
                 NVME_CAP_MPSMIN(n->bar.cap))) {
        trace_pci_nvme_err_startfail_page_too_small(
                    NVME_CC_MPS(n->bar.cc),
                    NVME_CAP_MPSMIN(n->bar.cap));
        return -1;
    }
    if (unlikely(NVME_CC_MPS(n->bar.cc) >
                 NVME_CAP_MPSMAX(n->bar.cap))) {
        trace_pci_nvme_err_startfail_page_too_large(
                    NVME_CC_MPS(n->bar.cc),
                    NVME_CAP_MPSMAX(n->bar.cap));
        return -1;
    }
    if (unlikely(NVME_CC_IOCQES(n->bar.cc) <
                 NVME_CTRL_CQES_MIN(n->id_ctrl.cqes))) {
        trace_pci_nvme_err_startfail_cqent_too_small(
                    NVME_CC_IOCQES(n->bar.cc),
                    NVME_CTRL_CQES_MIN(n->bar.cap));
        return -1;
    }
    if (unlikely(NVME_CC_IOCQES(n->bar.cc) >
                 NVME_CTRL_CQES_MAX(n->id_ctrl.cqes))) {
        trace_pci_nvme_err_startfail_cqent_too_large(
                    NVME_CC_IOCQES(n->bar.cc),
                    NVME_CTRL_CQES_MAX(n->bar.cap));
        return -1;
    }
    if (unlikely(NVME_CC_IOSQES(n->bar.cc) <
                 NVME_CTRL_SQES_MIN(n->id_ctrl.sqes))) {
        trace_pci_nvme_err_startfail_sqent_too_small(
                    NVME_CC_IOSQES(n->bar.cc),
                    NVME_CTRL_SQES_MIN(n->bar.cap));
        return -1;
    }
    if (unlikely(NVME_CC_IOSQES(n->bar.cc) >
                 NVME_CTRL_SQES_MAX(n->id_ctrl.sqes))) {
        trace_pci_nvme_err_startfail_sqent_too_large(
                    NVME_CC_IOSQES(n->bar.cc),
                    NVME_CTRL_SQES_MAX(n->bar.cap));
        return -1;
    }
    if (unlikely(!NVME_AQA_ASQS(n->bar.aqa))) {
        trace_pci_nvme_err_startfail_asqent_sz_zero();
        return -1;
    }
    if (unlikely(!NVME_AQA_ACQS(n->bar.aqa))) {
        trace_pci_nvme_err_startfail_acqent_sz_zero();
        return -1;
    }

    n->page_bits = page_bits;
    n->page_size = page_size;
    n->max_prp_ents = n->page_size / sizeof(uint64_t);
    n->cqe_size = 1 << NVME_CC_IOCQES(n->bar.cc);
    //TODO: entry_size
    nvme_init_cq(&n->admin_cq, n, n->bar.acq, 0, 0,
                 NVME_AQA_ACQS(n->bar.aqa) + 1, 1);
    nvme_init_sq(&n->admin_sq, n, n->bar.asq, 0, 0,
                 NVME_AQA_ASQS(n->bar.aqa) + 1, 1 << 6);

    nvme_set_timestamp(n, 0ULL);

    QTAILQ_INIT(&n->aer_queue);

    nvme_select_ns_iocs(n);

    return 0;
}

static void nvme_cmb_enable_regs(NvmeCtrl *n)
{
    NVME_CMBLOC_SET_CDPCILS(n->bar.cmbloc, 1);
    NVME_CMBLOC_SET_CDPMLS(n->bar.cmbloc, 1);
    NVME_CMBLOC_SET_BIR(n->bar.cmbloc, NVME_CMB_BIR);

    NVME_CMBSZ_SET_SQS(n->bar.cmbsz, 1);
    NVME_CMBSZ_SET_CQS(n->bar.cmbsz, 0);
    NVME_CMBSZ_SET_LISTS(n->bar.cmbsz, 1);
    NVME_CMBSZ_SET_RDS(n->bar.cmbsz, 1);
    NVME_CMBSZ_SET_WDS(n->bar.cmbsz, 1);
    NVME_CMBSZ_SET_SZU(n->bar.cmbsz, 2); /* MBs */
    NVME_CMBSZ_SET_SZ(n->bar.cmbsz, n->params.cmb_size_mb);
}

static void nvme_write_bar(NvmeCtrl *n, hwaddr offset, uint64_t data,
                           unsigned size)
{
    if (unlikely(offset & (sizeof(uint32_t) - 1))) {
        NVME_GUEST_ERR(pci_nvme_ub_mmiowr_misaligned32,
                       "MMIO write not 32-bit aligned,"
                       " offset=0x%"PRIx64"", offset);
        /* should be ignored, fall through for now */
    }

    if (unlikely(size < sizeof(uint32_t))) {
        NVME_GUEST_ERR(pci_nvme_ub_mmiowr_toosmall,
                       "MMIO write smaller than 32-bits,"
                       " offset=0x%"PRIx64", size=%u",
                       offset, size);
        /* should be ignored, fall through for now */
    }

    switch (offset) {
    case 0xc:   /* INTMS */
        if (unlikely(msix_enabled(&(n->parent_obj)))) {
            NVME_GUEST_ERR(pci_nvme_ub_mmiowr_intmask_with_msix,
                           "undefined access to interrupt mask set"
                           " when MSI-X is enabled");
            /* should be ignored, fall through for now */
        }
        n->bar.intms |= data & 0xffffffff;
        n->bar.intmc = n->bar.intms;
        trace_pci_nvme_mmio_intm_set(data & 0xffffffff, n->bar.intmc);
        nvme_irq_check(n);
        break;
    case 0x10:  /* INTMC */
        if (unlikely(msix_enabled(&(n->parent_obj)))) {
            NVME_GUEST_ERR(pci_nvme_ub_mmiowr_intmask_with_msix,
                           "undefined access to interrupt mask clr"
                           " when MSI-X is enabled");
            /* should be ignored, fall through for now */
        }
        n->bar.intms &= ~(data & 0xffffffff);
        n->bar.intmc = n->bar.intms;
        trace_pci_nvme_mmio_intm_clr(data & 0xffffffff, n->bar.intmc);
        nvme_irq_check(n);
        break;
    case 0x14:  /* CC */
        trace_pci_nvme_mmio_cfg(data & 0xffffffff);
        /* Windows first sends data, then sends enable bit */
        if (!NVME_CC_EN(data) && !NVME_CC_EN(n->bar.cc) &&
            !NVME_CC_SHN(data) && !NVME_CC_SHN(n->bar.cc))
        {
            n->bar.cc = data;
        }

        if (NVME_CC_EN(data) && !NVME_CC_EN(n->bar.cc)) {
            n->bar.cc = data;
            if (unlikely(nvme_start_ctrl(n))) {
                trace_pci_nvme_err_startfail();
                n->bar.csts = NVME_CSTS_FAILED;
            } else {
                trace_pci_nvme_mmio_start_success();
                n->bar.csts = NVME_CSTS_READY;
            }
        } else if (!NVME_CC_EN(data) && NVME_CC_EN(n->bar.cc)) {
            trace_pci_nvme_mmio_stopped();
            nvme_ctrl_reset(n);
            n->bar.csts &= ~NVME_CSTS_READY;
        }
        if (NVME_CC_SHN(data) && !(NVME_CC_SHN(n->bar.cc))) {
            trace_pci_nvme_mmio_shutdown_set();
            nvme_ctrl_shutdown(n);
            n->bar.cc = data;
            n->bar.csts |= NVME_CSTS_SHST_COMPLETE;
        } else if (!NVME_CC_SHN(data) && NVME_CC_SHN(n->bar.cc)) {
            trace_pci_nvme_mmio_shutdown_cleared();
            n->bar.csts &= ~NVME_CSTS_SHST_COMPLETE;
            n->bar.cc = data;
        }
        break;
    case 0x1C:  /* CSTS */
        if (data & (1 << 4)) {
            NVME_GUEST_ERR(pci_nvme_ub_mmiowr_ssreset_w1c_unsupported,
                           "attempted to W1C CSTS.NSSRO"
                           " but CAP.NSSRS is zero (not supported)");
        } else if (data != 0) {
            NVME_GUEST_ERR(pci_nvme_ub_mmiowr_ro_csts,
                           "attempted to set a read only bit"
                           " of controller status");
        }
        break;
    case 0x20:  /* NSSR */
        if (data == 0x4E564D65) {
            trace_pci_nvme_ub_mmiowr_ssreset_unsupported();
        } else {
            /* The spec says that writes of other values have no effect */
            return;
        }
        break;
    case 0x24:  /* AQA */
        n->bar.aqa = data & 0xffffffff;
        trace_pci_nvme_mmio_aqattr(data & 0xffffffff);
        break;
    case 0x28:  /* ASQ */
        n->bar.asq = size == 8 ? data :
            (n->bar.asq & ~0xffffffffULL) | (data & 0xffffffff);
        trace_pci_nvme_mmio_asqaddr(data);
        break;
    case 0x2c:  /* ASQ hi */
        n->bar.asq = (n->bar.asq & 0xffffffff) | (data << 32);
        trace_pci_nvme_mmio_asqaddr_hi(data, n->bar.asq);
        break;
    case 0x30:  /* ACQ */
        trace_pci_nvme_mmio_acqaddr(data);
        n->bar.acq = size == 8 ? data :
            (n->bar.acq & ~0xffffffffULL) | (data & 0xffffffff);
        break;
    case 0x34:  /* ACQ hi */
        n->bar.acq = (n->bar.acq & 0xffffffff) | (data << 32);
        trace_pci_nvme_mmio_acqaddr_hi(data, n->bar.acq);
        break;
    case 0x38:  /* CMBLOC */
        NVME_GUEST_ERR(pci_nvme_ub_mmiowr_cmbloc_reserved,
                       "invalid write to reserved CMBLOC"
                       " when CMBSZ is zero, ignored");
        return;
    case 0x3C:  /* CMBSZ */
        NVME_GUEST_ERR(pci_nvme_ub_mmiowr_cmbsz_readonly,
                       "invalid write to read only CMBSZ, ignored");
        return;
    case 0x50:  /* CMBMSC */
        if (!NVME_CAP_CMBS(n->bar.cap)) {
            return;
        }

        n->bar.cmbmsc = size == 8 ? data :
            (n->bar.cmbmsc & ~0xffffffff) | (data & 0xffffffff);
        n->cmb.cmse = false;

        if (NVME_CMBMSC_CRE(data)) {
            nvme_cmb_enable_regs(n);

            if (NVME_CMBMSC_CMSE(data)) {
                hwaddr cba = NVME_CMBMSC_CBA(data) << CMBMSC_CBA_SHIFT;
                if (cba + int128_get64(n->cmb.mem.size) < cba) {
                    NVME_CMBSTS_SET_CBAI(n->bar.cmbsts, 1);
                    return;
                }

                n->cmb.cba = cba;
                n->cmb.cmse = true;
            }
        } else {
            n->bar.cmbsz = 0;
            n->bar.cmbloc = 0;
        }

        return;
    case 0x54:  /* CMBMSC hi */
        n->bar.cmbmsc = (n->bar.cmbmsc & 0xffffffff) | (data << 32);
        return;

    case 0xE00: /* PMRCAP */
        NVME_GUEST_ERR(pci_nvme_ub_mmiowr_pmrcap_readonly,
                       "invalid write to PMRCAP register, ignored");
        return;
    case 0xE04: /* PMRCTL */
        n->bar.pmrctl = data;
        if (NVME_PMRCTL_EN(data)) {
            memory_region_set_enabled(&n->pmr.dev->mr, true);
            n->bar.pmrsts = 0;
        } else {
            memory_region_set_enabled(&n->pmr.dev->mr, false);
            NVME_PMRSTS_SET_NRDY(n->bar.pmrsts, 1);
            n->pmr.cmse = false;
        }
        return;
    case 0xE08: /* PMRSTS */
        NVME_GUEST_ERR(pci_nvme_ub_mmiowr_pmrsts_readonly,
                       "invalid write to PMRSTS register, ignored");
        return;
    case 0xE0C: /* PMREBS */
        NVME_GUEST_ERR(pci_nvme_ub_mmiowr_pmrebs_readonly,
                       "invalid write to PMREBS register, ignored");
        return;
    case 0xE10: /* PMRSWTP */
        NVME_GUEST_ERR(pci_nvme_ub_mmiowr_pmrswtp_readonly,
                       "invalid write to PMRSWTP register, ignored");
        return;
    case 0xE14: /* PMRMSCL */
        if (!NVME_CAP_PMRS(n->bar.cap)) {
            return;
        }

        n->bar.pmrmsc = (n->bar.pmrmsc & ~0xffffffff) | (data & 0xffffffff);
        n->pmr.cmse = false;

        if (NVME_PMRMSC_CMSE(n->bar.pmrmsc)) {
            hwaddr cba = NVME_PMRMSC_CBA(n->bar.pmrmsc) << PMRMSC_CBA_SHIFT;
            if (cba + int128_get64(n->pmr.dev->mr.size) < cba) {
                NVME_PMRSTS_SET_CBAI(n->bar.pmrsts, 1);
                return;
            }

            n->pmr.cmse = true;
            n->pmr.cba = cba;
        }

        return;
    case 0xE18: /* PMRMSCU */
        if (!NVME_CAP_PMRS(n->bar.cap)) {
            return;
        }

        n->bar.pmrmsc = (n->bar.pmrmsc & 0xffffffff) | (data << 32);
        return;
    default:
        NVME_GUEST_ERR(pci_nvme_ub_mmiowr_invalid,
                       "invalid MMIO write,"
                       " offset=0x%"PRIx64", data=%"PRIx64"",
                       offset, data);
        break;
    }
}

static uint64_t nvme_mmio_read(void *opaque, hwaddr addr, unsigned size)
{
    NvmeCtrl *n = (NvmeCtrl *)opaque;
    uint8_t *ptr = (uint8_t *)&n->bar;
    uint64_t val = 0;

    trace_pci_nvme_mmio_read(addr, size);

    if (unlikely(addr & (sizeof(uint32_t) - 1))) {
        NVME_GUEST_ERR(pci_nvme_ub_mmiord_misaligned32,
                       "MMIO read not 32-bit aligned,"
                       " offset=0x%"PRIx64"", addr);
        /* should RAZ, fall through for now */
    } else if (unlikely(size < sizeof(uint32_t))) {
        NVME_GUEST_ERR(pci_nvme_ub_mmiord_toosmall,
                       "MMIO read smaller than 32-bits,"
                       " offset=0x%"PRIx64"", addr);
        /* should RAZ, fall through for now */
    }

    if (addr < sizeof(n->bar)) {
        /*
         * When PMRWBM bit 1 is set then read from
         * from PMRSTS should ensure prior writes
         * made it to persistent media
         */
        if (addr == 0xE08 &&
            (NVME_PMRCAP_PMRWBM(n->bar.pmrcap) & 0x02)) {
            memory_region_msync(&n->pmr.dev->mr, 0, n->pmr.dev->size);
        }
        memcpy(&val, ptr + addr, size);
    } else if (n->params.is_apple_ans) {
        switch (addr){
            case NVME_APPLE_MAX_PEND_CMDS:
                val = NVME_APPLE_MAX_PEND_CMDS_VAL;
                break;
            case NVME_APPLE_BOOT_STATUS:
                val = NVME_APPLE_BOOT_STATUS_OK;
                break;
            case NVME_APPLE_BASE_CMD_ID:
                val = 0x6000;
                break;
            default:
                fprintf(stderr, "ANS2: MMIO read beyond last register,"
                                " offset=0x%"PRIx64", returning 0\n", addr);
        }
    } else {
        NVME_GUEST_ERR(pci_nvme_ub_mmiord_invalid_ofs,
                       "MMIO read beyond last register,"
                       " offset=0x%"PRIx64", returning 0", addr);
    }

    return val;
}

static void nvme_process_db(NvmeCtrl *n, hwaddr addr, int val)
{
    uint32_t qid;

    if (unlikely(addr & ((1 << 2) - 1))) {
        NVME_GUEST_ERR(pci_nvme_ub_db_wr_misaligned,
                       "doorbell write not 32-bit aligned,"
                       " offset=0x%"PRIx64", ignoring", addr);
        return;
    }

    if (((addr - 0x1000) >> 2) & 1) {
        /* Completion queue doorbell write */

        uint16_t new_head = val & 0xffff;
        int start_sqs;
        NvmeCQueue *cq;

        qid = (addr - (0x1000 + (1 << 2))) >> 3;
        if (unlikely(nvme_check_cqid(n, qid))) {
            NVME_GUEST_ERR(pci_nvme_ub_db_wr_invalid_cq,
                           "completion queue doorbell write"
                           " for nonexistent queue,"
                           " sqid=%"PRIu32", ignoring", qid);

            /*
             * NVM Express v1.3d, Section 4.1 state: "If host software writes
             * an invalid value to the Submission Queue Tail Doorbell or
             * Completion Queue Head Doorbell regiter and an Asynchronous Event
             * Request command is outstanding, then an asynchronous event is
             * posted to the Admin Completion Queue with a status code of
             * Invalid Doorbell Write Value."
             *
             * Also note that the spec includes the "Invalid Doorbell Register"
             * status code, but nowhere does it specify when to use it.
             * However, it seems reasonable to use it here in a similar
             * fashion.
             */
            if (n->outstanding_aers) {
                nvme_enqueue_event(n, NVME_AER_TYPE_ERROR,
                                   NVME_AER_INFO_ERR_INVALID_DB_REGISTER,
                                   NVME_LOG_ERROR_INFO);
            }

            return;
        }

        cq = n->cq[qid];
        if (unlikely(new_head >= cq->size)) {
            NVME_GUEST_ERR(pci_nvme_ub_db_wr_invalid_cqhead,
                           "completion queue doorbell write value"
                           " beyond queue size, sqid=%"PRIu32","
                           " new_head=%"PRIu16", ignoring",
                           qid, new_head);

            if (n->outstanding_aers) {
                nvme_enqueue_event(n, NVME_AER_TYPE_ERROR,
                                   NVME_AER_INFO_ERR_INVALID_DB_VALUE,
                                   NVME_LOG_ERROR_INFO);
            }

            return;
        }

        trace_pci_nvme_mmio_doorbell_cq(cq->cqid, new_head);

        start_sqs = nvme_cq_full(cq) ? 1 : 0;
        cq->head = new_head;
        if (start_sqs) {
            NvmeSQueue *sq;
            QTAILQ_FOREACH(sq, &cq->sq_list, entry) {
                timer_mod(sq->timer, qemu_clock_get_ns(QEMU_CLOCK_VIRTUAL) + 500);
            }
            timer_mod(cq->timer, qemu_clock_get_ns(QEMU_CLOCK_VIRTUAL) + 500);
        }

        if (cq->tail == cq->head) {
            nvme_irq_deassert(n, cq);
        }
    } else {
        /* Submission queue doorbell write */

        uint16_t new_tail = val & 0xffff;
        NvmeSQueue *sq;

        qid = (addr - 0x1000) >> 3;
        if (unlikely(nvme_check_sqid(n, qid))) {
            NVME_GUEST_ERR(pci_nvme_ub_db_wr_invalid_sq,
                           "submission queue doorbell write"
                           " for nonexistent queue,"
                           " sqid=%"PRIu32", ignoring", qid);

            if (n->outstanding_aers) {
                nvme_enqueue_event(n, NVME_AER_TYPE_ERROR,
                                   NVME_AER_INFO_ERR_INVALID_DB_REGISTER,
                                   NVME_LOG_ERROR_INFO);
            }

            return;
        }

        sq = n->sq[qid];
        if (unlikely(new_tail >= sq->size)) {
            NVME_GUEST_ERR(pci_nvme_ub_db_wr_invalid_sqtail,
                           "submission queue doorbell write value"
                           " beyond queue size, sqid=%"PRIu32","
                           " new_tail=%"PRIu16", ignoring",
                           qid, new_tail);

            if (n->outstanding_aers) {
                nvme_enqueue_event(n, NVME_AER_TYPE_ERROR,
                                   NVME_AER_INFO_ERR_INVALID_DB_VALUE,
                                   NVME_LOG_ERROR_INFO);
            }

            return;
        }

        trace_pci_nvme_mmio_doorbell_sq(sq->sqid, new_tail);

        sq->tail = new_tail;
        timer_mod(sq->timer, qemu_clock_get_ns(QEMU_CLOCK_VIRTUAL) + 500);
    }
}

static void nvme_mmio_write(void *opaque, hwaddr addr, uint64_t data,
                            unsigned size)
{
    NvmeCtrl *n = (NvmeCtrl *)opaque;

    trace_pci_nvme_mmio_write(addr, data, size);

    if (addr < sizeof(n->bar)) {
        nvme_write_bar(n, addr, data, size);
    } else if (addr < sizeof(n->bar) + 2 * (n->params.max_ioqpairs + 1) * NVME_DB_SIZE){
        nvme_process_db(n, addr, data);
    } else if (n->params.is_apple_ans) {
        fprintf(stderr, "ANS2: MMIO write to unknown vendor register,"
                        " offset=0x%"PRIx64" value=0x%"PRIx64", returning\n", addr, data);
    }
}

static const MemoryRegionOps nvme_mmio_ops = {
    .read = nvme_mmio_read,
    .write = nvme_mmio_write,
    .endianness = DEVICE_LITTLE_ENDIAN,
    .impl = {
        .min_access_size = 2,
        .max_access_size = 8,
    },
};

static void nvme_cmb_write(void *opaque, hwaddr addr, uint64_t data,
                           unsigned size)
{
    NvmeCtrl *n = (NvmeCtrl *)opaque;
    stn_le_p(&n->cmb.buf[addr], size, data);
}

static uint64_t nvme_cmb_read(void *opaque, hwaddr addr, unsigned size)
{
    NvmeCtrl *n = (NvmeCtrl *)opaque;
    return ldn_le_p(&n->cmb.buf[addr], size);
}

static const MemoryRegionOps nvme_cmb_ops = {
    .read = nvme_cmb_read,
    .write = nvme_cmb_write,
    .endianness = DEVICE_LITTLE_ENDIAN,
    .impl = {
        .min_access_size = 1,
        .max_access_size = 8,
    },
};

static void nvme_check_constraints(NvmeCtrl *n, Error **errp)
{
    NvmeParams *params = &n->params;

    if (params->num_queues) {
        warn_report("num_queues is deprecated; please use max_ioqpairs "
                    "instead");

        params->max_ioqpairs = params->num_queues - 1;
    }

    if (n->namespace.blkconf.blk && n->subsys) {
        error_setg(errp, "subsystem support is unavailable with legacy "
                   "namespace ('drive' property)");
        return;
    }

    if (params->max_ioqpairs < 1 ||
        params->max_ioqpairs > NVME_MAX_IOQPAIRS) {
        error_setg(errp, "max_ioqpairs must be between 1 and %d",
                   NVME_MAX_IOQPAIRS);
        return;
    }

    if (params->msix_qsize < 1 ||
        params->msix_qsize > PCI_MSIX_FLAGS_QSIZE + 1) {
        error_setg(errp, "msix_qsize must be between 1 and %d",
                   PCI_MSIX_FLAGS_QSIZE + 1);
        return;
    }

    if (!params->serial) {
        error_setg(errp, "serial property not set");
        return;
    }

    if (n->pmr.dev) {
        if (host_memory_backend_is_mapped(n->pmr.dev)) {
            error_setg(errp, "can't use already busy memdev: %s",
                       object_get_canonical_path_component(OBJECT(n->pmr.dev)));
            return;
        }

        if (!is_power_of_2(n->pmr.dev->size)) {
            error_setg(errp, "pmr backend size needs to be power of 2 in size");
            return;
        }

        host_memory_backend_set_mapped(n->pmr.dev, true);
    }

    if (n->params.zasl > n->params.mdts) {
        error_setg(errp, "zoned.zasl (Zone Append Size Limit) must be less "
                   "than or equal to mdts (Maximum Data Transfer Size)");
        return;
    }

    if (!n->params.vsl) {
        error_setg(errp, "vsl must be non-zero");
        return;
    }
}

static void nvme_init_state(NvmeCtrl *n)
{
    n->num_namespaces = NVME_MAX_NAMESPACES;
    /* add one to max_ioqpairs to account for the admin queue pair */
    if (n->params.is_apple_ans) {
        n->reg_size = 0x40000;
    } else {
        n->reg_size = pow2ceil(sizeof(NvmeBar) +
                            2 * (n->params.max_ioqpairs + 1) * NVME_DB_SIZE);
    }
    n->sq = g_new0(NvmeSQueue *, n->params.max_ioqpairs + 1);
    n->cq = g_new0(NvmeCQueue *, n->params.max_ioqpairs + 1);
    n->temperature = NVME_TEMPERATURE;
    n->features.temp_thresh_hi = NVME_TEMPERATURE_WARNING;
    n->starttime_ms = qemu_clock_get_ms(QEMU_CLOCK_VIRTUAL);
    n->aer_reqs = g_new0(NvmeRequest *, n->params.aerl + 1);
}

static void nvme_init_cmb(NvmeCtrl *n, PCIDevice *pci_dev)
{
    uint64_t cmb_size = n->params.cmb_size_mb * MiB;

    n->cmb.buf = g_malloc0(cmb_size);
    memory_region_init_io(&n->cmb.mem, OBJECT(n), &nvme_cmb_ops, n,
                          "nvme-cmb", cmb_size);
    pci_register_bar(pci_dev, NVME_CMB_BIR,
                     PCI_BASE_ADDRESS_SPACE_MEMORY |
                     PCI_BASE_ADDRESS_MEM_TYPE_64 |
                     PCI_BASE_ADDRESS_MEM_PREFETCH, &n->cmb.mem);

    NVME_CAP_SET_CMBS(n->bar.cap, 1);

    if (n->params.legacy_cmb) {
        nvme_cmb_enable_regs(n);
        n->cmb.cmse = true;
    }
}

static void nvme_init_pmr(NvmeCtrl *n, PCIDevice *pci_dev)
{
    NVME_PMRCAP_SET_RDS(n->bar.pmrcap, 1);
    NVME_PMRCAP_SET_WDS(n->bar.pmrcap, 1);
    NVME_PMRCAP_SET_BIR(n->bar.pmrcap, NVME_PMR_BIR);
    /* Turn on bit 1 support */
    NVME_PMRCAP_SET_PMRWBM(n->bar.pmrcap, 0x02);
    NVME_PMRCAP_SET_CMSS(n->bar.pmrcap, 1);

    pci_register_bar(pci_dev, NVME_PMRCAP_BIR(n->bar.pmrcap),
                     PCI_BASE_ADDRESS_SPACE_MEMORY |
                     PCI_BASE_ADDRESS_MEM_TYPE_64 |
                     PCI_BASE_ADDRESS_MEM_PREFETCH, &n->pmr.dev->mr);

    memory_region_set_enabled(&n->pmr.dev->mr, false);
}

static int nvme_init_pci(NvmeCtrl *n, PCIDevice *pci_dev, Error **errp)
{
    uint8_t *pci_conf = pci_dev->config;
    uint64_t bar_size, msix_table_size, msix_pba_size;
    unsigned msix_table_offset, msix_pba_offset;
    int ret;

    Error *err = NULL;

    pci_conf[PCI_INTERRUPT_PIN] = 1;
    pci_config_set_prog_interface(pci_conf, 0x2);

    if (n->params.use_intel_id) {
        pci_config_set_vendor_id(pci_conf, PCI_VENDOR_ID_INTEL);
        pci_config_set_device_id(pci_conf, 0x5845);
    } else {
        pci_config_set_vendor_id(pci_conf, PCI_VENDOR_ID_REDHAT);
        pci_config_set_device_id(pci_conf, PCI_DEVICE_ID_REDHAT_NVME);
    }

    pci_config_set_class(pci_conf, PCI_CLASS_STORAGE_EXPRESS);
    pcie_endpoint_cap_init(pci_dev, 0x80);

    bar_size = QEMU_ALIGN_UP(n->reg_size, 4 * KiB);
    msix_table_offset = bar_size;
    msix_table_size = PCI_MSIX_ENTRY_SIZE * n->params.msix_qsize;

    bar_size += msix_table_size;
    bar_size = QEMU_ALIGN_UP(bar_size, 4 * KiB);
    msix_pba_offset = bar_size;
    msix_pba_size = QEMU_ALIGN_UP(n->params.msix_qsize, 64) / 8;

    bar_size += msix_pba_size;
    bar_size = pow2ceil(bar_size);

    memory_region_init(&n->bar0, OBJECT(n), "nvme-bar0", bar_size);
    memory_region_init_io(&n->iomem, OBJECT(n), &nvme_mmio_ops, n, "nvme",
                          n->reg_size);
    memory_region_add_subregion(&n->bar0, 0, &n->iomem);

    pci_register_bar(pci_dev, 0, PCI_BASE_ADDRESS_SPACE_MEMORY |
                     PCI_BASE_ADDRESS_MEM_TYPE_64, &n->bar0);
    ret = msix_init(pci_dev, n->params.msix_qsize,
                    &n->bar0, 0, msix_table_offset,
                    &n->bar0, 0, msix_pba_offset, 0, &err);
    if (ret < 0) {
        if (ret == -ENOTSUP) {
            warn_report_err(err);
        } else {
            error_propagate(errp, err);
            return ret;
        }
    }

    if (n->params.cmb_size_mb) {
        nvme_init_cmb(n, pci_dev);
    }

    if (n->pmr.dev) {
        nvme_init_pmr(n, pci_dev);
    }

    return 0;
}

static void nvme_init_subnqn(NvmeCtrl *n)
{
    NvmeSubsystem *subsys = n->subsys;
    NvmeIdCtrl *id = &n->id_ctrl;

    if (!subsys) {
        snprintf((char *)id->subnqn, sizeof(id->subnqn),
                 "nqn.2019-08.org.qemu:%s", n->params.serial);
    } else {
        pstrcpy((char *)id->subnqn, sizeof(id->subnqn), (char*)subsys->subnqn);
    }
}

static void nvme_init_ctrl(NvmeCtrl *n, PCIDevice *pci_dev)
{
    NvmeIdCtrl *id = &n->id_ctrl;
    uint8_t *pci_conf = pci_dev->config;

    id->vid = cpu_to_le16(pci_get_word(pci_conf + PCI_VENDOR_ID));
    id->ssvid = cpu_to_le16(pci_get_word(pci_conf + PCI_SUBSYSTEM_VENDOR_ID));
    strpadcpy((char *)id->mn, sizeof(id->mn), "QEMU NVMe Ctrl", ' ');
    strpadcpy((char *)id->fr, sizeof(id->fr), "1.0", ' ');
    strpadcpy((char *)id->sn, sizeof(id->sn), n->params.serial, ' ');

    id->cntlid = cpu_to_le16(n->cntlid);

    id->oaes = cpu_to_le32(NVME_OAES_NS_ATTR);

    id->rab = 6;

    if (n->params.use_intel_id) {
        id->ieee[0] = 0xb3;
        id->ieee[1] = 0x02;
        id->ieee[2] = 0x00;
    } else {
        id->ieee[0] = 0x00;
        id->ieee[1] = 0x54;
        id->ieee[2] = 0x52;
    }

    id->mdts = n->params.mdts;
    id->ver = cpu_to_le32(NVME_SPEC_VER);
    id->oacs = cpu_to_le16(NVME_OACS_NS_MGMT | NVME_OACS_FORMAT);
    id->cntrltype = 0x1;

    /*
     * Because the controller always completes the Abort command immediately,
     * there can never be more than one concurrently executing Abort command,
     * so this value is never used for anything. Note that there can easily be
     * many Abort commands in the queues, but they are not considered
     * "executing" until processed by nvme_abort.
     *
     * The specification recommends a value of 3 for Abort Command Limit (four
     * concurrently outstanding Abort commands), so lets use that though it is
     * inconsequential.
     */
    id->acl = 3;
    id->aerl = n->params.aerl;
    id->frmw = (NVME_NUM_FW_SLOTS << 1) | NVME_FRMW_SLOT1_RO;
    id->lpa = NVME_LPA_NS_SMART | NVME_LPA_CSE | NVME_LPA_EXTENDED;

    /* recommended default value (~70 C) */
    id->wctemp = cpu_to_le16(NVME_TEMPERATURE_WARNING);
    id->cctemp = cpu_to_le16(NVME_TEMPERATURE_CRITICAL);

    //TODO: ANS2: IOSQES = 7 on non-admin queues
    id->sqes = (0x7 << 4) | 0x6;
    id->cqes = (0x4 << 4) | 0x4;
    id->nn = cpu_to_le32(n->num_namespaces);
    id->oncs = cpu_to_le16(NVME_ONCS_WRITE_ZEROES | NVME_ONCS_TIMESTAMP |
                           NVME_ONCS_FEATURES | NVME_ONCS_DSM |
                           NVME_ONCS_COMPARE | NVME_ONCS_COPY);

    /*
     * NOTE: If this device ever supports a command set that does NOT use 0x0
     * as a Flush-equivalent operation, support for the broadcast NSID in Flush
     * should probably be removed.
     *
     * See comment in nvme_io_cmd.
     */
    id->vwc = NVME_VWC_NSID_BROADCAST_SUPPORT | NVME_VWC_PRESENT;

    id->ocfs = cpu_to_le16(NVME_OCFS_COPY_FORMAT_0);
    id->sgls = cpu_to_le32(NVME_CTRL_SGLS_SUPPORT_NO_ALIGN |
                           NVME_CTRL_SGLS_BITBUCKET);

    nvme_init_subnqn(n);

    id->psd[0].mp = cpu_to_le16(0x9c4);
    id->psd[0].enlat = cpu_to_le32(0x10);
    id->psd[0].exlat = cpu_to_le32(0x4);

<<<<<<< HEAD
    // id->capacity = 0;
    // for (int i = 0; i < n->num_namespaces; i++)
    // if(n->namespaces[i]){
    //     id->capacity += n->namespaces[i]->size;
    // }
    id->capacity = 128;
    n->bar.cap = 0;
=======
    if (n->subsys) {
        id->cmic |= NVME_CMIC_MULTI_CTRL;
    }

>>>>>>> 609d7596
    NVME_CAP_SET_MQES(n->bar.cap, 0x7ff);
    NVME_CAP_SET_CQR(n->bar.cap, 1);
    NVME_CAP_SET_TO(n->bar.cap, 0xf);
    NVME_CAP_SET_CSS(n->bar.cap, NVME_CAP_CSS_NVM);
    NVME_CAP_SET_CSS(n->bar.cap, NVME_CAP_CSS_CSI_SUPP);
    NVME_CAP_SET_CSS(n->bar.cap, NVME_CAP_CSS_ADMIN_ONLY);
    NVME_CAP_SET_MPSMAX(n->bar.cap, 4);
    NVME_CAP_SET_CMBS(n->bar.cap, n->params.cmb_size_mb ? 1 : 0);
    NVME_CAP_SET_PMRS(n->bar.cap, n->pmr.dev ? 1 : 0);

    n->bar.vs = NVME_SPEC_VER;
    n->bar.intmc = n->bar.intms = 0;
}

static int nvme_init_subsys(NvmeCtrl *n, Error **errp)
{
    int cntlid;

    if (!n->subsys) {
        return 0;
    }

    cntlid = nvme_subsys_register_ctrl(n, errp);
    if (cntlid < 0) {
        return -1;
    }

    n->cntlid = cntlid;

    return 0;
}

void nvme_attach_ns(NvmeCtrl *n, NvmeNamespace *ns)
{
    uint32_t nsid = ns->params.nsid;
    assert(nsid && nsid <= NVME_MAX_NAMESPACES);

    n->namespaces[nsid - 1] = ns;
    ns->attached++;

    n->dmrsl = MIN_NON_ZERO(n->dmrsl,
                            BDRV_REQUEST_MAX_BYTES / nvme_l2b(ns, 1));
}

static void nvme_realize(PCIDevice *pci_dev, Error **errp)
{
    NvmeCtrl *n = NVME(pci_dev);
    NvmeNamespace *ns;
    Error *local_err = NULL;

    nvme_check_constraints(n, &local_err);
    if (local_err) {
        error_propagate(errp, local_err);
        return;
    }

    qbus_create_inplace(&n->bus, sizeof(NvmeBus), TYPE_NVME_BUS,
                        &pci_dev->qdev, n->parent_obj.qdev.id);

    nvme_init_state(n);
    if (nvme_init_pci(n, pci_dev, errp)) {
        return;
    }

    if (nvme_init_subsys(n, errp)) {
        error_propagate(errp, local_err);
        return;
    }
    nvme_init_ctrl(n, pci_dev);

    /* setup a namespace if the controller drive property was given */
    if (n->namespace.blkconf.blk) {
        ns = &n->namespace;
        ns->params.nsid = 1;

        if (nvme_ns_setup(n, ns, errp)) {
            return;
        }

        nvme_attach_ns(n, ns);
    }
}

static void nvme_exit(PCIDevice *pci_dev)
{
    NvmeCtrl *n = NVME(pci_dev);
    NvmeNamespace *ns;
    int i;

    nvme_ctrl_reset(n);

    for (i = 1; i <= n->num_namespaces; i++) {
        ns = nvme_ns(n, i);
        if (!ns) {
            continue;
        }

        nvme_ns_cleanup(ns);
    }

    g_free(n->cq);
    g_free(n->sq);
    g_free(n->aer_reqs);

    if (n->params.cmb_size_mb) {
        g_free(n->cmb.buf);
    }

    if (n->pmr.dev) {
        host_memory_backend_set_mapped(n->pmr.dev, false);
    }
    msix_uninit(pci_dev, &n->bar0, &n->bar0);
    memory_region_del_subregion(&n->bar0, &n->iomem);
}

static Property nvme_props[] = {
    DEFINE_BLOCK_PROPERTIES(NvmeCtrl, namespace.blkconf),
    DEFINE_PROP_LINK("pmrdev", NvmeCtrl, pmr.dev, TYPE_MEMORY_BACKEND,
                     HostMemoryBackend *),
    DEFINE_PROP_LINK("subsys", NvmeCtrl, subsys, TYPE_NVME_SUBSYS,
                     NvmeSubsystem *),
    DEFINE_PROP_STRING("serial", NvmeCtrl, params.serial),
    DEFINE_PROP_UINT32("cmb_size_mb", NvmeCtrl, params.cmb_size_mb, 0),
    DEFINE_PROP_UINT32("num_queues", NvmeCtrl, params.num_queues, 0),
    DEFINE_PROP_UINT32("max_ioqpairs", NvmeCtrl, params.max_ioqpairs, 64),
    DEFINE_PROP_UINT16("msix_qsize", NvmeCtrl, params.msix_qsize, 65),
    DEFINE_PROP_UINT8("aerl", NvmeCtrl, params.aerl, 3),
    DEFINE_PROP_UINT32("aer_max_queued", NvmeCtrl, params.aer_max_queued, 64),
    DEFINE_PROP_UINT8("mdts", NvmeCtrl, params.mdts, 7),
    DEFINE_PROP_UINT8("vsl", NvmeCtrl, params.vsl, 7),
    DEFINE_PROP_BOOL("use-intel-id", NvmeCtrl, params.use_intel_id, false),
<<<<<<< HEAD
    DEFINE_PROP_BOOL("is-apple-ans", NvmeCtrl, params.is_apple_ans, false),
=======
    DEFINE_PROP_BOOL("legacy-cmb", NvmeCtrl, params.legacy_cmb, false),
    DEFINE_PROP_UINT8("zoned.zasl", NvmeCtrl, params.zasl, 0),
>>>>>>> 609d7596
    DEFINE_PROP_END_OF_LIST(),
};

static void nvme_get_smart_warning(Object *obj, Visitor *v, const char *name,
                                   void *opaque, Error **errp)
{
    NvmeCtrl *n = NVME(obj);
    uint8_t value = n->smart_critical_warning;

    visit_type_uint8(v, name, &value, errp);
}

static void nvme_set_smart_warning(Object *obj, Visitor *v, const char *name,
                                   void *opaque, Error **errp)
{
    NvmeCtrl *n = NVME(obj);
    uint8_t value, old_value, cap = 0, index, event;

    if (!visit_type_uint8(v, name, &value, errp)) {
        return;
    }

    cap = NVME_SMART_SPARE | NVME_SMART_TEMPERATURE | NVME_SMART_RELIABILITY
          | NVME_SMART_MEDIA_READ_ONLY | NVME_SMART_FAILED_VOLATILE_MEDIA;
    if (NVME_CAP_PMRS(n->bar.cap)) {
        cap |= NVME_SMART_PMR_UNRELIABLE;
    }

    if ((value & cap) != value) {
        error_setg(errp, "unsupported smart critical warning bits: 0x%x",
                   value & ~cap);
        return;
    }

    old_value = n->smart_critical_warning;
    n->smart_critical_warning = value;

    /* only inject new bits of smart critical warning */
    for (index = 0; index < NVME_SMART_WARN_MAX; index++) {
        event = 1 << index;
        if (value & ~old_value & event)
            nvme_smart_event(n, event);
    }
}

static const VMStateDescription nvme_vmstate = {
    .name = "nvme",
    .unmigratable = 1,
};

static void nvme_class_init(ObjectClass *oc, void *data)
{
    DeviceClass *dc = DEVICE_CLASS(oc);
    PCIDeviceClass *pc = PCI_DEVICE_CLASS(oc);

    pc->realize = nvme_realize;
    pc->exit = nvme_exit;
    pc->class_id = PCI_CLASS_STORAGE_EXPRESS;
    pc->revision = 2;

    set_bit(DEVICE_CATEGORY_STORAGE, dc->categories);
    dc->desc = "Non-Volatile Memory Express";
    device_class_set_props(dc, nvme_props);
    dc->vmsd = &nvme_vmstate;
}

static void nvme_instance_init(Object *obj)
{
    NvmeCtrl *n = NVME(obj);

    device_add_bootindex_property(obj, &n->namespace.blkconf.bootindex,
                                  "bootindex", "/namespace@1,0",
                                  DEVICE(obj));

    object_property_add(obj, "smart_critical_warning", "uint8",
                        nvme_get_smart_warning,
                        nvme_set_smart_warning, NULL, NULL);
}

static const TypeInfo nvme_info = {
    .name          = TYPE_NVME,
    .parent        = TYPE_PCI_DEVICE,
    .instance_size = sizeof(NvmeCtrl),
    .instance_init = nvme_instance_init,
    .class_init    = nvme_class_init,
    .interfaces = (InterfaceInfo[]) {
        { INTERFACE_PCIE_DEVICE },
        { }
    },
};

static const TypeInfo nvme_bus_info = {
    .name = TYPE_NVME_BUS,
    .parent = TYPE_BUS,
    .instance_size = sizeof(NvmeBus),
};

static void nvme_register_types(void)
{
    type_register_static(&nvme_info);
    type_register_static(&nvme_bus_info);
}

type_init(nvme_register_types)<|MERGE_RESOLUTION|>--- conflicted
+++ resolved
@@ -209,6 +209,7 @@
     [NVME_ADM_CMD_ASYNC_EV_REQ]     = NVME_CMD_EFF_CSUPP,
     [NVME_ADM_CMD_NS_ATTACHMENT]    = NVME_CMD_EFF_CSUPP | NVME_CMD_EFF_NIC,
     [NVME_ADM_CMD_FORMAT_NVM]       = NVME_CMD_EFF_CSUPP | NVME_CMD_EFF_LBCC,
+    [NVME_ADM_CMD_TUNNEL]           = NVME_CMD_EFF_CSUPP,
 };
 
 static const uint32_t nvme_cse_iocs_none[256];
@@ -5164,15 +5165,12 @@
         return nvme_get_feature(n, req);
     case NVME_ADM_CMD_ASYNC_EV_REQ:
         return nvme_aer(n, req);
-<<<<<<< HEAD
     case NVME_ADM_CMD_TUNNEL:
         return nvme_tunnel(n, req);
-=======
     case NVME_ADM_CMD_NS_ATTACHMENT:
         return nvme_ns_attachment(n, req);
     case NVME_ADM_CMD_FORMAT_NVM:
         return nvme_format(n, req);
->>>>>>> 609d7596
     default:
         assert(false);
     }
@@ -6153,7 +6151,6 @@
     id->psd[0].enlat = cpu_to_le32(0x10);
     id->psd[0].exlat = cpu_to_le32(0x4);
 
-<<<<<<< HEAD
     // id->capacity = 0;
     // for (int i = 0; i < n->num_namespaces; i++)
     // if(n->namespaces[i]){
@@ -6161,12 +6158,10 @@
     // }
     id->capacity = 128;
     n->bar.cap = 0;
-=======
     if (n->subsys) {
         id->cmic |= NVME_CMIC_MULTI_CTRL;
     }
 
->>>>>>> 609d7596
     NVME_CAP_SET_MQES(n->bar.cap, 0x7ff);
     NVME_CAP_SET_CQR(n->bar.cap, 1);
     NVME_CAP_SET_TO(n->bar.cap, 0xf);
@@ -6298,12 +6293,9 @@
     DEFINE_PROP_UINT8("mdts", NvmeCtrl, params.mdts, 7),
     DEFINE_PROP_UINT8("vsl", NvmeCtrl, params.vsl, 7),
     DEFINE_PROP_BOOL("use-intel-id", NvmeCtrl, params.use_intel_id, false),
-<<<<<<< HEAD
     DEFINE_PROP_BOOL("is-apple-ans", NvmeCtrl, params.is_apple_ans, false),
-=======
     DEFINE_PROP_BOOL("legacy-cmb", NvmeCtrl, params.legacy_cmb, false),
     DEFINE_PROP_UINT8("zoned.zasl", NvmeCtrl, params.zasl, 0),
->>>>>>> 609d7596
     DEFINE_PROP_END_OF_LIST(),
 };
 
