/*
 * QEMU NVM Express Controller
 *
 * Copyright (c) 2012, Intel Corporation
 *
 * Written by Keith Busch <keith.busch@intel.com>
 *
 * This code is licensed under the GNU GPL v2 or later.
 */

/**
 * Reference Specs: http://www.nvmexpress.org, 1.4, 1.3, 1.2, 1.1, 1.0e
 *
 *  https://nvmexpress.org/developers/nvme-specification/
 *
 *
 * Notes on coding style
 * ---------------------
 * While QEMU coding style prefers lowercase hexadecimals in constants, the
 * NVMe subsystem use thes format from the NVMe specifications in the comments
 * (i.e. 'h' suffix instead of '0x' prefix).
 *
 * Usage
 * -----
 * See docs/system/nvme.rst for extensive documentation.
 *
 * Add options:
 *      -drive file=<file>,if=none,id=<drive_id>
 *      -device nvme-subsys,id=<subsys_id>,nqn=<nqn_id>
 *      -device nvme,serial=<serial>,id=<bus_name>, \
 *              cmb_size_mb=<cmb_size_mb[optional]>, \
 *              [pmrdev=<mem_backend_file_id>,] \
 *              max_ioqpairs=<N[optional]>, \
 *              aerl=<N[optional]>,aer_max_queued=<N[optional]>, \
 *              mdts=<N[optional]>,vsl=<N[optional]>, \
 *              zoned.zasl=<N[optional]>, \
 *              zoned.auto_transition=<on|off[optional]>, \
 *              sriov_max_vfs=<N[optional]> \
 *              sriov_vq_flexible=<N[optional]> \
 *              sriov_vi_flexible=<N[optional]> \
 *              sriov_max_vi_per_vf=<N[optional]> \
 *              sriov_max_vq_per_vf=<N[optional]> \
 *              subsys=<subsys_id>
 *      -device nvme-ns,drive=<drive_id>,bus=<bus_name>,nsid=<nsid>,\
 *              zoned=<true|false[optional]>, \
 *              subsys=<subsys_id>,detached=<true|false[optional]>
 *
 * Note cmb_size_mb denotes size of CMB in MB. CMB is assumed to be at
 * offset 0 in BAR2 and supports only WDS, RDS and SQS for now. By default, the
 * device will use the "v1.4 CMB scheme" - use the `legacy-cmb` parameter to
 * always enable the CMBLOC and CMBSZ registers (v1.3 behavior).
 *
 * Enabling pmr emulation can be achieved by pointing to memory-backend-file.
 * For example:
 * -object memory-backend-file,id=<mem_id>,share=on,mem-path=<file_path>, \
 *  size=<size> .... -device nvme,...,pmrdev=<mem_id>
 *
 * The PMR will use BAR 4/5 exclusively.
 *
 * To place controller(s) and namespace(s) to a subsystem, then provide
 * nvme-subsys device as above.
 *
 * nvme subsystem device parameters
 * ~~~~~~~~~~~~~~~~~~~~~~~~~~~~~~~~
 * - `nqn`
 *   This parameter provides the `<nqn_id>` part of the string
 *   `nqn.2019-08.org.qemu:<nqn_id>` which will be reported in the SUBNQN field
 *   of subsystem controllers. Note that `<nqn_id>` should be unique per
 *   subsystem, but this is not enforced by QEMU. If not specified, it will
 *   default to the value of the `id` parameter (`<subsys_id>`).
 *
 * nvme device parameters
 * ~~~~~~~~~~~~~~~~~~~~~~
 * - `subsys`
 *   Specifying this parameter attaches the controller to the subsystem and
 *   the SUBNQN field in the controller will report the NQN of the subsystem
 *   device. This also enables multi controller capability represented in
 *   Identify Controller data structure in CMIC (Controller Multi-path I/O and
 *   Namespace Sharing Capabilities).
 *
 * - `aerl`
 *   The Asynchronous Event Request Limit (AERL). Indicates the maximum number
 *   of concurrently outstanding Asynchronous Event Request commands support
 *   by the controller. This is a 0's based value.
 *
 * - `aer_max_queued`
 *   This is the maximum number of events that the device will enqueue for
 *   completion when there are no outstanding AERs. When the maximum number of
 *   enqueued events are reached, subsequent events will be dropped.
 *
 * - `mdts`
 *   Indicates the maximum data transfer size for a command that transfers data
 *   between host-accessible memory and the controller. The value is specified
 *   as a power of two (2^n) and is in units of the minimum memory page size
 *   (CAP.MPSMIN). The default value is 7 (i.e. 512 KiB).
 *
 * - `vsl`
 *   Indicates the maximum data size limit for the Verify command. Like `mdts`,
 *   this value is specified as a power of two (2^n) and is in units of the
 *   minimum memory page size (CAP.MPSMIN). The default value is 7 (i.e. 512
 *   KiB).
 *
 * - `zoned.zasl`
 *   Indicates the maximum data transfer size for the Zone Append command. Like
 *   `mdts`, the value is specified as a power of two (2^n) and is in units of
 *   the minimum memory page size (CAP.MPSMIN). The default value is 0 (i.e.
 *   defaulting to the value of `mdts`).
 *
 * - `zoned.auto_transition`
 *   Indicates if zones in zone state implicitly opened can be automatically
 *   transitioned to zone state closed for resource management purposes.
 *   Defaults to 'on'.
 *
 * - `sriov_max_vfs`
 *   Indicates the maximum number of PCIe virtual functions supported
 *   by the controller. The default value is 0. Specifying a non-zero value
 *   enables reporting of both SR-IOV and ARI capabilities by the NVMe device.
 *   Virtual function controllers will not report SR-IOV capability.
 *
 *   NOTE: Single Root I/O Virtualization support is experimental.
 *   All the related parameters may be subject to change.
 *
 * - `sriov_vq_flexible`
 *   Indicates the total number of flexible queue resources assignable to all
 *   the secondary controllers. Implicitly sets the number of primary
 *   controller's private resources to `(max_ioqpairs - sriov_vq_flexible)`.
 *
 * - `sriov_vi_flexible`
 *   Indicates the total number of flexible interrupt resources assignable to
 *   all the secondary controllers. Implicitly sets the number of primary
 *   controller's private resources to `(msix_qsize - sriov_vi_flexible)`.
 *
 * - `sriov_max_vi_per_vf`
 *   Indicates the maximum number of virtual interrupt resources assignable
 *   to a secondary controller. The default 0 resolves to
 *   `(sriov_vi_flexible / sriov_max_vfs)`.
 *
 * - `sriov_max_vq_per_vf`
 *   Indicates the maximum number of virtual queue resources assignable to
 *   a secondary controller. The default 0 resolves to
 *   `(sriov_vq_flexible / sriov_max_vfs)`.
 *
 * nvme namespace device parameters
 * ~~~~~~~~~~~~~~~~~~~~~~~~~~~~~~~~
 * - `shared`
 *   When the parent nvme device (as defined explicitly by the 'bus' parameter
 *   or implicitly by the most recently defined NvmeBus) is linked to an
 *   nvme-subsys device, the namespace will be attached to all controllers in
 *   the subsystem. If set to 'off' (the default), the namespace will remain a
 *   private namespace and may only be attached to a single controller at a
 *   time.
 *
 * - `detached`
 *   This parameter is only valid together with the `subsys` parameter. If left
 *   at the default value (`false/off`), the namespace will be attached to all
 *   controllers in the NVMe subsystem at boot-up. If set to `true/on`, the
 *   namespace will be available in the subsystem but not attached to any
 *   controllers.
 *
 * Setting `zoned` to true selects Zoned Command Set at the namespace.
 * In this case, the following namespace properties are available to configure
 * zoned operation:
 *     zoned.zone_size=<zone size in bytes, default: 128MiB>
 *         The number may be followed by K, M, G as in kilo-, mega- or giga-.
 *
 *     zoned.zone_capacity=<zone capacity in bytes, default: zone size>
 *         The value 0 (default) forces zone capacity to be the same as zone
 *         size. The value of this property may not exceed zone size.
 *
 *     zoned.descr_ext_size=<zone descriptor extension size, default 0>
 *         This value needs to be specified in 64B units. If it is zero,
 *         namespace(s) will not support zone descriptor extensions.
 *
 *     zoned.max_active=<Maximum Active Resources (zones), default: 0>
 *         The default value means there is no limit to the number of
 *         concurrently active zones.
 *
 *     zoned.max_open=<Maximum Open Resources (zones), default: 0>
 *         The default value means there is no limit to the number of
 *         concurrently open zones.
 *
 *     zoned.cross_read=<enable RAZB, default: false>
 *         Setting this property to true enables Read Across Zone Boundaries.
 */

#include "qemu/osdep.h"
#include "qemu/cutils.h"
#include "qemu/error-report.h"
#include "qemu/log.h"
#include "qemu/units.h"
#include "qemu/range.h"
#include "qapi/error.h"
#include "qapi/visitor.h"
#include "sysemu/sysemu.h"
#include "sysemu/block-backend.h"
#include "sysemu/hostmem.h"
#include "hw/pci/msix.h"
#include "hw/pci/pcie_sriov.h"
#include "migration/vmstate.h"

#include "nvme.h"
#include "dif.h"
#include "trace.h"

#define NVME_MAX_IOQPAIRS 0xffff
#define NVME_DB_SIZE  4
#define NVME_SPEC_VER 0x00010400
#define NVME_CMB_BIR 2
#define NVME_PMR_BIR 4
#define NVME_TEMPERATURE 0x143
#define NVME_TEMPERATURE_WARNING 0x157
#define NVME_TEMPERATURE_CRITICAL 0x175
#define NVME_NUM_FW_SLOTS 1
#define NVME_DEFAULT_MAX_ZA_SIZE (128 * KiB)
#define NVME_MAX_VFS 127
#define NVME_VF_RES_GRANULARITY 1
#define NVME_VF_OFFSET 0x1
#define NVME_VF_STRIDE 1

#define NVME_GUEST_ERR(trace, fmt, ...) \
    do { \
        (trace_##trace)(__VA_ARGS__); \
        qemu_log_mask(LOG_GUEST_ERROR, #trace \
            " in %s: " fmt "\n", __func__, ## __VA_ARGS__); \
    } while (0)

static const bool nvme_feature_support[NVME_FID_MAX] = {
    [NVME_ARBITRATION]              = true,
    [NVME_POWER_MANAGEMENT]         = true,
    [NVME_TEMPERATURE_THRESHOLD]    = true,
    [NVME_ERROR_RECOVERY]           = true,
    [NVME_VOLATILE_WRITE_CACHE]     = true,
    [NVME_NUMBER_OF_QUEUES]         = true,
    [NVME_INTERRUPT_COALESCING]     = true,
    [NVME_INTERRUPT_VECTOR_CONF]    = true,
    [NVME_WRITE_ATOMICITY]          = true,
    [NVME_ASYNCHRONOUS_EVENT_CONF]  = true,
    [NVME_TIMESTAMP]                = true,
    [NVME_NAND_INFO_LOW]            = true,
    [NVME_NAND_INFO_HIGH]           = true,
    [NVME_MSP_TYPE]                 = true,
    [NVME_HOST_BEHAVIOR_SUPPORT]    = true,
    [NVME_COMMAND_SET_PROFILE]      = true,
};

static const uint32_t nvme_feature_cap[NVME_FID_MAX] = {
    [NVME_TEMPERATURE_THRESHOLD]    = NVME_FEAT_CAP_CHANGE,
    [NVME_ERROR_RECOVERY]           = NVME_FEAT_CAP_CHANGE | NVME_FEAT_CAP_NS,
    [NVME_VOLATILE_WRITE_CACHE]     = NVME_FEAT_CAP_CHANGE,
    [NVME_NUMBER_OF_QUEUES]         = NVME_FEAT_CAP_CHANGE,
    [NVME_ASYNCHRONOUS_EVENT_CONF]  = NVME_FEAT_CAP_CHANGE,
    [NVME_TIMESTAMP]                = NVME_FEAT_CAP_CHANGE,
    [NVME_HOST_BEHAVIOR_SUPPORT]    = NVME_FEAT_CAP_CHANGE,
    [NVME_COMMAND_SET_PROFILE]      = NVME_FEAT_CAP_CHANGE,
};

static const uint32_t nvme_cse_acs[256] = {
    [NVME_ADM_CMD_DELETE_SQ]        = NVME_CMD_EFF_CSUPP,
    [NVME_ADM_CMD_CREATE_SQ]        = NVME_CMD_EFF_CSUPP,
    [NVME_ADM_CMD_GET_LOG_PAGE]     = NVME_CMD_EFF_CSUPP,
    [NVME_ADM_CMD_DELETE_CQ]        = NVME_CMD_EFF_CSUPP,
    [NVME_ADM_CMD_CREATE_CQ]        = NVME_CMD_EFF_CSUPP,
    [NVME_ADM_CMD_IDENTIFY]         = NVME_CMD_EFF_CSUPP,
    [NVME_ADM_CMD_ABORT]            = NVME_CMD_EFF_CSUPP,
    [NVME_ADM_CMD_SET_FEATURES]     = NVME_CMD_EFF_CSUPP,
    [NVME_ADM_CMD_GET_FEATURES]     = NVME_CMD_EFF_CSUPP,
    [NVME_ADM_CMD_ASYNC_EV_REQ]     = NVME_CMD_EFF_CSUPP,
    [NVME_ADM_CMD_NS_ATTACHMENT]    = NVME_CMD_EFF_CSUPP | NVME_CMD_EFF_NIC,
    [NVME_ADM_CMD_VIRT_MNGMT]       = NVME_CMD_EFF_CSUPP,
    [NVME_ADM_CMD_DBBUF_CONFIG]     = NVME_CMD_EFF_CSUPP,
    [NVME_ADM_CMD_FORMAT_NVM]       = NVME_CMD_EFF_CSUPP | NVME_CMD_EFF_LBCC,
    [NVME_ADM_CMD_CREATE_NS]        = NVME_CMD_EFF_CSUPP | NVME_CMD_EFF_LBCC,
    [NVME_ADM_CMD_TUNNEL]           = NVME_CMD_EFF_CSUPP,
};

static const uint32_t nvme_cse_iocs_none[256];

static const uint32_t nvme_cse_iocs_nvm[256] = {
    [NVME_CMD_FLUSH]                = NVME_CMD_EFF_CSUPP | NVME_CMD_EFF_LBCC,
    [NVME_CMD_WRITE_ZEROES]         = NVME_CMD_EFF_CSUPP | NVME_CMD_EFF_LBCC,
    [NVME_CMD_WRITE]                = NVME_CMD_EFF_CSUPP | NVME_CMD_EFF_LBCC,
    [NVME_CMD_READ]                 = NVME_CMD_EFF_CSUPP,
    [NVME_CMD_DSM]                  = NVME_CMD_EFF_CSUPP | NVME_CMD_EFF_LBCC,
    [NVME_CMD_VERIFY]               = NVME_CMD_EFF_CSUPP,
    [NVME_CMD_COPY]                 = NVME_CMD_EFF_CSUPP | NVME_CMD_EFF_LBCC,
    [NVME_CMD_COMPARE]              = NVME_CMD_EFF_CSUPP,
    [NVME_CMD_REPRIORITIZE]         = NVME_CMD_EFF_CSUPP,
};

static const uint32_t nvme_cse_iocs_zoned[256] = {
    [NVME_CMD_FLUSH]                = NVME_CMD_EFF_CSUPP | NVME_CMD_EFF_LBCC,
    [NVME_CMD_WRITE_ZEROES]         = NVME_CMD_EFF_CSUPP | NVME_CMD_EFF_LBCC,
    [NVME_CMD_WRITE]                = NVME_CMD_EFF_CSUPP | NVME_CMD_EFF_LBCC,
    [NVME_CMD_READ]                 = NVME_CMD_EFF_CSUPP,
    [NVME_CMD_DSM]                  = NVME_CMD_EFF_CSUPP | NVME_CMD_EFF_LBCC,
    [NVME_CMD_VERIFY]               = NVME_CMD_EFF_CSUPP,
    [NVME_CMD_COPY]                 = NVME_CMD_EFF_CSUPP | NVME_CMD_EFF_LBCC,
    [NVME_CMD_COMPARE]              = NVME_CMD_EFF_CSUPP,
    [NVME_CMD_ZONE_APPEND]          = NVME_CMD_EFF_CSUPP | NVME_CMD_EFF_LBCC,
    [NVME_CMD_ZONE_MGMT_SEND]       = NVME_CMD_EFF_CSUPP | NVME_CMD_EFF_LBCC,
    [NVME_CMD_ZONE_MGMT_RECV]       = NVME_CMD_EFF_CSUPP,
    [NVME_CMD_REPRIORITIZE]         = NVME_CMD_EFF_CSUPP,
};

static void nvme_process_sq(void *opaque);
static void nvme_ctrl_reset(NvmeCtrl *n, NvmeResetType rst);

static uint16_t nvme_sqid(NvmeRequest *req)
{
    return le16_to_cpu(req->sq->sqid);
}

static void nvme_assign_zone_state(NvmeNamespace *ns, NvmeZone *zone,
                                   NvmeZoneState state)
{
    if (QTAILQ_IN_USE(zone, entry)) {
        switch (nvme_get_zone_state(zone)) {
        case NVME_ZONE_STATE_EXPLICITLY_OPEN:
            QTAILQ_REMOVE(&ns->exp_open_zones, zone, entry);
            break;
        case NVME_ZONE_STATE_IMPLICITLY_OPEN:
            QTAILQ_REMOVE(&ns->imp_open_zones, zone, entry);
            break;
        case NVME_ZONE_STATE_CLOSED:
            QTAILQ_REMOVE(&ns->closed_zones, zone, entry);
            break;
        case NVME_ZONE_STATE_FULL:
            QTAILQ_REMOVE(&ns->full_zones, zone, entry);
        default:
            ;
        }
    }

    nvme_set_zone_state(zone, state);

    switch (state) {
    case NVME_ZONE_STATE_EXPLICITLY_OPEN:
        QTAILQ_INSERT_TAIL(&ns->exp_open_zones, zone, entry);
        break;
    case NVME_ZONE_STATE_IMPLICITLY_OPEN:
        QTAILQ_INSERT_TAIL(&ns->imp_open_zones, zone, entry);
        break;
    case NVME_ZONE_STATE_CLOSED:
        QTAILQ_INSERT_TAIL(&ns->closed_zones, zone, entry);
        break;
    case NVME_ZONE_STATE_FULL:
        QTAILQ_INSERT_TAIL(&ns->full_zones, zone, entry);
    case NVME_ZONE_STATE_READ_ONLY:
        break;
    default:
        zone->d.za = 0;
    }
}

static uint16_t nvme_zns_check_resources(NvmeNamespace *ns, uint32_t act,
                                         uint32_t opn, uint32_t zrwa)
{
    if (ns->params.max_active_zones != 0 &&
        ns->nr_active_zones + act > ns->params.max_active_zones) {
        trace_pci_nvme_err_insuff_active_res(ns->params.max_active_zones);
        return NVME_ZONE_TOO_MANY_ACTIVE | NVME_DNR;
    }

    if (ns->params.max_open_zones != 0 &&
        ns->nr_open_zones + opn > ns->params.max_open_zones) {
        trace_pci_nvme_err_insuff_open_res(ns->params.max_open_zones);
        return NVME_ZONE_TOO_MANY_OPEN | NVME_DNR;
    }

    if (zrwa > ns->zns.numzrwa) {
        return NVME_NOZRWA | NVME_DNR;
    }

    return NVME_SUCCESS;
}

/*
 * Check if we can open a zone without exceeding open/active limits.
 * AOR stands for "Active and Open Resources" (see TP 4053 section 2.5).
 */
static uint16_t nvme_aor_check(NvmeNamespace *ns, uint32_t act, uint32_t opn)
{
    return nvme_zns_check_resources(ns, act, opn, 0);
}

static bool nvme_addr_is_cmb(NvmeCtrl *n, hwaddr addr)
{
    hwaddr hi, lo;

    if (!n->cmb.cmse) {
        return false;
    }

    lo = n->params.legacy_cmb ? n->cmb.mem.addr : n->cmb.cba;
    hi = lo + int128_get64(n->cmb.mem.size);

    return addr >= lo && addr < hi;
}

static inline void *nvme_addr_to_cmb(NvmeCtrl *n, hwaddr addr)
{
    hwaddr base = n->params.legacy_cmb ? n->cmb.mem.addr : n->cmb.cba;
    return &n->cmb.buf[addr - base];
}

static bool nvme_addr_is_pmr(NvmeCtrl *n, hwaddr addr)
{
    hwaddr hi;

    if (!n->pmr.cmse) {
        return false;
    }

    hi = n->pmr.cba + int128_get64(n->pmr.dev->mr.size);

    return addr >= n->pmr.cba && addr < hi;
}

static inline void *nvme_addr_to_pmr(NvmeCtrl *n, hwaddr addr)
{
    return memory_region_get_ram_ptr(&n->pmr.dev->mr) + (addr - n->pmr.cba);
}

static inline bool nvme_addr_is_iomem(NvmeCtrl *n, hwaddr addr)
{
    hwaddr hi, lo;

    /*
     * The purpose of this check is to guard against invalid "local" access to
     * the iomem (i.e. controller registers). Thus, we check against the range
     * covered by the 'bar0' MemoryRegion since that is currently composed of
     * two subregions (the NVMe "MBAR" and the MSI-X table/pba). Note, however,
     * that if the device model is ever changed to allow the CMB to be located
     * in BAR0 as well, then this must be changed.
     */
    lo = n->bar0.addr;
    hi = lo + int128_get64(n->bar0.size);

    return addr >= lo && addr < hi;
}

static int nvme_addr_read(NvmeCtrl *n, hwaddr addr, void *buf, int size)
{
    hwaddr hi = addr + size - 1;
    if (hi < addr) {
        return 1;
    }

    if (n->bar.cmbsz && nvme_addr_is_cmb(n, addr) && nvme_addr_is_cmb(n, hi)) {
        memcpy(buf, nvme_addr_to_cmb(n, addr), size);
        return 0;
    }

    if (nvme_addr_is_pmr(n, addr) && nvme_addr_is_pmr(n, hi)) {
        memcpy(buf, nvme_addr_to_pmr(n, addr), size);
        return 0;
    }

    return pci_dma_read(&n->parent_obj, addr, buf, size);
}

static int nvme_addr_write(NvmeCtrl *n, hwaddr addr, const void *buf, int size)
{
    hwaddr hi = addr + size - 1;
    if (hi < addr) {
        return 1;
    }

    if (n->bar.cmbsz && nvme_addr_is_cmb(n, addr) && nvme_addr_is_cmb(n, hi)) {
        memcpy(nvme_addr_to_cmb(n, addr), buf, size);
        return 0;
    }

    if (nvme_addr_is_pmr(n, addr) && nvme_addr_is_pmr(n, hi)) {
        memcpy(nvme_addr_to_pmr(n, addr), buf, size);
        return 0;
    }

    return pci_dma_write(&n->parent_obj, addr, buf, size);
}

static bool nvme_nsid_valid(NvmeCtrl *n, uint32_t nsid)
{
    return nsid &&
        (nsid == NVME_NSID_BROADCAST || nsid <= NVME_MAX_NAMESPACES);
}

static int nvme_check_sqid(NvmeCtrl *n, uint16_t sqid)
{
    return sqid < n->conf_ioqpairs + 1 && n->sq[sqid] != NULL ? 0 : -1;
}

static int nvme_check_cqid(NvmeCtrl *n, uint16_t cqid)
{
    return cqid < n->conf_ioqpairs + 1 && n->cq[cqid] != NULL ? 0 : -1;
}

static void nvme_inc_cq_tail(NvmeCQueue *cq)
{
    cq->tail++;
    if (cq->tail >= cq->size) {
        cq->tail = 0;
        cq->phase = !cq->phase;
    }
}

static void nvme_inc_sq_head(NvmeSQueue *sq)
{
    sq->head = (sq->head + 1) % sq->size;
}

static uint8_t nvme_cq_full(NvmeCQueue *cq)
{
    return (cq->tail + 1) % cq->size == cq->head;
}

static uint8_t nvme_sq_empty(NvmeSQueue *sq)
{
    return sq->head == sq->tail;
}

static void nvme_irq_check(NvmeCtrl *n)
{
    uint32_t intms = ldl_le_p(&n->bar.intms);

    if (msix_enabled(&(n->parent_obj))) {
        return;
    }
    if (~intms & n->irq_status) {
        pci_irq_assert(&n->parent_obj);
    } else {
        pci_irq_deassert(&n->parent_obj);
    }
}

static void nvme_irq_assert(NvmeCtrl *n, NvmeCQueue *cq)
{
    if (cq->irq_enabled) {
        if (msix_enabled(&(n->parent_obj))) {
            trace_pci_nvme_irq_msix(cq->vector);
            msix_notify(&(n->parent_obj), cq->vector);
        } else {
            trace_pci_nvme_irq_pin();
            assert(cq->vector < 32);
            n->irq_status |= 1 << cq->vector;
            nvme_irq_check(n);
        }
    } else {
        trace_pci_nvme_irq_masked();
    }
}

static void nvme_irq_deassert(NvmeCtrl *n, NvmeCQueue *cq)
{
    if (cq->irq_enabled) {
        if (msix_enabled(&(n->parent_obj))) {
            return;
        } else {
            assert(cq->vector < 32);
            if (!n->cq_pending) {
                n->irq_status &= ~(1 << cq->vector);
            }
            nvme_irq_check(n);
        }
    }
}

static void nvme_req_clear(NvmeRequest *req)
{
    req->aer = false;
    req->ns = NULL;
    req->opaque = NULL;
    req->aiocb = NULL;
    memset(&req->cqe, 0x0, sizeof(req->cqe));
    req->status = NVME_SUCCESS;
}

static inline void nvme_sg_init(NvmeCtrl *n, NvmeSg *sg, bool dma)
{
    if (dma) {
        pci_dma_sglist_init(&sg->qsg, &n->parent_obj, 0);
        sg->flags = NVME_SG_DMA;
    } else {
        qemu_iovec_init(&sg->iov, 0);
    }

    sg->flags |= NVME_SG_ALLOC;
}

static inline void nvme_sg_unmap(NvmeSg *sg)
{
    if (!(sg->flags & NVME_SG_ALLOC)) {
        return;
    }

    if (sg->flags & NVME_SG_DMA) {
        qemu_sglist_destroy(&sg->qsg);
    } else {
        qemu_iovec_destroy(&sg->iov);
    }

    memset(sg, 0x0, sizeof(*sg));
}

/*
 * When metadata is transfered as extended LBAs, the DPTR mapped into `sg`
 * holds both data and metadata. This function splits the data and metadata
 * into two separate QSG/IOVs.
 */
static void nvme_sg_split(NvmeSg *sg, NvmeNamespace *ns, NvmeSg *data,
                          NvmeSg *mdata)
{
    NvmeSg *dst = data;
    uint32_t trans_len, count = ns->lbasz;
    uint64_t offset = 0;
    bool dma = sg->flags & NVME_SG_DMA;
    size_t sge_len;
    size_t sg_len = dma ? sg->qsg.size : sg->iov.size;
    int sg_idx = 0;

    assert(sg->flags & NVME_SG_ALLOC);

    while (sg_len) {
        sge_len = dma ? sg->qsg.sg[sg_idx].len : sg->iov.iov[sg_idx].iov_len;

        trans_len = MIN(sg_len, count);
        trans_len = MIN(trans_len, sge_len - offset);

        if (dst) {
            if (dma) {
                qemu_sglist_add(&dst->qsg, sg->qsg.sg[sg_idx].base + offset,
                                trans_len);
            } else {
                qemu_iovec_add(&dst->iov,
                               sg->iov.iov[sg_idx].iov_base + offset,
                               trans_len);
            }
        }

        sg_len -= trans_len;
        count -= trans_len;
        offset += trans_len;

        if (count == 0) {
            dst = (dst == data) ? mdata : data;
            count = (dst == data) ? ns->lbasz : ns->lbaf.ms;
        }

        if (sge_len == offset) {
            offset = 0;
            sg_idx++;
        }
    }
}

static uint16_t nvme_map_addr_cmb(NvmeCtrl *n, QEMUIOVector *iov, hwaddr addr,
                                  size_t len)
{
    if (!len) {
        return NVME_SUCCESS;
    }

    trace_pci_nvme_map_addr_cmb(addr, len);

    if (!nvme_addr_is_cmb(n, addr) || !nvme_addr_is_cmb(n, addr + len - 1)) {
        return NVME_DATA_TRAS_ERROR;
    }

    qemu_iovec_add(iov, nvme_addr_to_cmb(n, addr), len);

    return NVME_SUCCESS;
}

static uint16_t nvme_map_addr_pmr(NvmeCtrl *n, QEMUIOVector *iov, hwaddr addr,
                                  size_t len)
{
    if (!len) {
        return NVME_SUCCESS;
    }

    if (!nvme_addr_is_pmr(n, addr) || !nvme_addr_is_pmr(n, addr + len - 1)) {
        return NVME_DATA_TRAS_ERROR;
    }

    qemu_iovec_add(iov, nvme_addr_to_pmr(n, addr), len);

    return NVME_SUCCESS;
}

static uint16_t nvme_map_addr(NvmeCtrl *n, NvmeSg *sg, hwaddr addr, size_t len)
{
    bool cmb = false, pmr = false;

    if (!len) {
        return NVME_SUCCESS;
    }

    trace_pci_nvme_map_addr(addr, len);

    if (nvme_addr_is_iomem(n, addr)) {
        return NVME_DATA_TRAS_ERROR;
    }

    if (nvme_addr_is_cmb(n, addr)) {
        cmb = true;
    } else if (nvme_addr_is_pmr(n, addr)) {
        pmr = true;
    }

    if (cmb || pmr) {
        if (sg->flags & NVME_SG_DMA) {
            return NVME_INVALID_USE_OF_CMB | NVME_DNR;
        }

        if (sg->iov.niov + 1 > IOV_MAX) {
            goto max_mappings_exceeded;
        }

        if (cmb) {
            return nvme_map_addr_cmb(n, &sg->iov, addr, len);
        } else {
            return nvme_map_addr_pmr(n, &sg->iov, addr, len);
        }
    }

    if (!(sg->flags & NVME_SG_DMA)) {
        return NVME_INVALID_USE_OF_CMB | NVME_DNR;
    }

    if (sg->qsg.nsg + 1 > IOV_MAX) {
        goto max_mappings_exceeded;
    }

    qemu_sglist_add(&sg->qsg, addr, len);

    return NVME_SUCCESS;

max_mappings_exceeded:
    NVME_GUEST_ERR(pci_nvme_ub_too_many_mappings,
                   "number of mappings exceed 1024");
    return NVME_INTERNAL_DEV_ERROR | NVME_DNR;
}

static inline bool nvme_addr_is_dma(NvmeCtrl *n, hwaddr addr)
{
    return !(nvme_addr_is_cmb(n, addr) || nvme_addr_is_pmr(n, addr));
}

static uint16_t nvme_map_prp(NvmeCtrl *n, NvmeSg *sg, uint64_t prp1,
                             uint64_t prp2, uint32_t len)
{
    hwaddr trans_len = n->page_size - (prp1 % n->page_size);
    trans_len = MIN(len, trans_len);
    int num_prps = (len >> n->page_bits) + 1;
    uint16_t status;
    int ret;

    trace_pci_nvme_map_prp(trans_len, len, prp1, prp2, num_prps);

    nvme_sg_init(n, sg, nvme_addr_is_dma(n, prp1));

    status = nvme_map_addr(n, sg, prp1, trans_len);
    if (status) {
        goto unmap;
    }

    len -= trans_len;
    if (len) {
        if (len > n->page_size) {
            uint64_t prp_list[n->max_prp_ents];
            uint32_t nents, prp_trans;
            int i = 0;

            /*
             * The first PRP list entry, pointed to by PRP2 may contain offset.
             * Hence, we need to calculate the number of entries in based on
             * that offset.
             */
            nents = (n->page_size - (prp2 & (n->page_size - 1))) >> 3;
            prp_trans = MIN(n->max_prp_ents, nents) * sizeof(uint64_t);
            ret = nvme_addr_read(n, prp2, (void *)prp_list, prp_trans);
            if (ret) {
                trace_pci_nvme_err_addr_read(prp2);
                status = NVME_DATA_TRAS_ERROR;
                goto unmap;
            }
            while (len != 0) {
                uint64_t prp_ent = le64_to_cpu(prp_list[i]);

                if (i == nents - 1 && len > n->page_size) {
                    if (unlikely(prp_ent & (n->page_size - 1))) {
                        trace_pci_nvme_err_invalid_prplist_ent(prp_ent);
                        status = NVME_INVALID_PRP_OFFSET | NVME_DNR;
                        goto unmap;
                    }

                    i = 0;
                    nents = (len + n->page_size - 1) >> n->page_bits;
                    nents = MIN(nents, n->max_prp_ents);
                    prp_trans = nents * sizeof(uint64_t);
                    ret = nvme_addr_read(n, prp_ent, (void *)prp_list,
                                         prp_trans);
                    if (ret) {
                        trace_pci_nvme_err_addr_read(prp_ent);
                        status = NVME_DATA_TRAS_ERROR;
                        goto unmap;
                    }
                    prp_ent = le64_to_cpu(prp_list[i]);
                }

                if (unlikely(prp_ent & (n->page_size - 1))) {
                    trace_pci_nvme_err_invalid_prplist_ent(prp_ent);
                    status = NVME_INVALID_PRP_OFFSET | NVME_DNR;
                    goto unmap;
                }

                trans_len = MIN(len, n->page_size);
                status = nvme_map_addr(n, sg, prp_ent, trans_len);
                if (status) {
                    goto unmap;
                }

                len -= trans_len;
                i++;
            }
        } else {
            if (unlikely(prp2 & (n->page_size - 1))) {
                trace_pci_nvme_err_invalid_prp2_align(prp2);
                status = NVME_INVALID_PRP_OFFSET | NVME_DNR;
                goto unmap;
            }
            status = nvme_map_addr(n, sg, prp2, len);
            if (status) {
                goto unmap;
            }
        }
    }

    return NVME_SUCCESS;

unmap:
    nvme_sg_unmap(sg);
    return status;
}

/*
 * Map 'nsgld' data descriptors from 'segment'. The function will subtract the
 * number of bytes mapped in len.
 */
static uint16_t nvme_map_sgl_data(NvmeCtrl *n, NvmeSg *sg,
                                  NvmeSglDescriptor *segment, uint64_t nsgld,
                                  size_t *len, NvmeCmd *cmd)
{
    dma_addr_t addr, trans_len;
    uint32_t dlen;
    uint16_t status;

    for (int i = 0; i < nsgld; i++) {
        uint8_t type = NVME_SGL_TYPE(segment[i].type);

        switch (type) {
        case NVME_SGL_DESCR_TYPE_DATA_BLOCK:
            break;
        case NVME_SGL_DESCR_TYPE_SEGMENT:
        case NVME_SGL_DESCR_TYPE_LAST_SEGMENT:
            return NVME_INVALID_NUM_SGL_DESCRS | NVME_DNR;
        default:
            return NVME_SGL_DESCR_TYPE_INVALID | NVME_DNR;
        }

        dlen = le32_to_cpu(segment[i].len);

        if (!dlen) {
            continue;
        }

        if (*len == 0) {
            /*
             * All data has been mapped, but the SGL contains additional
             * segments and/or descriptors. The controller might accept
             * ignoring the rest of the SGL.
             */
            uint32_t sgls = le32_to_cpu(n->id_ctrl.sgls);
            if (sgls & NVME_CTRL_SGLS_EXCESS_LENGTH) {
                break;
            }

            trace_pci_nvme_err_invalid_sgl_excess_length(dlen);
            return NVME_DATA_SGL_LEN_INVALID | NVME_DNR;
        }

        trans_len = MIN(*len, dlen);

        addr = le64_to_cpu(segment[i].addr);

        if (UINT64_MAX - addr < dlen) {
            return NVME_DATA_SGL_LEN_INVALID | NVME_DNR;
        }

        status = nvme_map_addr(n, sg, addr, trans_len);
        if (status) {
            return status;
        }

        *len -= trans_len;
    }

    return NVME_SUCCESS;
}

static uint16_t nvme_map_sgl(NvmeCtrl *n, NvmeSg *sg, NvmeSglDescriptor sgl,
                             size_t len, NvmeCmd *cmd)
{
    /*
     * Read the segment in chunks of 256 descriptors (one 4k page) to avoid
     * dynamically allocating a potentially huge SGL. The spec allows the SGL
     * to be larger (as in number of bytes required to describe the SGL
     * descriptors and segment chain) than the command transfer size, so it is
     * not bounded by MDTS.
     */
    const int SEG_CHUNK_SIZE = 256;

    NvmeSglDescriptor segment[SEG_CHUNK_SIZE], *sgld, *last_sgld;
    uint64_t nsgld;
    uint32_t seg_len;
    uint16_t status;
    hwaddr addr;
    int ret;

    sgld = &sgl;
    addr = le64_to_cpu(sgl.addr);

    trace_pci_nvme_map_sgl(NVME_SGL_TYPE(sgl.type), len);

    nvme_sg_init(n, sg, nvme_addr_is_dma(n, addr));

    /*
     * If the entire transfer can be described with a single data block it can
     * be mapped directly.
     */
    if (NVME_SGL_TYPE(sgl.type) == NVME_SGL_DESCR_TYPE_DATA_BLOCK) {
        status = nvme_map_sgl_data(n, sg, sgld, 1, &len, cmd);
        if (status) {
            goto unmap;
        }

        goto out;
    }

    for (;;) {
        switch (NVME_SGL_TYPE(sgld->type)) {
        case NVME_SGL_DESCR_TYPE_SEGMENT:
        case NVME_SGL_DESCR_TYPE_LAST_SEGMENT:
            break;
        default:
            return NVME_INVALID_SGL_SEG_DESCR | NVME_DNR;
        }

        seg_len = le32_to_cpu(sgld->len);

        /* check the length of the (Last) Segment descriptor */
        if (!seg_len || seg_len & 0xf) {
            return NVME_INVALID_SGL_SEG_DESCR | NVME_DNR;
        }

        if (UINT64_MAX - addr < seg_len) {
            return NVME_DATA_SGL_LEN_INVALID | NVME_DNR;
        }

        nsgld = seg_len / sizeof(NvmeSglDescriptor);

        while (nsgld > SEG_CHUNK_SIZE) {
            if (nvme_addr_read(n, addr, segment, sizeof(segment))) {
                trace_pci_nvme_err_addr_read(addr);
                status = NVME_DATA_TRAS_ERROR;
                goto unmap;
            }

            status = nvme_map_sgl_data(n, sg, segment, SEG_CHUNK_SIZE,
                                       &len, cmd);
            if (status) {
                goto unmap;
            }

            nsgld -= SEG_CHUNK_SIZE;
            addr += SEG_CHUNK_SIZE * sizeof(NvmeSglDescriptor);
        }

        ret = nvme_addr_read(n, addr, segment, nsgld *
                             sizeof(NvmeSglDescriptor));
        if (ret) {
            trace_pci_nvme_err_addr_read(addr);
            status = NVME_DATA_TRAS_ERROR;
            goto unmap;
        }

        last_sgld = &segment[nsgld - 1];

        /*
         * If the segment ends with a Data Block, then we are done.
         */
        if (NVME_SGL_TYPE(last_sgld->type) == NVME_SGL_DESCR_TYPE_DATA_BLOCK) {
            status = nvme_map_sgl_data(n, sg, segment, nsgld, &len, cmd);
            if (status) {
                goto unmap;
            }

            goto out;
        }

        /*
         * If the last descriptor was not a Data Block, then the current
         * segment must not be a Last Segment.
         */
        if (NVME_SGL_TYPE(sgld->type) == NVME_SGL_DESCR_TYPE_LAST_SEGMENT) {
            status = NVME_INVALID_SGL_SEG_DESCR | NVME_DNR;
            goto unmap;
        }

        sgld = last_sgld;
        addr = le64_to_cpu(sgld->addr);

        /*
         * Do not map the last descriptor; it will be a Segment or Last Segment
         * descriptor and is handled by the next iteration.
         */
        status = nvme_map_sgl_data(n, sg, segment, nsgld - 1, &len, cmd);
        if (status) {
            goto unmap;
        }
    }

out:
    /* if there is any residual left in len, the SGL was too short */
    if (len) {
        status = NVME_DATA_SGL_LEN_INVALID | NVME_DNR;
        goto unmap;
    }

    return NVME_SUCCESS;

unmap:
    nvme_sg_unmap(sg);
    return status;
}

uint16_t nvme_map_dptr(NvmeCtrl *n, NvmeSg *sg, size_t len,
                       NvmeCmd *cmd)
{
    uint64_t prp1, prp2;

    switch (NVME_CMD_FLAGS_PSDT(cmd->flags)) {
    case NVME_PSDT_PRP:
        prp1 = le64_to_cpu(cmd->dptr.prp1);
        prp2 = le64_to_cpu(cmd->dptr.prp2);

        return nvme_map_prp(n, sg, prp1, prp2, len);
    case NVME_PSDT_SGL_MPTR_CONTIGUOUS:
    case NVME_PSDT_SGL_MPTR_SGL:
        return nvme_map_sgl(n, sg, cmd->dptr.sgl, len, cmd);
    default:
        return NVME_INVALID_FIELD;
    }
}

static uint16_t nvme_map_mptr(NvmeCtrl *n, NvmeSg *sg, size_t len,
                              NvmeCmd *cmd)
{
    int psdt = NVME_CMD_FLAGS_PSDT(cmd->flags);
    hwaddr mptr = le64_to_cpu(cmd->mptr);
    uint16_t status;

    if (psdt == NVME_PSDT_SGL_MPTR_SGL) {
        NvmeSglDescriptor sgl;

        if (nvme_addr_read(n, mptr, &sgl, sizeof(sgl))) {
            return NVME_DATA_TRAS_ERROR;
        }

        status = nvme_map_sgl(n, sg, sgl, len, cmd);
        if (status && (status & 0x7ff) == NVME_DATA_SGL_LEN_INVALID) {
            status = NVME_MD_SGL_LEN_INVALID | NVME_DNR;
        }

        return status;
    }

    nvme_sg_init(n, sg, nvme_addr_is_dma(n, mptr));
    status = nvme_map_addr(n, sg, mptr, len);
    if (status) {
        nvme_sg_unmap(sg);
    }

    return status;
}

static uint16_t nvme_map_data(NvmeCtrl *n, uint32_t nlb, NvmeRequest *req)
{
    NvmeNamespace *ns = req->ns;
    NvmeRwCmd *rw = (NvmeRwCmd *)&req->cmd;
    bool pi = !!NVME_ID_NS_DPS_TYPE(ns->id_ns.dps);
    bool pract = !!(le16_to_cpu(rw->control) & NVME_RW_PRINFO_PRACT);
    size_t len = nvme_l2b(ns, nlb);
    uint16_t status;

    if (nvme_ns_ext(ns) &&
        !(pi && pract && ns->lbaf.ms == nvme_pi_tuple_size(ns))) {
        NvmeSg sg;

        len += nvme_m2b(ns, nlb);

        status = nvme_map_dptr(n, &sg, len, &req->cmd);
        if (status) {
            return status;
        }

        nvme_sg_init(n, &req->sg, sg.flags & NVME_SG_DMA);
        nvme_sg_split(&sg, ns, &req->sg, NULL);
        nvme_sg_unmap(&sg);

        return NVME_SUCCESS;
    }

    return nvme_map_dptr(n, &req->sg, len, &req->cmd);
}

static uint16_t nvme_map_mdata(NvmeCtrl *n, uint32_t nlb, NvmeRequest *req)
{
    NvmeNamespace *ns = req->ns;
    size_t len = nvme_m2b(ns, nlb);
    uint16_t status;

    if (nvme_ns_ext(ns)) {
        NvmeSg sg;

        len += nvme_l2b(ns, nlb);

        status = nvme_map_dptr(n, &sg, len, &req->cmd);
        if (status) {
            return status;
        }

        nvme_sg_init(n, &req->sg, sg.flags & NVME_SG_DMA);
        nvme_sg_split(&sg, ns, NULL, &req->sg);
        nvme_sg_unmap(&sg);

        return NVME_SUCCESS;
    }

    return nvme_map_mptr(n, &req->sg, len, &req->cmd);
}

static uint16_t nvme_tx_interleaved(NvmeCtrl *n, NvmeSg *sg, uint8_t *ptr,
                                    uint32_t len, uint32_t bytes,
                                    int32_t skip_bytes, int64_t offset,
                                    NvmeTxDirection dir)
{
    hwaddr addr;
    uint32_t trans_len, count = bytes;
    bool dma = sg->flags & NVME_SG_DMA;
    int64_t sge_len;
    int sg_idx = 0;
    int ret;

    assert(sg->flags & NVME_SG_ALLOC);

    while (len) {
        sge_len = dma ? sg->qsg.sg[sg_idx].len : sg->iov.iov[sg_idx].iov_len;

        if (sge_len - offset < 0) {
            offset -= sge_len;
            sg_idx++;
            continue;
        }

        if (sge_len == offset) {
            offset = 0;
            sg_idx++;
            continue;
        }

        trans_len = MIN(len, count);
        trans_len = MIN(trans_len, sge_len - offset);

        if (dma) {
            addr = sg->qsg.sg[sg_idx].base + offset;
        } else {
            addr = (hwaddr)(uintptr_t)sg->iov.iov[sg_idx].iov_base + offset;
        }

        if (dir == NVME_TX_DIRECTION_TO_DEVICE) {
            ret = nvme_addr_read(n, addr, ptr, trans_len);
        } else {
            ret = nvme_addr_write(n, addr, ptr, trans_len);
        }

        if (ret) {
            return NVME_DATA_TRAS_ERROR;
        }

        ptr += trans_len;
        len -= trans_len;
        count -= trans_len;
        offset += trans_len;

        if (count == 0) {
            count = bytes;
            offset += skip_bytes;
        }
    }

    return NVME_SUCCESS;
}

static uint16_t nvme_tx(NvmeCtrl *n, NvmeSg *sg, void *ptr, uint32_t len,
                        NvmeTxDirection dir)
{
    assert(sg->flags & NVME_SG_ALLOC);

    if (sg->flags & NVME_SG_DMA) {
        const MemTxAttrs attrs = MEMTXATTRS_UNSPECIFIED;
        dma_addr_t residual;

        if (dir == NVME_TX_DIRECTION_TO_DEVICE) {
            dma_buf_write(ptr, len, &residual, &sg->qsg, attrs);
        } else {
            dma_buf_read(ptr, len, &residual, &sg->qsg, attrs);
        }

        if (unlikely(residual)) {
            trace_pci_nvme_err_invalid_dma();
            return NVME_INVALID_FIELD | NVME_DNR;
        }
    } else {
        size_t bytes;

        if (dir == NVME_TX_DIRECTION_TO_DEVICE) {
            bytes = qemu_iovec_to_buf(&sg->iov, 0, ptr, len);
        } else {
            bytes = qemu_iovec_from_buf(&sg->iov, 0, ptr, len);
        }

        if (unlikely(bytes != len)) {
            trace_pci_nvme_err_invalid_dma();
            return NVME_INVALID_FIELD | NVME_DNR;
        }
    }

    return NVME_SUCCESS;
}

static inline uint16_t nvme_c2h(NvmeCtrl *n, void *ptr, uint32_t len,
                                NvmeRequest *req)
{
    uint16_t status;

    status = nvme_map_dptr(n, &req->sg, len, &req->cmd);
    if (status) {
        return status;
    }

    return nvme_tx(n, &req->sg, ptr, len, NVME_TX_DIRECTION_FROM_DEVICE);
}

static inline uint16_t nvme_h2c(NvmeCtrl *n, void *ptr, uint32_t len,
                                NvmeRequest *req)
{
    uint16_t status;

    status = nvme_map_dptr(n, &req->sg, len, &req->cmd);
    if (status) {
        return status;
    }

    return nvme_tx(n, &req->sg, ptr, len, NVME_TX_DIRECTION_TO_DEVICE);
}

uint16_t nvme_bounce_data(NvmeCtrl *n, void *ptr, uint32_t len,
                          NvmeTxDirection dir, NvmeRequest *req)
{
    NvmeNamespace *ns = req->ns;
    NvmeRwCmd *rw = (NvmeRwCmd *)&req->cmd;
    bool pi = !!NVME_ID_NS_DPS_TYPE(ns->id_ns.dps);
    bool pract = !!(le16_to_cpu(rw->control) & NVME_RW_PRINFO_PRACT);

    if (nvme_ns_ext(ns) &&
        !(pi && pract && ns->lbaf.ms == nvme_pi_tuple_size(ns))) {
        return nvme_tx_interleaved(n, &req->sg, ptr, len, ns->lbasz,
                                   ns->lbaf.ms, 0, dir);
    }

    return nvme_tx(n, &req->sg, ptr, len, dir);
}

uint16_t nvme_bounce_mdata(NvmeCtrl *n, void *ptr, uint32_t len,
                           NvmeTxDirection dir, NvmeRequest *req)
{
    NvmeNamespace *ns = req->ns;
    uint16_t status;

    if (nvme_ns_ext(ns)) {
        return nvme_tx_interleaved(n, &req->sg, ptr, len, ns->lbaf.ms,
                                   ns->lbasz, ns->lbasz, dir);
    }

    nvme_sg_unmap(&req->sg);

    status = nvme_map_mptr(n, &req->sg, len, &req->cmd);
    if (status) {
        return status;
    }

    return nvme_tx(n, &req->sg, ptr, len, dir);
}

static inline void nvme_blk_read(BlockBackend *blk, int64_t offset,
                                 BlockCompletionFunc *cb, NvmeRequest *req)
{
    assert(req->sg.flags & NVME_SG_ALLOC);

    if (req->sg.flags & NVME_SG_DMA) {
        req->aiocb = dma_blk_read(blk, &req->sg.qsg, offset, BDRV_SECTOR_SIZE,
                                  cb, req);
    } else {
        req->aiocb = blk_aio_preadv(blk, offset, &req->sg.iov, 0, cb, req);
    }
}

static inline void nvme_blk_write(BlockBackend *blk, int64_t offset,
                                  BlockCompletionFunc *cb, NvmeRequest *req)
{
    assert(req->sg.flags & NVME_SG_ALLOC);

    if (req->sg.flags & NVME_SG_DMA) {
        req->aiocb = dma_blk_write(blk, &req->sg.qsg, offset, BDRV_SECTOR_SIZE,
                                   cb, req);
    } else {
        req->aiocb = blk_aio_pwritev(blk, offset, &req->sg.iov, 0, cb, req);
    }
}

static void nvme_update_cq_head(NvmeCQueue *cq)
{
    pci_dma_read(&cq->ctrl->parent_obj, cq->db_addr, &cq->head,
            sizeof(cq->head));
    trace_pci_nvme_shadow_doorbell_cq(cq->cqid, cq->head);
}

static void nvme_post_cqes(void *opaque)
{
    NvmeCQueue *cq = opaque;
    NvmeCtrl *n = cq->ctrl;
    NvmeRequest *req, *next;
    bool pending = cq->head != cq->tail;
    int ret;

    QTAILQ_FOREACH_SAFE(req, &cq->req_list, entry, next) {
        NvmeSQueue *sq;
        hwaddr addr;

        if (n->dbbuf_enabled) {
            nvme_update_cq_head(cq);
        }

        if (nvme_cq_full(cq)) {
            break;
        }

        sq = req->sq;
        req->cqe.status = cpu_to_le16((req->status << 1) | cq->phase);
        req->cqe.sq_id = cpu_to_le16(sq->sqid);
        req->cqe.sq_head = cpu_to_le16(sq->head);
        addr = cq->dma_addr + cq->tail * n->cqe_size;
        ret = pci_dma_write(&n->parent_obj, addr, (void *)&req->cqe,
                            sizeof(req->cqe));
        if (ret) {
            trace_pci_nvme_err_addr_write(addr);
            trace_pci_nvme_err_cfs();
            stl_le_p(&n->bar.csts, NVME_CSTS_FAILED);
            break;
        }
        QTAILQ_REMOVE(&cq->req_list, req, entry);
        nvme_inc_cq_tail(cq);
        nvme_sg_unmap(&req->sg);
        QTAILQ_INSERT_TAIL(&sq->req_list, req, entry);
    }
    if (cq->tail != cq->head) {
        if (cq->irq_enabled && !pending) {
            n->cq_pending++;
        }

        nvme_irq_assert(n, cq);
    }
}

static void nvme_enqueue_req_completion(NvmeCQueue *cq, NvmeRequest *req)
{
    assert(cq->cqid == req->sq->cqid);
    trace_pci_nvme_enqueue_req_completion(nvme_cid(req), cq->cqid,
                                          le32_to_cpu(req->cqe.result),
                                          le32_to_cpu(req->cqe.dw1),
                                          req->status);

    if (req->status) {
        trace_pci_nvme_err_req_status(nvme_cid(req), nvme_nsid(req->ns),
                                      req->status, req->cmd.opcode);
    }

    QTAILQ_REMOVE(&req->sq->out_req_list, req, entry);
    QTAILQ_INSERT_TAIL(&cq->req_list, req, entry);

    if (req->sq->ioeventfd_enabled) {
        /* Post CQE directly since we are in main loop thread */
        nvme_post_cqes(cq);
    } else {
        /* Schedule the timer to post CQE later since we are in vcpu thread */
        timer_mod(cq->timer, qemu_clock_get_ns(QEMU_CLOCK_VIRTUAL) + 500);
    }
}

static void nvme_process_aers(void *opaque)
{
    NvmeCtrl *n = opaque;
    NvmeAsyncEvent *event, *next;

    trace_pci_nvme_process_aers(n->aer_queued);

    QTAILQ_FOREACH_SAFE(event, &n->aer_queue, entry, next) {
        NvmeRequest *req;
        NvmeAerResult *result;

        /* can't post cqe if there is nothing to complete */
        if (!n->outstanding_aers) {
            trace_pci_nvme_no_outstanding_aers();
            break;
        }

        /* ignore if masked (cqe posted, but event not cleared) */
        if (n->aer_mask & (1 << event->result.event_type)) {
            trace_pci_nvme_aer_masked(event->result.event_type, n->aer_mask);
            continue;
        }

        QTAILQ_REMOVE(&n->aer_queue, event, entry);
        n->aer_queued--;

        n->aer_mask |= 1 << event->result.event_type;
        n->outstanding_aers--;

        req = n->aer_reqs[n->outstanding_aers];

        result = (NvmeAerResult *) &req->cqe.result;
        result->event_type = event->result.event_type;
        result->event_info = event->result.event_info;
        result->log_page = event->result.log_page;
        g_free(event);

        trace_pci_nvme_aer_post_cqe(result->event_type, result->event_info,
                                    result->log_page);

        nvme_enqueue_req_completion(n->admin_cq, req);
    }
}

static void nvme_enqueue_event(NvmeCtrl *n, uint8_t event_type,
                               uint8_t event_info, uint8_t log_page)
{
    NvmeAsyncEvent *event;

    trace_pci_nvme_enqueue_event(event_type, event_info, log_page);

    if (n->aer_queued == n->params.aer_max_queued) {
        trace_pci_nvme_enqueue_event_noqueue(n->aer_queued);
        return;
    }

    event = g_new(NvmeAsyncEvent, 1);
    event->result = (NvmeAerResult) {
        .event_type = event_type,
        .event_info = event_info,
        .log_page   = log_page,
    };

    QTAILQ_INSERT_TAIL(&n->aer_queue, event, entry);
    n->aer_queued++;

    nvme_process_aers(n);
}

static void nvme_smart_event(NvmeCtrl *n, uint8_t event)
{
    uint8_t aer_info;

    /* Ref SPEC <Asynchronous Event Information 0x2013 SMART / Health Status> */
    if (!(NVME_AEC_SMART(n->features.async_config) & event)) {
        return;
    }

    switch (event) {
    case NVME_SMART_SPARE:
        aer_info = NVME_AER_INFO_SMART_SPARE_THRESH;
        break;
    case NVME_SMART_TEMPERATURE:
        aer_info = NVME_AER_INFO_SMART_TEMP_THRESH;
        break;
    case NVME_SMART_RELIABILITY:
    case NVME_SMART_MEDIA_READ_ONLY:
    case NVME_SMART_FAILED_VOLATILE_MEDIA:
    case NVME_SMART_PMR_UNRELIABLE:
        aer_info = NVME_AER_INFO_SMART_RELIABILITY;
        break;
    default:
        return;
    }

    nvme_enqueue_event(n, NVME_AER_TYPE_SMART, aer_info, NVME_LOG_SMART_INFO);
}

static void nvme_clear_events(NvmeCtrl *n, uint8_t event_type)
{
    n->aer_mask &= ~(1 << event_type);
    if (!QTAILQ_EMPTY(&n->aer_queue)) {
        nvme_process_aers(n);
    }
}

static inline uint16_t nvme_check_mdts(NvmeCtrl *n, size_t len)
{
    uint8_t mdts = n->params.mdts;

    if (mdts && len > n->page_size << mdts) {
        trace_pci_nvme_err_mdts(len);
        return NVME_INVALID_FIELD | NVME_DNR;
    }

    return NVME_SUCCESS;
}

static inline uint16_t nvme_check_bounds(NvmeNamespace *ns, uint64_t slba,
                                         uint32_t nlb)
{
    uint64_t nsze = le64_to_cpu(ns->id_ns.nsze);

    if (unlikely(UINT64_MAX - slba < nlb || slba + nlb > nsze)) {
        trace_pci_nvme_err_invalid_lba_range(slba, nlb, nsze);
        return NVME_LBA_RANGE | NVME_DNR;
    }

    return NVME_SUCCESS;
}

static int nvme_block_status_all(NvmeNamespace *ns, uint64_t slba,
                                 uint32_t nlb, int flags)
{
    BlockDriverState *bs = blk_bs(ns->blkconf.blk);

    int64_t pnum = 0, bytes = nvme_l2b(ns, nlb);
    int64_t offset = nvme_l2b(ns, slba);
    int ret;

    /*
     * `pnum` holds the number of bytes after offset that shares the same
     * allocation status as the byte at offset. If `pnum` is different from
     * `bytes`, we should check the allocation status of the next range and
     * continue this until all bytes have been checked.
     */
    do {
        bytes -= pnum;

        ret = bdrv_block_status(bs, offset, bytes, &pnum, NULL, NULL);
        if (ret < 0) {
            return ret;
        }


        trace_pci_nvme_block_status(offset, bytes, pnum, ret,
                                    !!(ret & BDRV_BLOCK_ZERO));

        if (!(ret & flags)) {
            return 1;
        }

        offset += pnum;
    } while (pnum != bytes);

    return 0;
}

static uint16_t nvme_check_dulbe(NvmeNamespace *ns, uint64_t slba,
                                 uint32_t nlb)
{
    int ret;
    Error *err = NULL;

    ret = nvme_block_status_all(ns, slba, nlb, BDRV_BLOCK_DATA);
    if (ret) {
        if (ret < 0) {
            error_setg_errno(&err, -ret, "unable to get block status");
            error_report_err(err);

            return NVME_INTERNAL_DEV_ERROR;
        }

        return NVME_DULB;
    }

    return NVME_SUCCESS;
}

static void nvme_aio_err(NvmeRequest *req, int ret)
{
    uint16_t status = NVME_SUCCESS;
    Error *local_err = NULL;

    switch (req->cmd.opcode) {
    case NVME_CMD_READ:
        status = NVME_UNRECOVERED_READ;
        break;
    case NVME_CMD_FLUSH:
    case NVME_CMD_WRITE:
    case NVME_CMD_WRITE_ZEROES:
    case NVME_CMD_ZONE_APPEND:
        status = NVME_WRITE_FAULT;
        break;
    default:
        status = NVME_INTERNAL_DEV_ERROR;
        break;
    }

    trace_pci_nvme_err_aio(nvme_cid(req), strerror(-ret), status);

    error_setg_errno(&local_err, -ret, "aio failed");
    error_report_err(local_err);

    /*
     * Set the command status code to the first encountered error but allow a
     * subsequent Internal Device Error to trump it.
     */
    if (req->status && status != NVME_INTERNAL_DEV_ERROR) {
        return;
    }

    req->status = status;
}

static inline uint32_t nvme_zone_idx(NvmeNamespace *ns, uint64_t slba)
{
    return ns->zone_size_log2 > 0 ? slba >> ns->zone_size_log2 :
                                    slba / ns->zone_size;
}

static inline NvmeZone *nvme_get_zone_by_slba(NvmeNamespace *ns, uint64_t slba)
{
    uint32_t zone_idx = nvme_zone_idx(ns, slba);

    if (zone_idx >= ns->num_zones) {
        return NULL;
    }

    return &ns->zone_array[zone_idx];
}

static uint16_t nvme_check_zone_state_for_write(NvmeZone *zone)
{
    uint64_t zslba = zone->d.zslba;

    switch (nvme_get_zone_state(zone)) {
    case NVME_ZONE_STATE_EMPTY:
    case NVME_ZONE_STATE_IMPLICITLY_OPEN:
    case NVME_ZONE_STATE_EXPLICITLY_OPEN:
    case NVME_ZONE_STATE_CLOSED:
        return NVME_SUCCESS;
    case NVME_ZONE_STATE_FULL:
        trace_pci_nvme_err_zone_is_full(zslba);
        return NVME_ZONE_FULL;
    case NVME_ZONE_STATE_OFFLINE:
        trace_pci_nvme_err_zone_is_offline(zslba);
        return NVME_ZONE_OFFLINE;
    case NVME_ZONE_STATE_READ_ONLY:
        trace_pci_nvme_err_zone_is_read_only(zslba);
        return NVME_ZONE_READ_ONLY;
    default:
        assert(false);
    }

    return NVME_INTERNAL_DEV_ERROR;
}

static uint16_t nvme_check_zone_write(NvmeNamespace *ns, NvmeZone *zone,
                                      uint64_t slba, uint32_t nlb)
{
    uint64_t zcap = nvme_zone_wr_boundary(zone);
    uint16_t status;

    status = nvme_check_zone_state_for_write(zone);
    if (status) {
        return status;
    }

    if (zone->d.za & NVME_ZA_ZRWA_VALID) {
        uint64_t ezrwa = zone->w_ptr + 2 * ns->zns.zrwas;

        if (slba < zone->w_ptr || slba + nlb > ezrwa) {
            trace_pci_nvme_err_zone_invalid_write(slba, zone->w_ptr);
            return NVME_ZONE_INVALID_WRITE;
        }
    } else {
        if (unlikely(slba != zone->w_ptr)) {
            trace_pci_nvme_err_write_not_at_wp(slba, zone->d.zslba,
                                               zone->w_ptr);
            return NVME_ZONE_INVALID_WRITE;
        }
    }

    if (unlikely((slba + nlb) > zcap)) {
        trace_pci_nvme_err_zone_boundary(slba, nlb, zcap);
        return NVME_ZONE_BOUNDARY_ERROR;
    }

    return NVME_SUCCESS;
}

static uint16_t nvme_check_zone_state_for_read(NvmeZone *zone)
{
    switch (nvme_get_zone_state(zone)) {
    case NVME_ZONE_STATE_EMPTY:
    case NVME_ZONE_STATE_IMPLICITLY_OPEN:
    case NVME_ZONE_STATE_EXPLICITLY_OPEN:
    case NVME_ZONE_STATE_FULL:
    case NVME_ZONE_STATE_CLOSED:
    case NVME_ZONE_STATE_READ_ONLY:
        return NVME_SUCCESS;
    case NVME_ZONE_STATE_OFFLINE:
        trace_pci_nvme_err_zone_is_offline(zone->d.zslba);
        return NVME_ZONE_OFFLINE;
    default:
        assert(false);
    }

    return NVME_INTERNAL_DEV_ERROR;
}

static uint16_t nvme_check_zone_read(NvmeNamespace *ns, uint64_t slba,
                                     uint32_t nlb)
{
    NvmeZone *zone;
    uint64_t bndry, end;
    uint16_t status;

    zone = nvme_get_zone_by_slba(ns, slba);
    assert(zone);

    bndry = nvme_zone_rd_boundary(ns, zone);
    end = slba + nlb;

    status = nvme_check_zone_state_for_read(zone);
    if (status) {
        ;
    } else if (unlikely(end > bndry)) {
        if (!ns->params.cross_zone_read) {
            status = NVME_ZONE_BOUNDARY_ERROR;
        } else {
            /*
             * Read across zone boundary - check that all subsequent
             * zones that are being read have an appropriate state.
             */
            do {
                zone++;
                status = nvme_check_zone_state_for_read(zone);
                if (status) {
                    break;
                }
            } while (end > nvme_zone_rd_boundary(ns, zone));
        }
    }

    return status;
}

static uint16_t nvme_zrm_finish(NvmeNamespace *ns, NvmeZone *zone)
{
    switch (nvme_get_zone_state(zone)) {
    case NVME_ZONE_STATE_FULL:
        return NVME_SUCCESS;

    case NVME_ZONE_STATE_IMPLICITLY_OPEN:
    case NVME_ZONE_STATE_EXPLICITLY_OPEN:
        nvme_aor_dec_open(ns);
        /* fallthrough */
    case NVME_ZONE_STATE_CLOSED:
        nvme_aor_dec_active(ns);

        if (zone->d.za & NVME_ZA_ZRWA_VALID) {
            zone->d.za &= ~NVME_ZA_ZRWA_VALID;
            if (ns->params.numzrwa) {
                ns->zns.numzrwa++;
            }
        }

        /* fallthrough */
    case NVME_ZONE_STATE_EMPTY:
        nvme_assign_zone_state(ns, zone, NVME_ZONE_STATE_FULL);
        return NVME_SUCCESS;

    default:
        return NVME_ZONE_INVAL_TRANSITION;
    }
}

static uint16_t nvme_zrm_close(NvmeNamespace *ns, NvmeZone *zone)
{
    switch (nvme_get_zone_state(zone)) {
    case NVME_ZONE_STATE_EXPLICITLY_OPEN:
    case NVME_ZONE_STATE_IMPLICITLY_OPEN:
        nvme_aor_dec_open(ns);
        nvme_assign_zone_state(ns, zone, NVME_ZONE_STATE_CLOSED);
        /* fall through */
    case NVME_ZONE_STATE_CLOSED:
        return NVME_SUCCESS;

    default:
        return NVME_ZONE_INVAL_TRANSITION;
    }
}

static uint16_t nvme_zrm_reset(NvmeNamespace *ns, NvmeZone *zone)
{
    switch (nvme_get_zone_state(zone)) {
    case NVME_ZONE_STATE_EXPLICITLY_OPEN:
    case NVME_ZONE_STATE_IMPLICITLY_OPEN:
        nvme_aor_dec_open(ns);
        /* fallthrough */
    case NVME_ZONE_STATE_CLOSED:
        nvme_aor_dec_active(ns);

        if (zone->d.za & NVME_ZA_ZRWA_VALID) {
            if (ns->params.numzrwa) {
                ns->zns.numzrwa++;
            }
        }

        /* fallthrough */
    case NVME_ZONE_STATE_FULL:
        zone->w_ptr = zone->d.zslba;
        zone->d.wp = zone->w_ptr;
        nvme_assign_zone_state(ns, zone, NVME_ZONE_STATE_EMPTY);
        /* fallthrough */
    case NVME_ZONE_STATE_EMPTY:
        return NVME_SUCCESS;

    default:
        return NVME_ZONE_INVAL_TRANSITION;
    }
}

static void nvme_zrm_auto_transition_zone(NvmeNamespace *ns)
{
    NvmeZone *zone;

    if (ns->params.max_open_zones &&
        ns->nr_open_zones == ns->params.max_open_zones) {
        zone = QTAILQ_FIRST(&ns->imp_open_zones);
        if (zone) {
            /*
             * Automatically close this implicitly open zone.
             */
            QTAILQ_REMOVE(&ns->imp_open_zones, zone, entry);
            nvme_zrm_close(ns, zone);
        }
    }
}

enum {
    NVME_ZRM_AUTO = 1 << 0,
    NVME_ZRM_ZRWA = 1 << 1,
};

static uint16_t nvme_zrm_open_flags(NvmeCtrl *n, NvmeNamespace *ns,
                                    NvmeZone *zone, int flags)
{
    int act = 0;
    uint16_t status;

    switch (nvme_get_zone_state(zone)) {
    case NVME_ZONE_STATE_EMPTY:
        act = 1;

        /* fallthrough */

    case NVME_ZONE_STATE_CLOSED:
        if (n->params.auto_transition_zones) {
            nvme_zrm_auto_transition_zone(ns);
        }
        status = nvme_zns_check_resources(ns, act, 1,
                                          (flags & NVME_ZRM_ZRWA) ? 1 : 0);
        if (status) {
            return status;
        }

        if (act) {
            nvme_aor_inc_active(ns);
        }

        nvme_aor_inc_open(ns);

        if (flags & NVME_ZRM_AUTO) {
            nvme_assign_zone_state(ns, zone, NVME_ZONE_STATE_IMPLICITLY_OPEN);
            return NVME_SUCCESS;
        }

        /* fallthrough */

    case NVME_ZONE_STATE_IMPLICITLY_OPEN:
        if (flags & NVME_ZRM_AUTO) {
            return NVME_SUCCESS;
        }

        nvme_assign_zone_state(ns, zone, NVME_ZONE_STATE_EXPLICITLY_OPEN);

        /* fallthrough */

    case NVME_ZONE_STATE_EXPLICITLY_OPEN:
        if (flags & NVME_ZRM_ZRWA) {
            ns->zns.numzrwa--;

            zone->d.za |= NVME_ZA_ZRWA_VALID;
        }

        return NVME_SUCCESS;

    default:
        return NVME_ZONE_INVAL_TRANSITION;
    }
}

static inline uint16_t nvme_zrm_auto(NvmeCtrl *n, NvmeNamespace *ns,
                                     NvmeZone *zone)
{
    return nvme_zrm_open_flags(n, ns, zone, NVME_ZRM_AUTO);
}

static void nvme_advance_zone_wp(NvmeNamespace *ns, NvmeZone *zone,
                                 uint32_t nlb)
{
    zone->d.wp += nlb;

    if (zone->d.wp == nvme_zone_wr_boundary(zone)) {
        nvme_zrm_finish(ns, zone);
    }
}

static void nvme_zoned_zrwa_implicit_flush(NvmeNamespace *ns, NvmeZone *zone,
                                           uint32_t nlbc)
{
    uint16_t nzrwafgs = DIV_ROUND_UP(nlbc, ns->zns.zrwafg);

    nlbc = nzrwafgs * ns->zns.zrwafg;

    trace_pci_nvme_zoned_zrwa_implicit_flush(zone->d.zslba, nlbc);

    zone->w_ptr += nlbc;

    nvme_advance_zone_wp(ns, zone, nlbc);
}

static void nvme_finalize_zoned_write(NvmeNamespace *ns, NvmeRequest *req)
{
    NvmeRwCmd *rw = (NvmeRwCmd *)&req->cmd;
    NvmeZone *zone;
    uint64_t slba;
    uint32_t nlb;

    slba = le64_to_cpu(rw->slba);
    nlb = le16_to_cpu(rw->nlb) + 1;
    zone = nvme_get_zone_by_slba(ns, slba);
    assert(zone);

    if (zone->d.za & NVME_ZA_ZRWA_VALID) {
        uint64_t ezrwa = zone->w_ptr + ns->zns.zrwas - 1;
        uint64_t elba = slba + nlb - 1;

        if (elba > ezrwa) {
            nvme_zoned_zrwa_implicit_flush(ns, zone, elba - ezrwa);
        }

        return;
    }

    nvme_advance_zone_wp(ns, zone, nlb);
}

static inline bool nvme_is_write(NvmeRequest *req)
{
    NvmeRwCmd *rw = (NvmeRwCmd *)&req->cmd;

    return rw->opcode == NVME_CMD_WRITE ||
           rw->opcode == NVME_CMD_ZONE_APPEND ||
           rw->opcode == NVME_CMD_WRITE_ZEROES;
}

static AioContext *nvme_get_aio_context(BlockAIOCB *acb)
{
    return qemu_get_aio_context();
}

static void nvme_misc_cb(void *opaque, int ret)
{
    NvmeRequest *req = opaque;

    trace_pci_nvme_misc_cb(nvme_cid(req));

    if (ret) {
        nvme_aio_err(req, ret);
    }

    nvme_enqueue_req_completion(nvme_cq(req), req);
}

void nvme_rw_complete_cb(void *opaque, int ret)
{
    NvmeRequest *req = opaque;
    NvmeNamespace *ns = req->ns;
    BlockBackend *blk = ns->blkconf.blk;
    BlockAcctCookie *acct = &req->acct;
    BlockAcctStats *stats = blk_get_stats(blk);

    trace_pci_nvme_rw_complete_cb(nvme_cid(req), blk_name(blk));

    if (ret) {
        block_acct_failed(stats, acct);
        nvme_aio_err(req, ret);
    } else {
        block_acct_done(stats, acct);
    }

    if (ns->params.zoned && nvme_is_write(req)) {
        nvme_finalize_zoned_write(ns, req);
    }

    nvme_enqueue_req_completion(nvme_cq(req), req);
}

static void nvme_rw_cb(void *opaque, int ret)
{
    NvmeRequest *req = opaque;
    NvmeNamespace *ns = req->ns;

    BlockBackend *blk = ns->blkconf.blk;

    trace_pci_nvme_rw_cb(nvme_cid(req), blk_name(blk));

    if (ret) {
        goto out;
    }

    if (ns->lbaf.ms) {
        NvmeRwCmd *rw = (NvmeRwCmd *)&req->cmd;
        uint64_t slba = le64_to_cpu(rw->slba);
        uint32_t nlb = (uint32_t)le16_to_cpu(rw->nlb) + 1;
        uint64_t offset = nvme_moff(ns, slba);

        if (req->cmd.opcode == NVME_CMD_WRITE_ZEROES) {
            size_t mlen = nvme_m2b(ns, nlb);

            req->aiocb = blk_aio_pwrite_zeroes(blk, offset, mlen,
                                               BDRV_REQ_MAY_UNMAP,
                                               nvme_rw_complete_cb, req);
            return;
        }

        if (nvme_ns_ext(ns) || req->cmd.mptr) {
            uint16_t status;

            nvme_sg_unmap(&req->sg);
            status = nvme_map_mdata(nvme_ctrl(req), nlb, req);
            if (status) {
                ret = -EFAULT;
                goto out;
            }

            if (req->cmd.opcode == NVME_CMD_READ) {
                return nvme_blk_read(blk, offset, nvme_rw_complete_cb, req);
            }

            return nvme_blk_write(blk, offset, nvme_rw_complete_cb, req);
        }
    }

out:
    nvme_rw_complete_cb(req, ret);
}

static void nvme_verify_cb(void *opaque, int ret)
{
    NvmeBounceContext *ctx = opaque;
    NvmeRequest *req = ctx->req;
    NvmeNamespace *ns = req->ns;
    BlockBackend *blk = ns->blkconf.blk;
    BlockAcctCookie *acct = &req->acct;
    BlockAcctStats *stats = blk_get_stats(blk);
    NvmeRwCmd *rw = (NvmeRwCmd *)&req->cmd;
    uint64_t slba = le64_to_cpu(rw->slba);
    uint8_t prinfo = NVME_RW_PRINFO(le16_to_cpu(rw->control));
    uint16_t apptag = le16_to_cpu(rw->apptag);
    uint16_t appmask = le16_to_cpu(rw->appmask);
    uint64_t reftag = le32_to_cpu(rw->reftag);
    uint64_t cdw3 = le32_to_cpu(rw->cdw3);
    uint16_t status;

    reftag |= cdw3 << 32;

    trace_pci_nvme_verify_cb(nvme_cid(req), prinfo, apptag, appmask, reftag);

    if (ret) {
        block_acct_failed(stats, acct);
        nvme_aio_err(req, ret);
        goto out;
    }

    block_acct_done(stats, acct);

    if (NVME_ID_NS_DPS_TYPE(ns->id_ns.dps)) {
        status = nvme_dif_mangle_mdata(ns, ctx->mdata.bounce,
                                       ctx->mdata.iov.size, slba);
        if (status) {
            req->status = status;
            goto out;
        }

        req->status = nvme_dif_check(ns, ctx->data.bounce, ctx->data.iov.size,
                                     ctx->mdata.bounce, ctx->mdata.iov.size,
                                     prinfo, slba, apptag, appmask, &reftag);
    }

out:
    qemu_iovec_destroy(&ctx->data.iov);
    g_free(ctx->data.bounce);

    qemu_iovec_destroy(&ctx->mdata.iov);
    g_free(ctx->mdata.bounce);

    g_free(ctx);

    nvme_enqueue_req_completion(nvme_cq(req), req);
}


static void nvme_verify_mdata_in_cb(void *opaque, int ret)
{
    NvmeBounceContext *ctx = opaque;
    NvmeRequest *req = ctx->req;
    NvmeNamespace *ns = req->ns;
    NvmeRwCmd *rw = (NvmeRwCmd *)&req->cmd;
    uint64_t slba = le64_to_cpu(rw->slba);
    uint32_t nlb = le16_to_cpu(rw->nlb) + 1;
    size_t mlen = nvme_m2b(ns, nlb);
    uint64_t offset = nvme_moff(ns, slba);
    BlockBackend *blk = ns->blkconf.blk;

    trace_pci_nvme_verify_mdata_in_cb(nvme_cid(req), blk_name(blk));

    if (ret) {
        goto out;
    }

    ctx->mdata.bounce = g_malloc(mlen);

    qemu_iovec_reset(&ctx->mdata.iov);
    qemu_iovec_add(&ctx->mdata.iov, ctx->mdata.bounce, mlen);

    req->aiocb = blk_aio_preadv(blk, offset, &ctx->mdata.iov, 0,
                                nvme_verify_cb, ctx);
    return;

out:
    nvme_verify_cb(ctx, ret);
}

struct nvme_compare_ctx {
    struct {
        QEMUIOVector iov;
        uint8_t *bounce;
    } data;

    struct {
        QEMUIOVector iov;
        uint8_t *bounce;
    } mdata;
};

static void nvme_compare_mdata_cb(void *opaque, int ret)
{
    NvmeRequest *req = opaque;
    NvmeNamespace *ns = req->ns;
    NvmeCtrl *n = nvme_ctrl(req);
    NvmeRwCmd *rw = (NvmeRwCmd *)&req->cmd;
    uint8_t prinfo = NVME_RW_PRINFO(le16_to_cpu(rw->control));
    uint16_t apptag = le16_to_cpu(rw->apptag);
    uint16_t appmask = le16_to_cpu(rw->appmask);
    uint64_t reftag = le32_to_cpu(rw->reftag);
    uint64_t cdw3 = le32_to_cpu(rw->cdw3);
    struct nvme_compare_ctx *ctx = req->opaque;
    g_autofree uint8_t *buf = NULL;
    BlockBackend *blk = ns->blkconf.blk;
    BlockAcctCookie *acct = &req->acct;
    BlockAcctStats *stats = blk_get_stats(blk);
    uint16_t status = NVME_SUCCESS;

    reftag |= cdw3 << 32;

    trace_pci_nvme_compare_mdata_cb(nvme_cid(req));

    if (ret) {
        block_acct_failed(stats, acct);
        nvme_aio_err(req, ret);
        goto out;
    }

    buf = g_malloc(ctx->mdata.iov.size);

    status = nvme_bounce_mdata(n, buf, ctx->mdata.iov.size,
                               NVME_TX_DIRECTION_TO_DEVICE, req);
    if (status) {
        req->status = status;
        goto out;
    }

    if (NVME_ID_NS_DPS_TYPE(ns->id_ns.dps)) {
        uint64_t slba = le64_to_cpu(rw->slba);
        uint8_t *bufp;
        uint8_t *mbufp = ctx->mdata.bounce;
        uint8_t *end = mbufp + ctx->mdata.iov.size;
        int16_t pil = 0;

        status = nvme_dif_check(ns, ctx->data.bounce, ctx->data.iov.size,
                                ctx->mdata.bounce, ctx->mdata.iov.size, prinfo,
                                slba, apptag, appmask, &reftag);
        if (status) {
            req->status = status;
            goto out;
        }

        /*
         * When formatted with protection information, do not compare the DIF
         * tuple.
         */
        if (!(ns->id_ns.dps & NVME_ID_NS_DPS_FIRST_EIGHT)) {
            pil = ns->lbaf.ms - nvme_pi_tuple_size(ns);
        }

        for (bufp = buf; mbufp < end; bufp += ns->lbaf.ms, mbufp += ns->lbaf.ms) {
            if (memcmp(bufp + pil, mbufp + pil, ns->lbaf.ms - pil)) {
                req->status = NVME_CMP_FAILURE;
                goto out;
            }
        }

        goto out;
    }

    if (memcmp(buf, ctx->mdata.bounce, ctx->mdata.iov.size)) {
        req->status = NVME_CMP_FAILURE;
        goto out;
    }

    block_acct_done(stats, acct);

out:
    qemu_iovec_destroy(&ctx->data.iov);
    g_free(ctx->data.bounce);

    qemu_iovec_destroy(&ctx->mdata.iov);
    g_free(ctx->mdata.bounce);

    g_free(ctx);

    nvme_enqueue_req_completion(nvme_cq(req), req);
}

static void nvme_compare_data_cb(void *opaque, int ret)
{
    NvmeRequest *req = opaque;
    NvmeCtrl *n = nvme_ctrl(req);
    NvmeNamespace *ns = req->ns;
    BlockBackend *blk = ns->blkconf.blk;
    BlockAcctCookie *acct = &req->acct;
    BlockAcctStats *stats = blk_get_stats(blk);

    struct nvme_compare_ctx *ctx = req->opaque;
    g_autofree uint8_t *buf = NULL;
    uint16_t status;

    trace_pci_nvme_compare_data_cb(nvme_cid(req));

    if (ret) {
        block_acct_failed(stats, acct);
        nvme_aio_err(req, ret);
        goto out;
    }

    buf = g_malloc(ctx->data.iov.size);

    status = nvme_bounce_data(n, buf, ctx->data.iov.size,
                              NVME_TX_DIRECTION_TO_DEVICE, req);
    if (status) {
        req->status = status;
        goto out;
    }

    if (memcmp(buf, ctx->data.bounce, ctx->data.iov.size)) {
        req->status = NVME_CMP_FAILURE;
        goto out;
    }

    if (ns->lbaf.ms) {
        NvmeRwCmd *rw = (NvmeRwCmd *)&req->cmd;
        uint64_t slba = le64_to_cpu(rw->slba);
        uint32_t nlb = le16_to_cpu(rw->nlb) + 1;
        size_t mlen = nvme_m2b(ns, nlb);
        uint64_t offset = nvme_moff(ns, slba);

        ctx->mdata.bounce = g_malloc(mlen);

        qemu_iovec_init(&ctx->mdata.iov, 1);
        qemu_iovec_add(&ctx->mdata.iov, ctx->mdata.bounce, mlen);

        req->aiocb = blk_aio_preadv(blk, offset, &ctx->mdata.iov, 0,
                                    nvme_compare_mdata_cb, req);
        return;
    }

    block_acct_done(stats, acct);

out:
    qemu_iovec_destroy(&ctx->data.iov);
    g_free(ctx->data.bounce);
    g_free(ctx);

    nvme_enqueue_req_completion(nvme_cq(req), req);
}

typedef struct NvmeDSMAIOCB {
    BlockAIOCB common;
    BlockAIOCB *aiocb;
    NvmeRequest *req;
    QEMUBH *bh;
    int ret;

    NvmeDsmRange *range;
    unsigned int nr;
    unsigned int idx;
} NvmeDSMAIOCB;

static void nvme_dsm_cancel(BlockAIOCB *aiocb)
{
    NvmeDSMAIOCB *iocb = container_of(aiocb, NvmeDSMAIOCB, common);

    /* break nvme_dsm_cb loop */
    iocb->idx = iocb->nr;
    iocb->ret = -ECANCELED;

    if (iocb->aiocb) {
        blk_aio_cancel_async(iocb->aiocb);
        iocb->aiocb = NULL;
    } else {
        /*
         * We only reach this if nvme_dsm_cancel() has already been called or
         * the command ran to completion and nvme_dsm_bh is scheduled to run.
         */
        assert(iocb->idx == iocb->nr);
    }
}

static const AIOCBInfo nvme_dsm_aiocb_info = {
    .aiocb_size   = sizeof(NvmeDSMAIOCB),
    .cancel_async = nvme_dsm_cancel,
};

static void nvme_dsm_bh(void *opaque)
{
    NvmeDSMAIOCB *iocb = opaque;

    iocb->common.cb(iocb->common.opaque, iocb->ret);

    qemu_bh_delete(iocb->bh);
    iocb->bh = NULL;
    qemu_aio_unref(iocb);
}

static void nvme_dsm_cb(void *opaque, int ret);

static void nvme_dsm_md_cb(void *opaque, int ret)
{
    NvmeDSMAIOCB *iocb = opaque;
    NvmeRequest *req = iocb->req;
    NvmeNamespace *ns = req->ns;
    NvmeDsmRange *range;
    uint64_t slba;
    uint32_t nlb;

    if (ret < 0) {
        iocb->ret = ret;
        goto done;
    }

    if (!ns->lbaf.ms) {
        nvme_dsm_cb(iocb, 0);
        return;
    }

    range = &iocb->range[iocb->idx - 1];
    slba = le64_to_cpu(range->slba);
    nlb = le32_to_cpu(range->nlb);

    /*
     * Check that all block were discarded (zeroed); otherwise we do not zero
     * the metadata.
     */

    ret = nvme_block_status_all(ns, slba, nlb, BDRV_BLOCK_ZERO);
    if (ret) {
        if (ret < 0) {
            iocb->ret = ret;
            goto done;
        }

        nvme_dsm_cb(iocb, 0);
        return;
    }

    iocb->aiocb = blk_aio_pwrite_zeroes(ns->blkconf.blk, nvme_moff(ns, slba),
                                        nvme_m2b(ns, nlb), BDRV_REQ_MAY_UNMAP,
                                        nvme_dsm_cb, iocb);
    return;

done:
    iocb->aiocb = NULL;
    qemu_bh_schedule(iocb->bh);
}

static void nvme_dsm_cb(void *opaque, int ret)
{
    NvmeDSMAIOCB *iocb = opaque;
    NvmeRequest *req = iocb->req;
    NvmeCtrl *n = nvme_ctrl(req);
    NvmeNamespace *ns = req->ns;
    NvmeDsmRange *range;
    uint64_t slba;
    uint32_t nlb;

    if (ret < 0) {
        iocb->ret = ret;
        goto done;
    }

next:
    if (iocb->idx == iocb->nr) {
        goto done;
    }

    range = &iocb->range[iocb->idx++];
    slba = le64_to_cpu(range->slba);
    nlb = le32_to_cpu(range->nlb);

    trace_pci_nvme_dsm_deallocate(slba, nlb);

    if (nlb > n->dmrsl) {
        trace_pci_nvme_dsm_single_range_limit_exceeded(nlb, n->dmrsl);
        goto next;
    }

    if (nvme_check_bounds(ns, slba, nlb)) {
        trace_pci_nvme_err_invalid_lba_range(slba, nlb,
                                             ns->id_ns.nsze);
        goto next;
    }

    iocb->aiocb = blk_aio_pdiscard(ns->blkconf.blk, nvme_l2b(ns, slba),
                                   nvme_l2b(ns, nlb),
                                   nvme_dsm_md_cb, iocb);
    return;

done:
    iocb->aiocb = NULL;
    qemu_bh_schedule(iocb->bh);
}

static uint16_t nvme_dsm(NvmeCtrl *n, NvmeRequest *req)
{
    NvmeNamespace *ns = req->ns;
    NvmeDsmCmd *dsm = (NvmeDsmCmd *) &req->cmd;
    uint32_t attr = le32_to_cpu(dsm->attributes);
    uint32_t nr = (le32_to_cpu(dsm->nr) & 0xff) + 1;
    uint16_t status = NVME_SUCCESS;

    trace_pci_nvme_dsm(nr, attr);

    if (attr & NVME_DSMGMT_AD) {
        NvmeDSMAIOCB *iocb = blk_aio_get(&nvme_dsm_aiocb_info, ns->blkconf.blk,
                                         nvme_misc_cb, req);

        iocb->req = req;
        iocb->bh = qemu_bh_new(nvme_dsm_bh, iocb);
        iocb->ret = 0;
        iocb->range = g_new(NvmeDsmRange, nr);
        iocb->nr = nr;
        iocb->idx = 0;

        status = nvme_h2c(n, (uint8_t *)iocb->range, sizeof(NvmeDsmRange) * nr,
                          req);
        if (status) {
            return status;
        }

        req->aiocb = &iocb->common;
        nvme_dsm_cb(iocb, 0);

        return NVME_NO_COMPLETE;
    }

    return status;
}

static uint16_t nvme_verify(NvmeCtrl *n, NvmeRequest *req)
{
    NvmeRwCmd *rw = (NvmeRwCmd *)&req->cmd;
    NvmeNamespace *ns = req->ns;
    BlockBackend *blk = ns->blkconf.blk;
    uint64_t slba = le64_to_cpu(rw->slba);
    uint32_t nlb = le16_to_cpu(rw->nlb) + 1;
    size_t len = nvme_l2b(ns, nlb);
    int64_t offset = nvme_l2b(ns, slba);
    uint8_t prinfo = NVME_RW_PRINFO(le16_to_cpu(rw->control));
    uint32_t reftag = le32_to_cpu(rw->reftag);
    NvmeBounceContext *ctx = NULL;
    uint16_t status;

    trace_pci_nvme_verify(nvme_cid(req), nvme_nsid(ns), slba, nlb);

    if (NVME_ID_NS_DPS_TYPE(ns->id_ns.dps)) {
        status = nvme_check_prinfo(ns, prinfo, slba, reftag);
        if (status) {
            return status;
        }

        if (prinfo & NVME_PRINFO_PRACT) {
            return NVME_INVALID_PROT_INFO | NVME_DNR;
        }
    }

    if (len > n->page_size << n->params.vsl) {
        return NVME_INVALID_FIELD | NVME_DNR;
    }

    status = nvme_check_bounds(ns, slba, nlb);
    if (status) {
        return status;
    }

    if (NVME_ERR_REC_DULBE(ns->features.err_rec)) {
        status = nvme_check_dulbe(ns, slba, nlb);
        if (status) {
            return status;
        }
    }

    ctx = g_new0(NvmeBounceContext, 1);
    ctx->req = req;

    ctx->data.bounce = g_malloc(len);

    qemu_iovec_init(&ctx->data.iov, 1);
    qemu_iovec_add(&ctx->data.iov, ctx->data.bounce, len);

    block_acct_start(blk_get_stats(blk), &req->acct, ctx->data.iov.size,
                     BLOCK_ACCT_READ);

    req->aiocb = blk_aio_preadv(ns->blkconf.blk, offset, &ctx->data.iov, 0,
                                nvme_verify_mdata_in_cb, ctx);
    return NVME_NO_COMPLETE;
}

typedef struct NvmeCopyAIOCB {
    BlockAIOCB common;
    BlockAIOCB *aiocb;
    NvmeRequest *req;
    QEMUBH *bh;
    int ret;

    void *ranges;
    unsigned int format;
    int nr;
    int idx;

    uint8_t *bounce;
    QEMUIOVector iov;
    struct {
        BlockAcctCookie read;
        BlockAcctCookie write;
    } acct;

    uint64_t reftag;
    uint64_t slba;

    NvmeZone *zone;
} NvmeCopyAIOCB;

static void nvme_copy_cancel(BlockAIOCB *aiocb)
{
    NvmeCopyAIOCB *iocb = container_of(aiocb, NvmeCopyAIOCB, common);

    iocb->ret = -ECANCELED;

    if (iocb->aiocb) {
        blk_aio_cancel_async(iocb->aiocb);
        iocb->aiocb = NULL;
    }
}

static const AIOCBInfo nvme_copy_aiocb_info = {
    .aiocb_size   = sizeof(NvmeCopyAIOCB),
    .cancel_async = nvme_copy_cancel,
};

static void nvme_copy_bh(void *opaque)
{
    NvmeCopyAIOCB *iocb = opaque;
    NvmeRequest *req = iocb->req;
    NvmeNamespace *ns = req->ns;
    BlockAcctStats *stats = blk_get_stats(ns->blkconf.blk);

    if (iocb->idx != iocb->nr) {
        req->cqe.result = cpu_to_le32(iocb->idx);
    }

    qemu_iovec_destroy(&iocb->iov);
    g_free(iocb->bounce);

    qemu_bh_delete(iocb->bh);
    iocb->bh = NULL;

    if (iocb->ret < 0) {
        block_acct_failed(stats, &iocb->acct.read);
        block_acct_failed(stats, &iocb->acct.write);
    } else {
        block_acct_done(stats, &iocb->acct.read);
        block_acct_done(stats, &iocb->acct.write);
    }

    iocb->common.cb(iocb->common.opaque, iocb->ret);
    qemu_aio_unref(iocb);
}

static void nvme_copy_cb(void *opaque, int ret);

static void nvme_copy_source_range_parse_format0(void *ranges, int idx,
                                                 uint64_t *slba, uint32_t *nlb,
                                                 uint16_t *apptag,
                                                 uint16_t *appmask,
                                                 uint64_t *reftag)
{
    NvmeCopySourceRangeFormat0 *_ranges = ranges;

    if (slba) {
        *slba = le64_to_cpu(_ranges[idx].slba);
    }

    if (nlb) {
        *nlb = le16_to_cpu(_ranges[idx].nlb) + 1;
    }

    if (apptag) {
        *apptag = le16_to_cpu(_ranges[idx].apptag);
    }

    if (appmask) {
        *appmask = le16_to_cpu(_ranges[idx].appmask);
    }

    if (reftag) {
        *reftag = le32_to_cpu(_ranges[idx].reftag);
    }
}

static void nvme_copy_source_range_parse_format1(void *ranges, int idx,
                                                 uint64_t *slba, uint32_t *nlb,
                                                 uint16_t *apptag,
                                                 uint16_t *appmask,
                                                 uint64_t *reftag)
{
    NvmeCopySourceRangeFormat1 *_ranges = ranges;

    if (slba) {
        *slba = le64_to_cpu(_ranges[idx].slba);
    }

    if (nlb) {
        *nlb = le16_to_cpu(_ranges[idx].nlb) + 1;
    }

    if (apptag) {
        *apptag = le16_to_cpu(_ranges[idx].apptag);
    }

    if (appmask) {
        *appmask = le16_to_cpu(_ranges[idx].appmask);
    }

    if (reftag) {
        *reftag = 0;

        *reftag |= (uint64_t)_ranges[idx].sr[4] << 40;
        *reftag |= (uint64_t)_ranges[idx].sr[5] << 32;
        *reftag |= (uint64_t)_ranges[idx].sr[6] << 24;
        *reftag |= (uint64_t)_ranges[idx].sr[7] << 16;
        *reftag |= (uint64_t)_ranges[idx].sr[8] << 8;
        *reftag |= (uint64_t)_ranges[idx].sr[9];
    }
}

static void nvme_copy_source_range_parse(void *ranges, int idx, uint8_t format,
                                         uint64_t *slba, uint32_t *nlb,
                                         uint16_t *apptag, uint16_t *appmask,
                                         uint64_t *reftag)
{
    switch (format) {
    case NVME_COPY_FORMAT_0:
        nvme_copy_source_range_parse_format0(ranges, idx, slba, nlb, apptag,
                                             appmask, reftag);
        break;

    case NVME_COPY_FORMAT_1:
        nvme_copy_source_range_parse_format1(ranges, idx, slba, nlb, apptag,
                                             appmask, reftag);
        break;

    default:
        abort();
    }
}

static void nvme_copy_out_completed_cb(void *opaque, int ret)
{
    NvmeCopyAIOCB *iocb = opaque;
    NvmeRequest *req = iocb->req;
    NvmeNamespace *ns = req->ns;
    uint32_t nlb;

    nvme_copy_source_range_parse(iocb->ranges, iocb->idx, iocb->format, NULL,
                                 &nlb, NULL, NULL, NULL);

    if (ret < 0) {
        iocb->ret = ret;
        goto out;
    } else if (iocb->ret < 0) {
        goto out;
    }

    if (ns->params.zoned) {
        nvme_advance_zone_wp(ns, iocb->zone, nlb);
    }

    iocb->idx++;
    iocb->slba += nlb;
out:
    nvme_copy_cb(iocb, iocb->ret);
}

static void nvme_copy_out_cb(void *opaque, int ret)
{
    NvmeCopyAIOCB *iocb = opaque;
    NvmeRequest *req = iocb->req;
    NvmeNamespace *ns = req->ns;
    uint32_t nlb;
    size_t mlen;
    uint8_t *mbounce;

    if (ret < 0) {
        iocb->ret = ret;
        goto out;
    } else if (iocb->ret < 0) {
        goto out;
    }

    if (!ns->lbaf.ms) {
        nvme_copy_out_completed_cb(iocb, 0);
        return;
    }

    nvme_copy_source_range_parse(iocb->ranges, iocb->idx, iocb->format, NULL,
                                 &nlb, NULL, NULL, NULL);

    mlen = nvme_m2b(ns, nlb);
    mbounce = iocb->bounce + nvme_l2b(ns, nlb);

    qemu_iovec_reset(&iocb->iov);
    qemu_iovec_add(&iocb->iov, mbounce, mlen);

    iocb->aiocb = blk_aio_pwritev(ns->blkconf.blk, nvme_moff(ns, iocb->slba),
                                  &iocb->iov, 0, nvme_copy_out_completed_cb,
                                  iocb);

    return;

out:
    nvme_copy_cb(iocb, ret);
}

static void nvme_copy_in_completed_cb(void *opaque, int ret)
{
    NvmeCopyAIOCB *iocb = opaque;
    NvmeRequest *req = iocb->req;
    NvmeNamespace *ns = req->ns;
    uint32_t nlb;
    uint64_t slba;
    uint16_t apptag, appmask;
    uint64_t reftag;
    size_t len;
    uint16_t status;

    if (ret < 0) {
        iocb->ret = ret;
        goto out;
    } else if (iocb->ret < 0) {
        goto out;
    }

    nvme_copy_source_range_parse(iocb->ranges, iocb->idx, iocb->format, &slba,
                                 &nlb, &apptag, &appmask, &reftag);
    len = nvme_l2b(ns, nlb);

    trace_pci_nvme_copy_out(iocb->slba, nlb);

    if (NVME_ID_NS_DPS_TYPE(ns->id_ns.dps)) {
        NvmeCopyCmd *copy = (NvmeCopyCmd *)&req->cmd;

        uint16_t prinfor = ((copy->control[0] >> 4) & 0xf);
        uint16_t prinfow = ((copy->control[2] >> 2) & 0xf);

        size_t mlen = nvme_m2b(ns, nlb);
        uint8_t *mbounce = iocb->bounce + nvme_l2b(ns, nlb);

        status = nvme_dif_mangle_mdata(ns, mbounce, mlen, slba);
        if (status) {
            goto invalid;
        }
        status = nvme_dif_check(ns, iocb->bounce, len, mbounce, mlen, prinfor,
                                slba, apptag, appmask, &reftag);
        if (status) {
            goto invalid;
        }

        apptag = le16_to_cpu(copy->apptag);
        appmask = le16_to_cpu(copy->appmask);

        if (prinfow & NVME_PRINFO_PRACT) {
            status = nvme_check_prinfo(ns, prinfow, iocb->slba, iocb->reftag);
            if (status) {
                goto invalid;
            }

            nvme_dif_pract_generate_dif(ns, iocb->bounce, len, mbounce, mlen,
                                        apptag, &iocb->reftag);
        } else {
            status = nvme_dif_check(ns, iocb->bounce, len, mbounce, mlen,
                                    prinfow, iocb->slba, apptag, appmask,
                                    &iocb->reftag);
            if (status) {
                goto invalid;
            }
        }
    }

    status = nvme_check_bounds(ns, iocb->slba, nlb);
    if (status) {
        goto invalid;
    }

    if (ns->params.zoned) {
        status = nvme_check_zone_write(ns, iocb->zone, iocb->slba, nlb);
        if (status) {
            goto invalid;
        }

        if (!(iocb->zone->d.za & NVME_ZA_ZRWA_VALID)) {
            iocb->zone->w_ptr += nlb;
        }
    }

    qemu_iovec_reset(&iocb->iov);
    qemu_iovec_add(&iocb->iov, iocb->bounce, len);

    iocb->aiocb = blk_aio_pwritev(ns->blkconf.blk, nvme_l2b(ns, iocb->slba),
                                  &iocb->iov, 0, nvme_copy_out_cb, iocb);

    return;

invalid:
    req->status = status;
    iocb->aiocb = NULL;
    if (iocb->bh) {
        qemu_bh_schedule(iocb->bh);
    }

    return;

out:
    nvme_copy_cb(iocb, ret);
}

static void nvme_copy_in_cb(void *opaque, int ret)
{
    NvmeCopyAIOCB *iocb = opaque;
    NvmeRequest *req = iocb->req;
    NvmeNamespace *ns = req->ns;
    uint64_t slba;
    uint32_t nlb;

    if (ret < 0) {
        iocb->ret = ret;
        goto out;
    } else if (iocb->ret < 0) {
        goto out;
    }

    if (!ns->lbaf.ms) {
        nvme_copy_in_completed_cb(iocb, 0);
        return;
    }

    nvme_copy_source_range_parse(iocb->ranges, iocb->idx, iocb->format, &slba,
                                 &nlb, NULL, NULL, NULL);

    qemu_iovec_reset(&iocb->iov);
    qemu_iovec_add(&iocb->iov, iocb->bounce + nvme_l2b(ns, nlb),
                   nvme_m2b(ns, nlb));

    iocb->aiocb = blk_aio_preadv(ns->blkconf.blk, nvme_moff(ns, slba),
                                 &iocb->iov, 0, nvme_copy_in_completed_cb,
                                 iocb);
    return;

out:
    nvme_copy_cb(iocb, iocb->ret);
}

static void nvme_copy_cb(void *opaque, int ret)
{
    NvmeCopyAIOCB *iocb = opaque;
    NvmeRequest *req = iocb->req;
    NvmeNamespace *ns = req->ns;
    uint64_t slba;
    uint32_t nlb;
    size_t len;
    uint16_t status;

    if (ret < 0) {
        iocb->ret = ret;
        goto done;
    } else if (iocb->ret < 0) {
        goto done;
    }

    if (iocb->idx == iocb->nr) {
        goto done;
    }

    nvme_copy_source_range_parse(iocb->ranges, iocb->idx, iocb->format, &slba,
                                 &nlb, NULL, NULL, NULL);
    len = nvme_l2b(ns, nlb);

    trace_pci_nvme_copy_source_range(slba, nlb);

    if (nlb > le16_to_cpu(ns->id_ns.mssrl)) {
        status = NVME_CMD_SIZE_LIMIT | NVME_DNR;
        goto invalid;
    }

    status = nvme_check_bounds(ns, slba, nlb);
    if (status) {
        goto invalid;
    }

    if (NVME_ERR_REC_DULBE(ns->features.err_rec)) {
        status = nvme_check_dulbe(ns, slba, nlb);
        if (status) {
            goto invalid;
        }
    }

    if (ns->params.zoned) {
        status = nvme_check_zone_read(ns, slba, nlb);
        if (status) {
            goto invalid;
        }
    }

    qemu_iovec_reset(&iocb->iov);
    qemu_iovec_add(&iocb->iov, iocb->bounce, len);

    iocb->aiocb = blk_aio_preadv(ns->blkconf.blk, nvme_l2b(ns, slba),
                                 &iocb->iov, 0, nvme_copy_in_cb, iocb);
    return;

invalid:
    req->status = status;
done:
    iocb->aiocb = NULL;
    if (iocb->bh) {
        qemu_bh_schedule(iocb->bh);
    }
}


static uint16_t nvme_copy(NvmeCtrl *n, NvmeRequest *req)
{
    NvmeNamespace *ns = req->ns;
    NvmeCopyCmd *copy = (NvmeCopyCmd *)&req->cmd;
    NvmeCopyAIOCB *iocb = blk_aio_get(&nvme_copy_aiocb_info, ns->blkconf.blk,
                                      nvme_misc_cb, req);
    uint16_t nr = copy->nr + 1;
    uint8_t format = copy->control[0] & 0xf;
    uint16_t prinfor = ((copy->control[0] >> 4) & 0xf);
    uint16_t prinfow = ((copy->control[2] >> 2) & 0xf);
    size_t len = sizeof(NvmeCopySourceRangeFormat0);

    uint16_t status;

    trace_pci_nvme_copy(nvme_cid(req), nvme_nsid(ns), nr, format);

    iocb->ranges = NULL;
    iocb->zone = NULL;

    if (NVME_ID_NS_DPS_TYPE(ns->id_ns.dps) &&
        ((prinfor & NVME_PRINFO_PRACT) != (prinfow & NVME_PRINFO_PRACT))) {
        status = NVME_INVALID_FIELD | NVME_DNR;
        goto invalid;
    }

    if (!(n->id_ctrl.ocfs & (1 << format))) {
        trace_pci_nvme_err_copy_invalid_format(format);
        status = NVME_INVALID_FIELD | NVME_DNR;
        goto invalid;
    }

    if (nr > ns->id_ns.msrc + 1) {
        status = NVME_CMD_SIZE_LIMIT | NVME_DNR;
        goto invalid;
    }

    if (ns->pif && format != 0x1) {
        status = NVME_INVALID_FORMAT | NVME_DNR;
        goto invalid;
    }

    if (ns->pif) {
        len = sizeof(NvmeCopySourceRangeFormat1);
    }

    iocb->format = format;
    iocb->ranges = g_malloc_n(nr, len);
    status = nvme_h2c(n, (uint8_t *)iocb->ranges, len * nr, req);
    if (status) {
        goto invalid;
    }

    iocb->slba = le64_to_cpu(copy->sdlba);

    if (ns->params.zoned) {
        iocb->zone = nvme_get_zone_by_slba(ns, iocb->slba);
        if (!iocb->zone) {
            status = NVME_LBA_RANGE | NVME_DNR;
            goto invalid;
        }

        status = nvme_zrm_auto(n, ns, iocb->zone);
        if (status) {
            goto invalid;
        }
    }

    iocb->req = req;
    iocb->bh = qemu_bh_new(nvme_copy_bh, iocb);
    iocb->ret = 0;
    iocb->nr = nr;
    iocb->idx = 0;
    iocb->reftag = le32_to_cpu(copy->reftag);
    iocb->reftag |= (uint64_t)le32_to_cpu(copy->cdw3) << 32;
    iocb->bounce = g_malloc_n(le16_to_cpu(ns->id_ns.mssrl),
                              ns->lbasz + ns->lbaf.ms);

    qemu_iovec_init(&iocb->iov, 1);

    block_acct_start(blk_get_stats(ns->blkconf.blk), &iocb->acct.read, 0,
                     BLOCK_ACCT_READ);
    block_acct_start(blk_get_stats(ns->blkconf.blk), &iocb->acct.write, 0,
                     BLOCK_ACCT_WRITE);

    req->aiocb = &iocb->common;
    nvme_copy_cb(iocb, 0);

    return NVME_NO_COMPLETE;

invalid:
    g_free(iocb->ranges);
    qemu_aio_unref(iocb);
    return status;
}

static uint16_t nvme_compare(NvmeCtrl *n, NvmeRequest *req)
{
    NvmeRwCmd *rw = (NvmeRwCmd *)&req->cmd;
    NvmeNamespace *ns = req->ns;
    BlockBackend *blk = ns->blkconf.blk;
    uint64_t slba = le64_to_cpu(rw->slba);
    uint32_t nlb = le16_to_cpu(rw->nlb) + 1;
    uint8_t prinfo = NVME_RW_PRINFO(le16_to_cpu(rw->control));
    size_t data_len = nvme_l2b(ns, nlb);
    size_t len = data_len;
    int64_t offset = nvme_l2b(ns, slba);
    struct nvme_compare_ctx *ctx = NULL;
    uint16_t status;

    trace_pci_nvme_compare(nvme_cid(req), nvme_nsid(ns), slba, nlb);

    if (NVME_ID_NS_DPS_TYPE(ns->id_ns.dps) && (prinfo & NVME_PRINFO_PRACT)) {
        return NVME_INVALID_PROT_INFO | NVME_DNR;
    }

    if (nvme_ns_ext(ns)) {
        len += nvme_m2b(ns, nlb);
    }

    status = nvme_check_mdts(n, len);
    if (status) {
        return status;
    }

    status = nvme_check_bounds(ns, slba, nlb);
    if (status) {
        return status;
    }

    if (NVME_ERR_REC_DULBE(ns->features.err_rec)) {
        status = nvme_check_dulbe(ns, slba, nlb);
        if (status) {
            return status;
        }
    }

    status = nvme_map_dptr(n, &req->sg, len, &req->cmd);
    if (status) {
        return status;
    }

    ctx = g_new(struct nvme_compare_ctx, 1);
    ctx->data.bounce = g_malloc(data_len);

    req->opaque = ctx;

    qemu_iovec_init(&ctx->data.iov, 1);
    qemu_iovec_add(&ctx->data.iov, ctx->data.bounce, data_len);

    block_acct_start(blk_get_stats(blk), &req->acct, data_len,
                     BLOCK_ACCT_READ);
    req->aiocb = blk_aio_preadv(blk, offset, &ctx->data.iov, 0,
                                nvme_compare_data_cb, req);

    return NVME_NO_COMPLETE;
}

typedef struct NvmeFlushAIOCB {
    BlockAIOCB common;
    BlockAIOCB *aiocb;
    NvmeRequest *req;
    QEMUBH *bh;
    int ret;

    NvmeNamespace *ns;
    uint32_t nsid;
    bool broadcast;
} NvmeFlushAIOCB;

static void nvme_flush_cancel(BlockAIOCB *acb)
{
    NvmeFlushAIOCB *iocb = container_of(acb, NvmeFlushAIOCB, common);

    iocb->ret = -ECANCELED;

    if (iocb->aiocb) {
        blk_aio_cancel_async(iocb->aiocb);
    }
}

static const AIOCBInfo nvme_flush_aiocb_info = {
    .aiocb_size = sizeof(NvmeFlushAIOCB),
    .cancel_async = nvme_flush_cancel,
    .get_aio_context = nvme_get_aio_context,
};

static void nvme_flush_ns_cb(void *opaque, int ret)
{
    NvmeFlushAIOCB *iocb = opaque;
    NvmeNamespace *ns = iocb->ns;

    if (ret < 0) {
        iocb->ret = ret;
        goto out;
    } else if (iocb->ret < 0) {
        goto out;
    }

    if (ns) {
        trace_pci_nvme_flush_ns(iocb->nsid);

        iocb->ns = NULL;
        iocb->aiocb = blk_aio_flush(ns->blkconf.blk, nvme_flush_ns_cb, iocb);
        return;
    }

out:
    iocb->aiocb = NULL;
    qemu_bh_schedule(iocb->bh);
}

static void nvme_flush_bh(void *opaque)
{
    NvmeFlushAIOCB *iocb = opaque;
    NvmeRequest *req = iocb->req;
    NvmeCtrl *n = nvme_ctrl(req);
    int i;

    if (iocb->ret < 0) {
        goto done;
    }

    if (iocb->broadcast) {
        for (i = iocb->nsid + 1; i <= NVME_MAX_NAMESPACES; i++) {
            iocb->ns = nvme_ns(n, i);
            if (iocb->ns) {
                iocb->nsid = i;
                break;
            }
        }
    }

    if (!iocb->ns) {
        goto done;
    }

    nvme_flush_ns_cb(iocb, 0);
    return;

done:
    qemu_bh_delete(iocb->bh);
    iocb->bh = NULL;

    iocb->common.cb(iocb->common.opaque, iocb->ret);

    qemu_aio_unref(iocb);

    return;
}

static uint16_t nvme_flush(NvmeCtrl *n, NvmeRequest *req)
{
    NvmeFlushAIOCB *iocb;
    uint32_t nsid = le32_to_cpu(req->cmd.nsid);
    uint16_t status;

    iocb = qemu_aio_get(&nvme_flush_aiocb_info, NULL, nvme_misc_cb, req);

    iocb->req = req;
    iocb->bh = qemu_bh_new(nvme_flush_bh, iocb);
    iocb->ret = 0;
    iocb->ns = NULL;
    iocb->nsid = 0;
    iocb->broadcast = (nsid == NVME_NSID_BROADCAST);

    if (!iocb->broadcast) {
        if (!nvme_nsid_valid(n, nsid)) {
            status = NVME_INVALID_NSID | NVME_DNR;
            goto out;
        }

        iocb->ns = nvme_ns(n, nsid);
        if (!iocb->ns) {
            status = NVME_INVALID_FIELD | NVME_DNR;
            goto out;
        }

        iocb->nsid = nsid;
    }

    req->aiocb = &iocb->common;
    qemu_bh_schedule(iocb->bh);

    return NVME_NO_COMPLETE;

out:
    qemu_bh_delete(iocb->bh);
    iocb->bh = NULL;
    qemu_aio_unref(iocb);

    return status;
}

static uint16_t nvme_read(NvmeCtrl *n, NvmeRequest *req)
{
    NvmeRwCmd *rw = (NvmeRwCmd *)&req->cmd;
    NvmeNamespace *ns = req->ns;
    uint64_t slba = le64_to_cpu(rw->slba);
    uint32_t nlb = (uint32_t)le16_to_cpu(rw->nlb) + 1;
    uint8_t prinfo = NVME_RW_PRINFO(le16_to_cpu(rw->control));
    uint64_t data_size = nvme_l2b(ns, nlb);
    uint64_t mapped_size = data_size;
    uint64_t data_offset;
    BlockBackend *blk = ns->blkconf.blk;
    uint16_t status;

    if (nvme_ns_ext(ns)) {
        mapped_size += nvme_m2b(ns, nlb);

        if (NVME_ID_NS_DPS_TYPE(ns->id_ns.dps)) {
            bool pract = prinfo & NVME_PRINFO_PRACT;

            if (pract && ns->lbaf.ms == nvme_pi_tuple_size(ns)) {
                mapped_size = data_size;
            }
        }
    }

    trace_pci_nvme_read(nvme_cid(req), nvme_nsid(ns), nlb, mapped_size, slba);

    status = nvme_check_mdts(n, mapped_size);
    if (status) {
        goto invalid;
    }

    status = nvme_check_bounds(ns, slba, nlb);
    if (status) {
        goto invalid;
    }

    if (ns->params.zoned) {
        status = nvme_check_zone_read(ns, slba, nlb);
        if (status) {
            trace_pci_nvme_err_zone_read_not_ok(slba, nlb, status);
            goto invalid;
        }
    }

    if (NVME_ERR_REC_DULBE(ns->features.err_rec)) {
        status = nvme_check_dulbe(ns, slba, nlb);
        if (status) {
            goto invalid;
        }
    }

    if (NVME_ID_NS_DPS_TYPE(ns->id_ns.dps)) {
        return nvme_dif_rw(n, req);
    }

    status = nvme_map_data(n, nlb, req);
    if (status) {
        goto invalid;
    }

    data_offset = nvme_l2b(ns, slba);

    block_acct_start(blk_get_stats(blk), &req->acct, data_size,
                     BLOCK_ACCT_READ);
    nvme_blk_read(blk, data_offset, nvme_rw_cb, req);
    return NVME_NO_COMPLETE;

invalid:
    block_acct_invalid(blk_get_stats(blk), BLOCK_ACCT_READ);
    return status | NVME_DNR;
}

static uint16_t nvme_do_write(NvmeCtrl *n, NvmeRequest *req, bool append,
                              bool wrz)
{
    NvmeRwCmd *rw = (NvmeRwCmd *)&req->cmd;
    NvmeNamespace *ns = req->ns;
    uint64_t slba = le64_to_cpu(rw->slba);
    uint32_t nlb = (uint32_t)le16_to_cpu(rw->nlb) + 1;
    uint16_t ctrl = le16_to_cpu(rw->control);
    uint8_t prinfo = NVME_RW_PRINFO(ctrl);
    uint64_t data_size = nvme_l2b(ns, nlb);
    uint64_t mapped_size = data_size;
    uint64_t data_offset;
    NvmeZone *zone;
    NvmeZonedResult *res = (NvmeZonedResult *)&req->cqe;
    BlockBackend *blk = ns->blkconf.blk;
    uint16_t status;

    if (nvme_ns_ext(ns)) {
        mapped_size += nvme_m2b(ns, nlb);

        if (NVME_ID_NS_DPS_TYPE(ns->id_ns.dps)) {
            bool pract = prinfo & NVME_PRINFO_PRACT;

            if (pract && ns->lbaf.ms == nvme_pi_tuple_size(ns)) {
                mapped_size -= nvme_m2b(ns, nlb);
            }
        }
    }

    trace_pci_nvme_write(nvme_cid(req), nvme_io_opc_str(rw->opcode),
                         nvme_nsid(ns), nlb, mapped_size, slba);

    if (!wrz) {
        status = nvme_check_mdts(n, mapped_size);
        if (status) {
            goto invalid;
        }
    }

    status = nvme_check_bounds(ns, slba, nlb);
    if (status) {
        goto invalid;
    }

    if (ns->params.zoned) {
        zone = nvme_get_zone_by_slba(ns, slba);
        assert(zone);

        if (append) {
            bool piremap = !!(ctrl & NVME_RW_PIREMAP);

            if (unlikely(zone->d.za & NVME_ZA_ZRWA_VALID)) {
                return NVME_INVALID_ZONE_OP | NVME_DNR;
            }

            if (unlikely(slba != zone->d.zslba)) {
                trace_pci_nvme_err_append_not_at_start(slba, zone->d.zslba);
                status = NVME_INVALID_FIELD;
                goto invalid;
            }

            if (n->params.zasl &&
                data_size > (uint64_t)n->page_size << n->params.zasl) {
                trace_pci_nvme_err_zasl(data_size);
                return NVME_INVALID_FIELD | NVME_DNR;
            }

            slba = zone->w_ptr;
            rw->slba = cpu_to_le64(slba);
            res->slba = cpu_to_le64(slba);

            switch (NVME_ID_NS_DPS_TYPE(ns->id_ns.dps)) {
            case NVME_ID_NS_DPS_TYPE_1:
                if (!piremap) {
                    return NVME_INVALID_PROT_INFO | NVME_DNR;
                }

                /* fallthrough */

            case NVME_ID_NS_DPS_TYPE_2:
                if (piremap) {
                    uint32_t reftag = le32_to_cpu(rw->reftag);
                    rw->reftag = cpu_to_le32(reftag + (slba - zone->d.zslba));
                }

                break;

            case NVME_ID_NS_DPS_TYPE_3:
                if (piremap) {
                    return NVME_INVALID_PROT_INFO | NVME_DNR;
                }

                break;
            }
        }

        status = nvme_check_zone_write(ns, zone, slba, nlb);
        if (status) {
            goto invalid;
        }

        status = nvme_zrm_auto(n, ns, zone);
        if (status) {
            goto invalid;
        }

        if (!(zone->d.za & NVME_ZA_ZRWA_VALID)) {
            zone->w_ptr += nlb;
        }
    }

    data_offset = nvme_l2b(ns, slba);

    if (NVME_ID_NS_DPS_TYPE(ns->id_ns.dps)) {
        return nvme_dif_rw(n, req);
    }

    if (!wrz) {
        status = nvme_map_data(n, nlb, req);
        if (status) {
            goto invalid;
        }

        block_acct_start(blk_get_stats(blk), &req->acct, data_size,
                         BLOCK_ACCT_WRITE);
        nvme_blk_write(blk, data_offset, nvme_rw_cb, req);
    } else {
        req->aiocb = blk_aio_pwrite_zeroes(blk, data_offset, data_size,
                                           BDRV_REQ_MAY_UNMAP, nvme_rw_cb,
                                           req);
    }

    return NVME_NO_COMPLETE;

invalid:
    block_acct_invalid(blk_get_stats(blk), BLOCK_ACCT_WRITE);
    return status | NVME_DNR;
}

static inline uint16_t nvme_write(NvmeCtrl *n, NvmeRequest *req)
{
    return nvme_do_write(n, req, false, false);
}

static inline uint16_t nvme_write_zeroes(NvmeCtrl *n, NvmeRequest *req)
{
    return nvme_do_write(n, req, false, true);
}

static inline uint16_t nvme_zone_append(NvmeCtrl *n, NvmeRequest *req)
{
    return nvme_do_write(n, req, true, false);
}

static uint16_t nvme_get_mgmt_zone_slba_idx(NvmeNamespace *ns, NvmeCmd *c,
                                            uint64_t *slba, uint32_t *zone_idx)
{
    uint32_t dw10 = le32_to_cpu(c->cdw10);
    uint32_t dw11 = le32_to_cpu(c->cdw11);

    if (!ns->params.zoned) {
        trace_pci_nvme_err_invalid_opc(c->opcode);
        return NVME_INVALID_OPCODE | NVME_DNR;
    }

    *slba = ((uint64_t)dw11) << 32 | dw10;
    if (unlikely(*slba >= ns->id_ns.nsze)) {
        trace_pci_nvme_err_invalid_lba_range(*slba, 0, ns->id_ns.nsze);
        *slba = 0;
        return NVME_LBA_RANGE | NVME_DNR;
    }

    *zone_idx = nvme_zone_idx(ns, *slba);
    assert(*zone_idx < ns->num_zones);

    return NVME_SUCCESS;
}

typedef uint16_t (*op_handler_t)(NvmeNamespace *, NvmeZone *, NvmeZoneState,
                                 NvmeRequest *);

enum NvmeZoneProcessingMask {
    NVME_PROC_CURRENT_ZONE    = 0,
    NVME_PROC_OPENED_ZONES    = 1 << 0,
    NVME_PROC_CLOSED_ZONES    = 1 << 1,
    NVME_PROC_READ_ONLY_ZONES = 1 << 2,
    NVME_PROC_FULL_ZONES      = 1 << 3,
};

static uint16_t nvme_open_zone(NvmeNamespace *ns, NvmeZone *zone,
                               NvmeZoneState state, NvmeRequest *req)
{
    NvmeZoneSendCmd *cmd = (NvmeZoneSendCmd *)&req->cmd;
    int flags = 0;

    if (cmd->zsflags & NVME_ZSFLAG_ZRWA_ALLOC) {
        uint16_t ozcs = le16_to_cpu(ns->id_ns_zoned->ozcs);

        if (!(ozcs & NVME_ID_NS_ZONED_OZCS_ZRWASUP)) {
            return NVME_INVALID_ZONE_OP | NVME_DNR;
        }

        if (zone->w_ptr % ns->zns.zrwafg) {
            return NVME_NOZRWA | NVME_DNR;
        }

        flags = NVME_ZRM_ZRWA;
    }

    return nvme_zrm_open_flags(nvme_ctrl(req), ns, zone, flags);
}

static uint16_t nvme_close_zone(NvmeNamespace *ns, NvmeZone *zone,
                                NvmeZoneState state, NvmeRequest *req)
{
    return nvme_zrm_close(ns, zone);
}

static uint16_t nvme_finish_zone(NvmeNamespace *ns, NvmeZone *zone,
                                 NvmeZoneState state, NvmeRequest *req)
{
    return nvme_zrm_finish(ns, zone);
}

static uint16_t nvme_offline_zone(NvmeNamespace *ns, NvmeZone *zone,
                                  NvmeZoneState state, NvmeRequest *req)
{
    switch (state) {
    case NVME_ZONE_STATE_READ_ONLY:
        nvme_assign_zone_state(ns, zone, NVME_ZONE_STATE_OFFLINE);
        /* fall through */
    case NVME_ZONE_STATE_OFFLINE:
        return NVME_SUCCESS;
    default:
        return NVME_ZONE_INVAL_TRANSITION;
    }
}

static uint16_t nvme_set_zd_ext(NvmeNamespace *ns, NvmeZone *zone)
{
    uint16_t status;
    uint8_t state = nvme_get_zone_state(zone);

    if (state == NVME_ZONE_STATE_EMPTY) {
        status = nvme_aor_check(ns, 1, 0);
        if (status) {
            return status;
        }
        nvme_aor_inc_active(ns);
        zone->d.za |= NVME_ZA_ZD_EXT_VALID;
        nvme_assign_zone_state(ns, zone, NVME_ZONE_STATE_CLOSED);
        return NVME_SUCCESS;
    }

    return NVME_ZONE_INVAL_TRANSITION;
}

static uint16_t nvme_bulk_proc_zone(NvmeNamespace *ns, NvmeZone *zone,
                                    enum NvmeZoneProcessingMask proc_mask,
                                    op_handler_t op_hndlr, NvmeRequest *req)
{
    uint16_t status = NVME_SUCCESS;
    NvmeZoneState zs = nvme_get_zone_state(zone);
    bool proc_zone;

    switch (zs) {
    case NVME_ZONE_STATE_IMPLICITLY_OPEN:
    case NVME_ZONE_STATE_EXPLICITLY_OPEN:
        proc_zone = proc_mask & NVME_PROC_OPENED_ZONES;
        break;
    case NVME_ZONE_STATE_CLOSED:
        proc_zone = proc_mask & NVME_PROC_CLOSED_ZONES;
        break;
    case NVME_ZONE_STATE_READ_ONLY:
        proc_zone = proc_mask & NVME_PROC_READ_ONLY_ZONES;
        break;
    case NVME_ZONE_STATE_FULL:
        proc_zone = proc_mask & NVME_PROC_FULL_ZONES;
        break;
    default:
        proc_zone = false;
    }

    if (proc_zone) {
        status = op_hndlr(ns, zone, zs, req);
    }

    return status;
}

static uint16_t nvme_do_zone_op(NvmeNamespace *ns, NvmeZone *zone,
                                enum NvmeZoneProcessingMask proc_mask,
                                op_handler_t op_hndlr, NvmeRequest *req)
{
    NvmeZone *next;
    uint16_t status = NVME_SUCCESS;
    int i;

    if (!proc_mask) {
        status = op_hndlr(ns, zone, nvme_get_zone_state(zone), req);
    } else {
        if (proc_mask & NVME_PROC_CLOSED_ZONES) {
            QTAILQ_FOREACH_SAFE(zone, &ns->closed_zones, entry, next) {
                status = nvme_bulk_proc_zone(ns, zone, proc_mask, op_hndlr,
                                             req);
                if (status && status != NVME_NO_COMPLETE) {
                    goto out;
                }
            }
        }
        if (proc_mask & NVME_PROC_OPENED_ZONES) {
            QTAILQ_FOREACH_SAFE(zone, &ns->imp_open_zones, entry, next) {
                status = nvme_bulk_proc_zone(ns, zone, proc_mask, op_hndlr,
                                             req);
                if (status && status != NVME_NO_COMPLETE) {
                    goto out;
                }
            }

            QTAILQ_FOREACH_SAFE(zone, &ns->exp_open_zones, entry, next) {
                status = nvme_bulk_proc_zone(ns, zone, proc_mask, op_hndlr,
                                             req);
                if (status && status != NVME_NO_COMPLETE) {
                    goto out;
                }
            }
        }
        if (proc_mask & NVME_PROC_FULL_ZONES) {
            QTAILQ_FOREACH_SAFE(zone, &ns->full_zones, entry, next) {
                status = nvme_bulk_proc_zone(ns, zone, proc_mask, op_hndlr,
                                             req);
                if (status && status != NVME_NO_COMPLETE) {
                    goto out;
                }
            }
        }

        if (proc_mask & NVME_PROC_READ_ONLY_ZONES) {
            for (i = 0; i < ns->num_zones; i++, zone++) {
                status = nvme_bulk_proc_zone(ns, zone, proc_mask, op_hndlr,
                                             req);
                if (status && status != NVME_NO_COMPLETE) {
                    goto out;
                }
            }
        }
    }

out:
    return status;
}

typedef struct NvmeZoneResetAIOCB {
    BlockAIOCB common;
    BlockAIOCB *aiocb;
    NvmeRequest *req;
    QEMUBH *bh;
    int ret;

    bool all;
    int idx;
    NvmeZone *zone;
} NvmeZoneResetAIOCB;

static void nvme_zone_reset_cancel(BlockAIOCB *aiocb)
{
    NvmeZoneResetAIOCB *iocb = container_of(aiocb, NvmeZoneResetAIOCB, common);
    NvmeRequest *req = iocb->req;
    NvmeNamespace *ns = req->ns;

    iocb->idx = ns->num_zones;

    iocb->ret = -ECANCELED;

    if (iocb->aiocb) {
        blk_aio_cancel_async(iocb->aiocb);
        iocb->aiocb = NULL;
    }
}

static const AIOCBInfo nvme_zone_reset_aiocb_info = {
    .aiocb_size = sizeof(NvmeZoneResetAIOCB),
    .cancel_async = nvme_zone_reset_cancel,
};

static void nvme_zone_reset_bh(void *opaque)
{
    NvmeZoneResetAIOCB *iocb = opaque;

    iocb->common.cb(iocb->common.opaque, iocb->ret);

    qemu_bh_delete(iocb->bh);
    iocb->bh = NULL;
    qemu_aio_unref(iocb);
}

static void nvme_zone_reset_cb(void *opaque, int ret);

static void nvme_zone_reset_epilogue_cb(void *opaque, int ret)
{
    NvmeZoneResetAIOCB *iocb = opaque;
    NvmeRequest *req = iocb->req;
    NvmeNamespace *ns = req->ns;
    int64_t moff;
    int count;

    if (ret < 0) {
        nvme_zone_reset_cb(iocb, ret);
        return;
    }

    if (!ns->lbaf.ms) {
        nvme_zone_reset_cb(iocb, 0);
        return;
    }

    moff = nvme_moff(ns, iocb->zone->d.zslba);
    count = nvme_m2b(ns, ns->zone_size);

    iocb->aiocb = blk_aio_pwrite_zeroes(ns->blkconf.blk, moff, count,
                                        BDRV_REQ_MAY_UNMAP,
                                        nvme_zone_reset_cb, iocb);
    return;
}

static void nvme_zone_reset_cb(void *opaque, int ret)
{
    NvmeZoneResetAIOCB *iocb = opaque;
    NvmeRequest *req = iocb->req;
    NvmeNamespace *ns = req->ns;

    if (ret < 0) {
        iocb->ret = ret;
        goto done;
    }

    if (iocb->zone) {
        nvme_zrm_reset(ns, iocb->zone);

        if (!iocb->all) {
            goto done;
        }
    }

    while (iocb->idx < ns->num_zones) {
        NvmeZone *zone = &ns->zone_array[iocb->idx++];

        switch (nvme_get_zone_state(zone)) {
        case NVME_ZONE_STATE_EMPTY:
            if (!iocb->all) {
                goto done;
            }

            continue;

        case NVME_ZONE_STATE_EXPLICITLY_OPEN:
        case NVME_ZONE_STATE_IMPLICITLY_OPEN:
        case NVME_ZONE_STATE_CLOSED:
        case NVME_ZONE_STATE_FULL:
            iocb->zone = zone;
            break;

        default:
            continue;
        }

        trace_pci_nvme_zns_zone_reset(zone->d.zslba);

        iocb->aiocb = blk_aio_pwrite_zeroes(ns->blkconf.blk,
                                            nvme_l2b(ns, zone->d.zslba),
                                            nvme_l2b(ns, ns->zone_size),
                                            BDRV_REQ_MAY_UNMAP,
                                            nvme_zone_reset_epilogue_cb,
                                            iocb);
        return;
    }

done:
    iocb->aiocb = NULL;
    if (iocb->bh) {
        qemu_bh_schedule(iocb->bh);
    }
}

static uint16_t nvme_zone_mgmt_send_zrwa_flush(NvmeCtrl *n, NvmeZone *zone,
                                               uint64_t elba, NvmeRequest *req)
{
    NvmeNamespace *ns = req->ns;
    uint16_t ozcs = le16_to_cpu(ns->id_ns_zoned->ozcs);
    uint64_t wp = zone->d.wp;
    uint32_t nlb = elba - wp + 1;
    uint16_t status;


    if (!(ozcs & NVME_ID_NS_ZONED_OZCS_ZRWASUP)) {
        return NVME_INVALID_ZONE_OP | NVME_DNR;
    }

    if (!(zone->d.za & NVME_ZA_ZRWA_VALID)) {
        return NVME_INVALID_FIELD | NVME_DNR;
    }

    if (elba < wp || elba > wp + ns->zns.zrwas) {
        return NVME_ZONE_BOUNDARY_ERROR | NVME_DNR;
    }

    if (nlb % ns->zns.zrwafg) {
        return NVME_INVALID_FIELD | NVME_DNR;
    }

    status = nvme_zrm_auto(n, ns, zone);
    if (status) {
        return status;
    }

    zone->w_ptr += nlb;

    nvme_advance_zone_wp(ns, zone, nlb);

    return NVME_SUCCESS;
}

static uint16_t nvme_zone_mgmt_send(NvmeCtrl *n, NvmeRequest *req)
{
    NvmeZoneSendCmd *cmd = (NvmeZoneSendCmd *)&req->cmd;
    NvmeNamespace *ns = req->ns;
    NvmeZone *zone;
    NvmeZoneResetAIOCB *iocb;
    uint8_t *zd_ext;
    uint64_t slba = 0;
    uint32_t zone_idx = 0;
    uint16_t status;
    uint8_t action = cmd->zsa;
    bool all;
    enum NvmeZoneProcessingMask proc_mask = NVME_PROC_CURRENT_ZONE;

    all = cmd->zsflags & NVME_ZSFLAG_SELECT_ALL;

    req->status = NVME_SUCCESS;

    if (!all) {
        status = nvme_get_mgmt_zone_slba_idx(ns, &req->cmd, &slba, &zone_idx);
        if (status) {
            return status;
        }
    }

    zone = &ns->zone_array[zone_idx];
    if (slba != zone->d.zslba && action != NVME_ZONE_ACTION_ZRWA_FLUSH) {
        trace_pci_nvme_err_unaligned_zone_cmd(action, slba, zone->d.zslba);
        return NVME_INVALID_FIELD | NVME_DNR;
    }

    switch (action) {

    case NVME_ZONE_ACTION_OPEN:
        if (all) {
            proc_mask = NVME_PROC_CLOSED_ZONES;
        }
        trace_pci_nvme_open_zone(slba, zone_idx, all);
        status = nvme_do_zone_op(ns, zone, proc_mask, nvme_open_zone, req);
        break;

    case NVME_ZONE_ACTION_CLOSE:
        if (all) {
            proc_mask = NVME_PROC_OPENED_ZONES;
        }
        trace_pci_nvme_close_zone(slba, zone_idx, all);
        status = nvme_do_zone_op(ns, zone, proc_mask, nvme_close_zone, req);
        break;

    case NVME_ZONE_ACTION_FINISH:
        if (all) {
            proc_mask = NVME_PROC_OPENED_ZONES | NVME_PROC_CLOSED_ZONES;
        }
        trace_pci_nvme_finish_zone(slba, zone_idx, all);
        status = nvme_do_zone_op(ns, zone, proc_mask, nvme_finish_zone, req);
        break;

    case NVME_ZONE_ACTION_RESET:
        trace_pci_nvme_reset_zone(slba, zone_idx, all);

        iocb = blk_aio_get(&nvme_zone_reset_aiocb_info, ns->blkconf.blk,
                           nvme_misc_cb, req);

        iocb->req = req;
        iocb->bh = qemu_bh_new(nvme_zone_reset_bh, iocb);
        iocb->ret = 0;
        iocb->all = all;
        iocb->idx = zone_idx;
        iocb->zone = NULL;

        req->aiocb = &iocb->common;
        nvme_zone_reset_cb(iocb, 0);

        return NVME_NO_COMPLETE;

    case NVME_ZONE_ACTION_OFFLINE:
        if (all) {
            proc_mask = NVME_PROC_READ_ONLY_ZONES;
        }
        trace_pci_nvme_offline_zone(slba, zone_idx, all);
        status = nvme_do_zone_op(ns, zone, proc_mask, nvme_offline_zone, req);
        break;

    case NVME_ZONE_ACTION_SET_ZD_EXT:
        trace_pci_nvme_set_descriptor_extension(slba, zone_idx);
        if (all || !ns->params.zd_extension_size) {
            return NVME_INVALID_FIELD | NVME_DNR;
        }
        zd_ext = nvme_get_zd_extension(ns, zone_idx);
        status = nvme_h2c(n, zd_ext, ns->params.zd_extension_size, req);
        if (status) {
            trace_pci_nvme_err_zd_extension_map_error(zone_idx);
            return status;
        }

        status = nvme_set_zd_ext(ns, zone);
        if (status == NVME_SUCCESS) {
            trace_pci_nvme_zd_extension_set(zone_idx);
            return status;
        }
        break;

    case NVME_ZONE_ACTION_ZRWA_FLUSH:
        if (all) {
            return NVME_INVALID_FIELD | NVME_DNR;
        }

        return nvme_zone_mgmt_send_zrwa_flush(n, zone, slba, req);

    default:
        trace_pci_nvme_err_invalid_mgmt_action(action);
        status = NVME_INVALID_FIELD;
    }

    if (status == NVME_ZONE_INVAL_TRANSITION) {
        trace_pci_nvme_err_invalid_zone_state_transition(action, slba,
                                                         zone->d.za);
    }
    if (status) {
        status |= NVME_DNR;
    }

    return status;
}

static bool nvme_zone_matches_filter(uint32_t zafs, NvmeZone *zl)
{
    NvmeZoneState zs = nvme_get_zone_state(zl);

    switch (zafs) {
    case NVME_ZONE_REPORT_ALL:
        return true;
    case NVME_ZONE_REPORT_EMPTY:
        return zs == NVME_ZONE_STATE_EMPTY;
    case NVME_ZONE_REPORT_IMPLICITLY_OPEN:
        return zs == NVME_ZONE_STATE_IMPLICITLY_OPEN;
    case NVME_ZONE_REPORT_EXPLICITLY_OPEN:
        return zs == NVME_ZONE_STATE_EXPLICITLY_OPEN;
    case NVME_ZONE_REPORT_CLOSED:
        return zs == NVME_ZONE_STATE_CLOSED;
    case NVME_ZONE_REPORT_FULL:
        return zs == NVME_ZONE_STATE_FULL;
    case NVME_ZONE_REPORT_READ_ONLY:
        return zs == NVME_ZONE_STATE_READ_ONLY;
    case NVME_ZONE_REPORT_OFFLINE:
        return zs == NVME_ZONE_STATE_OFFLINE;
    default:
        return false;
    }
}

static uint16_t nvme_zone_mgmt_recv(NvmeCtrl *n, NvmeRequest *req)
{
    NvmeCmd *cmd = (NvmeCmd *)&req->cmd;
    NvmeNamespace *ns = req->ns;
    /* cdw12 is zero-based number of dwords to return. Convert to bytes */
    uint32_t data_size = (le32_to_cpu(cmd->cdw12) + 1) << 2;
    uint32_t dw13 = le32_to_cpu(cmd->cdw13);
    uint32_t zone_idx, zra, zrasf, partial;
    uint64_t max_zones, nr_zones = 0;
    uint16_t status;
    uint64_t slba;
    NvmeZoneDescr *z;
    NvmeZone *zone;
    NvmeZoneReportHeader *header;
    void *buf, *buf_p;
    size_t zone_entry_sz;
    int i;

    req->status = NVME_SUCCESS;

    status = nvme_get_mgmt_zone_slba_idx(ns, cmd, &slba, &zone_idx);
    if (status) {
        return status;
    }

    zra = dw13 & 0xff;
    if (zra != NVME_ZONE_REPORT && zra != NVME_ZONE_REPORT_EXTENDED) {
        return NVME_INVALID_FIELD | NVME_DNR;
    }
    if (zra == NVME_ZONE_REPORT_EXTENDED && !ns->params.zd_extension_size) {
        return NVME_INVALID_FIELD | NVME_DNR;
    }

    zrasf = (dw13 >> 8) & 0xff;
    if (zrasf > NVME_ZONE_REPORT_OFFLINE) {
        return NVME_INVALID_FIELD | NVME_DNR;
    }

    if (data_size < sizeof(NvmeZoneReportHeader)) {
        return NVME_INVALID_FIELD | NVME_DNR;
    }

    status = nvme_check_mdts(n, data_size);
    if (status) {
        return status;
    }

    partial = (dw13 >> 16) & 0x01;

    zone_entry_sz = sizeof(NvmeZoneDescr);
    if (zra == NVME_ZONE_REPORT_EXTENDED) {
        zone_entry_sz += ns->params.zd_extension_size;
    }

    max_zones = (data_size - sizeof(NvmeZoneReportHeader)) / zone_entry_sz;
    buf = g_malloc0(data_size);

    zone = &ns->zone_array[zone_idx];
    for (i = zone_idx; i < ns->num_zones; i++) {
        if (partial && nr_zones >= max_zones) {
            break;
        }
        if (nvme_zone_matches_filter(zrasf, zone++)) {
            nr_zones++;
        }
    }
    header = (NvmeZoneReportHeader *)buf;
    header->nr_zones = cpu_to_le64(nr_zones);

    buf_p = buf + sizeof(NvmeZoneReportHeader);
    for (; zone_idx < ns->num_zones && max_zones > 0; zone_idx++) {
        zone = &ns->zone_array[zone_idx];
        if (nvme_zone_matches_filter(zrasf, zone)) {
            z = (NvmeZoneDescr *)buf_p;
            buf_p += sizeof(NvmeZoneDescr);

            z->zt = zone->d.zt;
            z->zs = zone->d.zs;
            z->zcap = cpu_to_le64(zone->d.zcap);
            z->zslba = cpu_to_le64(zone->d.zslba);
            z->za = zone->d.za;

            if (nvme_wp_is_valid(zone)) {
                z->wp = cpu_to_le64(zone->d.wp);
            } else {
                z->wp = cpu_to_le64(~0ULL);
            }

            if (zra == NVME_ZONE_REPORT_EXTENDED) {
                if (zone->d.za & NVME_ZA_ZD_EXT_VALID) {
                    memcpy(buf_p, nvme_get_zd_extension(ns, zone_idx),
                           ns->params.zd_extension_size);
                }
                buf_p += ns->params.zd_extension_size;
            }

            max_zones--;
        }
    }

    status = nvme_c2h(n, (uint8_t *)buf, data_size, req);

    g_free(buf);

    return status;
}

static uint16_t nvme_io_cmd(NvmeCtrl *n, NvmeRequest *req)
{
    NvmeNamespace *ns;
    uint32_t nsid = le32_to_cpu(req->cmd.nsid);

    trace_pci_nvme_io_cmd(nvme_cid(req), nsid, nvme_sqid(req),
                          req->cmd.opcode, nvme_io_opc_str(req->cmd.opcode));

    if (!nvme_nsid_valid(n, nsid)) {
        return NVME_INVALID_NSID | NVME_DNR;
    }

    /*
     * In the base NVM command set, Flush may apply to all namespaces
     * (indicated by NSID being set to FFFFFFFFh). But if that feature is used
     * along with TP 4056 (Namespace Types), it may be pretty screwed up.
     *
     * If NSID is indeed set to FFFFFFFFh, we simply cannot associate the
     * opcode with a specific command since we cannot determine a unique I/O
     * command set. Opcode 0h could have any other meaning than something
     * equivalent to flushing and say it DOES have completely different
     * semantics in some other command set - does an NSID of FFFFFFFFh then
     * mean "for all namespaces, apply whatever command set specific command
     * that uses the 0h opcode?" Or does it mean "for all namespaces, apply
     * whatever command that uses the 0h opcode if, and only if, it allows NSID
     * to be FFFFFFFFh"?
     *
     * Anyway (and luckily), for now, we do not care about this since the
     * device only supports namespace types that includes the NVM Flush command
     * (NVM and Zoned), so always do an NVM Flush.
     */
    if (req->cmd.opcode == NVME_CMD_FLUSH) {
        return nvme_flush(n, req);
    }

    ns = nvme_ns(n, nsid);
    if (unlikely(!ns)) {
        return NVME_INVALID_FIELD | NVME_DNR;
    }

    if (!(ns->iocs[req->cmd.opcode] & NVME_CMD_EFF_CSUPP)) {
        trace_pci_nvme_err_invalid_opc(req->cmd.opcode);
        return NVME_INVALID_OPCODE | NVME_DNR;
    }

    if (ns->status) {
        return ns->status;
    }

    if (NVME_CMD_FLAGS_FUSE(req->cmd.flags)) {
        return NVME_INVALID_FIELD;
    }

    req->ns = ns;

    switch (req->cmd.opcode) {
    case NVME_CMD_WRITE_ZEROES:
        return nvme_write_zeroes(n, req);
    case NVME_CMD_ZONE_APPEND:
        return nvme_zone_append(n, req);
    case NVME_CMD_WRITE:
        return nvme_write(n, req);
    case NVME_CMD_READ:
        return nvme_read(n, req);
    case NVME_CMD_COMPARE:
        return nvme_compare(n, req);
    case NVME_CMD_DSM:
        return nvme_dsm(n, req);
    case NVME_CMD_VERIFY:
        return nvme_verify(n, req);
    case NVME_CMD_COPY:
        return nvme_copy(n, req);
    case NVME_CMD_ZONE_MGMT_SEND:
        return nvme_zone_mgmt_send(n, req);
    case NVME_CMD_ZONE_MGMT_RECV:
        return nvme_zone_mgmt_recv(n, req);
    case NVME_CMD_REPRIORITIZE:
        return NVME_SUCCESS;
    default:
        assert(false);
    }

    return NVME_INVALID_OPCODE | NVME_DNR;
}

static void nvme_cq_notifier(EventNotifier *e)
{
    NvmeCQueue *cq = container_of(e, NvmeCQueue, notifier);
    NvmeCtrl *n = cq->ctrl;

    if (!event_notifier_test_and_clear(e)) {
        return;
    }

    nvme_update_cq_head(cq);

    if (cq->tail == cq->head) {
        if (cq->irq_enabled) {
            n->cq_pending--;
        }

        nvme_irq_deassert(n, cq);
    }

    nvme_post_cqes(cq);
}

static int nvme_init_cq_ioeventfd(NvmeCQueue *cq)
{
    NvmeCtrl *n = cq->ctrl;
    uint16_t offset = (cq->cqid << 3) + (1 << 2);
    int ret;

    ret = event_notifier_init(&cq->notifier, 0);
    if (ret < 0) {
        return ret;
    }

    event_notifier_set_handler(&cq->notifier, nvme_cq_notifier);
    memory_region_add_eventfd(&n->iomem,
                              0x1000 + offset, 4, false, 0, &cq->notifier);

    return 0;
}

static void nvme_sq_notifier(EventNotifier *e)
{
    NvmeSQueue *sq = container_of(e, NvmeSQueue, notifier);

    if (!event_notifier_test_and_clear(e)) {
        return;
    }

    nvme_process_sq(sq);
}

static int nvme_init_sq_ioeventfd(NvmeSQueue *sq)
{
    NvmeCtrl *n = sq->ctrl;
    uint16_t offset = sq->sqid << 3;
    int ret;

    ret = event_notifier_init(&sq->notifier, 0);
    if (ret < 0) {
        return ret;
    }

    event_notifier_set_handler(&sq->notifier, nvme_sq_notifier);
    memory_region_add_eventfd(&n->iomem,
                              0x1000 + offset, 4, false, 0, &sq->notifier);

    return 0;
}

static void nvme_free_sq(NvmeSQueue *sq, NvmeCtrl *n)
{
    uint16_t offset = sq->sqid << 3;

    n->sq[sq->sqid] = NULL;
    timer_free(sq->timer);
<<<<<<< HEAD

    for (int i = 0; i < sq->size; i++) {
        g_free(sq->io_req[i]);
=======
    if (sq->ioeventfd_enabled) {
        memory_region_del_eventfd(&n->iomem,
                                  0x1000 + offset, 4, false, 0, &sq->notifier);
        event_notifier_set_handler(&sq->notifier, NULL);
        event_notifier_cleanup(&sq->notifier);
>>>>>>> 621da778
    }
    g_free(sq->io_req);
    if (sq->sqid) {
        g_free(sq);
    }
}

static uint16_t nvme_del_sq(NvmeCtrl *n, NvmeRequest *req)
{
    NvmeDeleteQ *c = (NvmeDeleteQ *)&req->cmd;
    NvmeRequest *r, *next;
    NvmeSQueue *sq;
    NvmeCQueue *cq;
    uint16_t qid = le16_to_cpu(c->qid);

    if (unlikely(!qid || nvme_check_sqid(n, qid))) {
        trace_pci_nvme_err_invalid_del_sq(qid);
        return NVME_INVALID_QID | NVME_DNR;
    }

    trace_pci_nvme_del_sq(qid);

    sq = n->sq[qid];
    while (!QTAILQ_EMPTY(&sq->out_req_list)) {
        r = QTAILQ_FIRST(&sq->out_req_list);
        assert(r->aiocb);
        blk_aio_cancel(r->aiocb);
    }

    assert(QTAILQ_EMPTY(&sq->out_req_list));

    if (!nvme_check_cqid(n, sq->cqid)) {
        cq = n->cq[sq->cqid];
        QTAILQ_REMOVE(&cq->sq_list, sq, entry);

        nvme_post_cqes(cq);
        QTAILQ_FOREACH_SAFE(r, &cq->req_list, entry, next) {
            if (r->sq == sq) {
                QTAILQ_REMOVE(&cq->req_list, r, entry);
                QTAILQ_INSERT_TAIL(&sq->req_list, r, entry);
            }
        }
    }

    nvme_free_sq(sq, n);
    return NVME_SUCCESS;
}

static void nvme_init_sq(NvmeSQueue *sq, NvmeCtrl *n, uint64_t dma_addr,
                         uint16_t sqid, uint16_t cqid, uint16_t size, uint32_t entry_size)
{
    int i;
    NvmeCQueue *cq;

    sq->ctrl = n;
    sq->dma_addr = dma_addr;
    sq->sqid = sqid;
    sq->size = size;
    sq->entry_size = entry_size;
    sq->cqid = cqid;
    sq->head = sq->tail = 0;
    sq->io_req = g_new0(NvmeRequest *, sq->size);

    QTAILQ_INIT(&sq->req_list);
    QTAILQ_INIT(&sq->out_req_list);
    for (i = 0; i < sq->size; i++) {
        sq->io_req[i] = g_new0(NvmeRequest, 1);
        sq->io_req[i]->sq = sq;
        sq->io_req[i]->id = i;
        QTAILQ_INSERT_TAIL(&(sq->req_list), sq->io_req[i], entry);
    }
    sq->timer = timer_new_ns(QEMU_CLOCK_VIRTUAL, nvme_process_sq, sq);

    if (n->dbbuf_enabled) {
        sq->db_addr = n->dbbuf_dbs + (sqid << 3);
        sq->ei_addr = n->dbbuf_eis + (sqid << 3);

        if (n->params.ioeventfd && sq->sqid != 0) {
            if (!nvme_init_sq_ioeventfd(sq)) {
                sq->ioeventfd_enabled = true;
            }
        }
    }

    assert(n->cq[cqid]);
    cq = n->cq[cqid];
    QTAILQ_INSERT_TAIL(&(cq->sq_list), sq, entry);
    n->sq[sqid] = sq;
}

static uint16_t nvme_create_sq(NvmeCtrl *n, NvmeRequest *req)
{
    NvmeSQueue *sq;
    NvmeCreateSq *c = (NvmeCreateSq *)&req->cmd;

    uint16_t cqid = le16_to_cpu(c->cqid);
    uint16_t sqid = le16_to_cpu(c->sqid);
    uint16_t qsize = le16_to_cpu(c->qsize);
    uint16_t qflags = le16_to_cpu(c->sq_flags);
    uint64_t prp1 = le64_to_cpu(c->prp1);

    trace_pci_nvme_create_sq(prp1, sqid, cqid, qsize, qflags);

    if (unlikely(!cqid || nvme_check_cqid(n, cqid))) {
        trace_pci_nvme_err_invalid_create_sq_cqid(cqid);
        return NVME_INVALID_CQID | NVME_DNR;
    }
    if (unlikely(!sqid || sqid > n->conf_ioqpairs || n->sq[sqid] != NULL)) {
        trace_pci_nvme_err_invalid_create_sq_sqid(sqid);
        return NVME_INVALID_QID | NVME_DNR;
    }
    if (unlikely(!qsize || qsize > NVME_CAP_MQES(ldq_le_p(&n->bar.cap)))) {
        trace_pci_nvme_err_invalid_create_sq_size(qsize);
        return NVME_MAX_QSIZE_EXCEEDED | NVME_DNR;
    }
    if (unlikely(prp1 & (n->page_size - 1))) {
        trace_pci_nvme_err_invalid_create_sq_addr(prp1);
        return NVME_INVALID_PRP_OFFSET | NVME_DNR;
    }
    if (unlikely(!(NVME_SQ_FLAGS_PC(qflags)))) {
        trace_pci_nvme_err_invalid_create_sq_qflags(NVME_SQ_FLAGS_PC(qflags));
        return NVME_INVALID_FIELD | NVME_DNR;
    }
    sq = g_malloc0(sizeof(*sq));
    nvme_init_sq(sq, n, prp1, sqid, cqid, qsize + 1, 1 << NVME_CC_IOSQES(n->bar.cc));
    return NVME_SUCCESS;
}

struct nvme_stats {
    uint64_t units_read;
    uint64_t units_written;
    uint64_t read_commands;
    uint64_t write_commands;
};

static void nvme_set_blk_stats(NvmeNamespace *ns, struct nvme_stats *stats)
{
    BlockAcctStats *s = blk_get_stats(ns->blkconf.blk);

    stats->units_read += s->nr_bytes[BLOCK_ACCT_READ] >> BDRV_SECTOR_BITS;
    stats->units_written += s->nr_bytes[BLOCK_ACCT_WRITE] >> BDRV_SECTOR_BITS;
    stats->read_commands += s->nr_ops[BLOCK_ACCT_READ];
    stats->write_commands += s->nr_ops[BLOCK_ACCT_WRITE];
}

static uint16_t nvme_smart_info(NvmeCtrl *n, uint8_t rae, uint32_t buf_len,
                                uint64_t off, NvmeRequest *req)
{
    uint32_t nsid = le32_to_cpu(req->cmd.nsid);
    struct nvme_stats stats = { 0 };
    NvmeSmartLog smart = { 0 };
    uint32_t trans_len;
    NvmeNamespace *ns;
    time_t current_ms;

    if (off >= sizeof(smart)) {
        return NVME_INVALID_FIELD | NVME_DNR;
    }

    if (nsid != 0xffffffff) {
        ns = nvme_ns(n, nsid);
        if (!ns) {
            return NVME_INVALID_NSID | NVME_DNR;
        }
        nvme_set_blk_stats(ns, &stats);
    } else {
        int i;

        for (i = 1; i <= NVME_MAX_NAMESPACES; i++) {
            ns = nvme_ns(n, i);
            if (!ns) {
                continue;
            }
            nvme_set_blk_stats(ns, &stats);
        }
    }

    trans_len = MIN(sizeof(smart) - off, buf_len);
    smart.critical_warning = n->smart_critical_warning;

    smart.data_units_read[0] = cpu_to_le64(DIV_ROUND_UP(stats.units_read,
                                                        1000));
    smart.data_units_written[0] = cpu_to_le64(DIV_ROUND_UP(stats.units_written,
                                                           1000));
    smart.host_read_commands[0] = cpu_to_le64(stats.read_commands);
    smart.host_write_commands[0] = cpu_to_le64(stats.write_commands);

    smart.temperature = cpu_to_le16(n->temperature);

    if ((n->temperature >= n->features.temp_thresh_hi) ||
        (n->temperature <= n->features.temp_thresh_low)) {
        smart.critical_warning |= NVME_SMART_TEMPERATURE;
    }

    current_ms = qemu_clock_get_ms(QEMU_CLOCK_VIRTUAL);
    smart.power_on_hours[0] =
        cpu_to_le64((((current_ms - n->starttime_ms) / 1000) / 60) / 60);

    if (!rae) {
        nvme_clear_events(n, NVME_AER_TYPE_SMART);
    }

    return nvme_c2h(n, (uint8_t *) &smart + off, trans_len, req);
}

static uint16_t nvme_fw_log_info(NvmeCtrl *n, uint32_t buf_len, uint64_t off,
                                 NvmeRequest *req)
{
    uint32_t trans_len;
    NvmeFwSlotInfoLog fw_log = {
        .afi = 0x1,
    };

    if (off >= sizeof(fw_log)) {
        return NVME_INVALID_FIELD | NVME_DNR;
    }

    strpadcpy((char *)&fw_log.frs1, sizeof(fw_log.frs1), "1.0", ' ');
    trans_len = MIN(sizeof(fw_log) - off, buf_len);

    return nvme_c2h(n, (uint8_t *) &fw_log + off, trans_len, req);
}

static uint16_t nvme_error_info(NvmeCtrl *n, uint8_t rae, uint32_t buf_len,
                                uint64_t off, NvmeRequest *req)
{
    uint32_t trans_len;
    NvmeErrorLog errlog;

    if (off >= sizeof(errlog)) {
        return NVME_INVALID_FIELD | NVME_DNR;
    }

    if (!rae) {
        nvme_clear_events(n, NVME_AER_TYPE_ERROR);
    }

    memset(&errlog, 0x0, sizeof(errlog));
    trans_len = MIN(sizeof(errlog) - off, buf_len);

    return nvme_c2h(n, (uint8_t *)&errlog, trans_len, req);
}

static uint16_t nvme_changed_nslist(NvmeCtrl *n, uint8_t rae, uint32_t buf_len,
                                    uint64_t off, NvmeRequest *req)
{
    uint32_t nslist[1024];
    uint32_t trans_len;
    int i = 0;
    uint32_t nsid;

    if (off >= sizeof(nslist)) {
        trace_pci_nvme_err_invalid_log_page_offset(off, sizeof(nslist));
        return NVME_INVALID_FIELD | NVME_DNR;
    }

    memset(nslist, 0x0, sizeof(nslist));
    trans_len = MIN(sizeof(nslist) - off, buf_len);

    while ((nsid = find_first_bit(n->changed_nsids, NVME_CHANGED_NSID_SIZE)) !=
            NVME_CHANGED_NSID_SIZE) {
        /*
         * If more than 1024 namespaces, the first entry in the log page should
         * be set to FFFFFFFFh and the others to 0 as spec.
         */
        if (i == ARRAY_SIZE(nslist)) {
            memset(nslist, 0x0, sizeof(nslist));
            nslist[0] = 0xffffffff;
            break;
        }

        nslist[i++] = nsid;
        clear_bit(nsid, n->changed_nsids);
    }

    /*
     * Remove all the remaining list entries in case returns directly due to
     * more than 1024 namespaces.
     */
    if (nslist[0] == 0xffffffff) {
        bitmap_zero(n->changed_nsids, NVME_CHANGED_NSID_SIZE);
    }

    if (!rae) {
        nvme_clear_events(n, NVME_AER_TYPE_NOTICE);
    }

    return nvme_c2h(n, ((uint8_t *)nslist) + off, trans_len, req);
}

static uint16_t nvme_cmd_effects(NvmeCtrl *n, uint8_t csi, uint32_t buf_len,
                                 uint64_t off, NvmeRequest *req)
{
    NvmeEffectsLog log = {};
    const uint32_t *src_iocs = NULL;
    uint32_t trans_len;

    if (off >= sizeof(log)) {
        trace_pci_nvme_err_invalid_log_page_offset(off, sizeof(log));
        return NVME_INVALID_FIELD | NVME_DNR;
    }

    switch (NVME_CC_CSS(ldl_le_p(&n->bar.cc))) {
    case NVME_CC_CSS_NVM:
        src_iocs = nvme_cse_iocs_nvm;
        /* fall through */
    case NVME_CC_CSS_ADMIN_ONLY:
        break;
    case NVME_CC_CSS_CSI:
        switch (csi) {
        case NVME_CSI_NVM:
            src_iocs = nvme_cse_iocs_nvm;
            break;
        case NVME_CSI_ZONED:
            src_iocs = nvme_cse_iocs_zoned;
            break;
        }
    }

    memcpy(log.acs, nvme_cse_acs, sizeof(nvme_cse_acs));

    if (src_iocs) {
        memcpy(log.iocs, src_iocs, sizeof(log.iocs));
    }

    trans_len = MIN(sizeof(log) - off, buf_len);

    return nvme_c2h(n, ((uint8_t *)&log) + off, trans_len, req);
}

static uint16_t nvme_get_log(NvmeCtrl *n, NvmeRequest *req)
{
    NvmeCmd *cmd = &req->cmd;

    uint32_t dw10 = le32_to_cpu(cmd->cdw10);
    uint32_t dw11 = le32_to_cpu(cmd->cdw11);
    uint32_t dw12 = le32_to_cpu(cmd->cdw12);
    uint32_t dw13 = le32_to_cpu(cmd->cdw13);
    uint8_t  lid = dw10 & 0xff;
    uint8_t  lsp = (dw10 >> 8) & 0xf;
    uint8_t  rae = (dw10 >> 15) & 0x1;
    uint8_t  csi = le32_to_cpu(cmd->cdw14) >> 24;
    uint32_t numdl, numdu;
    uint64_t off, lpol, lpou;
    size_t   len;
    uint16_t status;

    numdl = (dw10 >> 16);
    numdu = (dw11 & 0xffff);
    lpol = dw12;
    lpou = dw13;

    len = (((numdu << 16) | numdl) + 1) << 2;
    off = (lpou << 32ULL) | lpol;

    if (off & 0x3) {
        return NVME_INVALID_FIELD | NVME_DNR;
    }

    trace_pci_nvme_get_log(nvme_cid(req), lid, lsp, rae, len, off);

    status = nvme_check_mdts(n, len);
    if (status) {
        return status;
    }

    switch (lid) {
    case NVME_LOG_ERROR_INFO:
        return nvme_error_info(n, rae, len, off, req);
    case NVME_LOG_SMART_INFO:
        return nvme_smart_info(n, rae, len, off, req);
    case NVME_LOG_FW_SLOT_INFO:
        return nvme_fw_log_info(n, len, off, req);
    case NVME_LOG_CHANGED_NSLIST:
        return nvme_changed_nslist(n, rae, len, off, req);
    case NVME_LOG_CMD_EFFECTS:
        return nvme_cmd_effects(n, csi, len, off, req);
    default:
        trace_pci_nvme_err_invalid_log_page(nvme_cid(req), lid);
        return NVME_INVALID_FIELD | NVME_DNR;
    }
}

static void nvme_free_cq(NvmeCQueue *cq, NvmeCtrl *n)
{
    uint16_t offset = (cq->cqid << 3) + (1 << 2);

    n->cq[cq->cqid] = NULL;
    timer_free(cq->timer);
    if (cq->ioeventfd_enabled) {
        memory_region_del_eventfd(&n->iomem,
                                  0x1000 + offset, 4, false, 0, &cq->notifier);
        event_notifier_set_handler(&cq->notifier, NULL);
        event_notifier_cleanup(&cq->notifier);
    }
    if (msix_enabled(&n->parent_obj)) {
        msix_vector_unuse(&n->parent_obj, cq->vector);
    }
    if (cq->cqid) {
        g_free(cq);
    }
}

static uint16_t nvme_del_cq(NvmeCtrl *n, NvmeRequest *req)
{
    NvmeDeleteQ *c = (NvmeDeleteQ *)&req->cmd;
    NvmeCQueue *cq;
    uint16_t qid = le16_to_cpu(c->qid);

    if (unlikely(!qid || nvme_check_cqid(n, qid))) {
        trace_pci_nvme_err_invalid_del_cq_cqid(qid);
        return NVME_INVALID_CQID | NVME_DNR;
    }

    cq = n->cq[qid];
    if (unlikely(!QTAILQ_EMPTY(&cq->sq_list))) {
        trace_pci_nvme_err_invalid_del_cq_notempty(qid);
        return NVME_INVALID_QUEUE_DEL;
    }

    if (cq->irq_enabled && cq->tail != cq->head) {
        n->cq_pending--;
    }

    nvme_irq_deassert(n, cq);
    trace_pci_nvme_del_cq(qid);
    nvme_free_cq(cq, n);
    return NVME_SUCCESS;
}

static void nvme_init_cq(NvmeCQueue *cq, NvmeCtrl *n, uint64_t dma_addr,
                         uint16_t cqid, uint16_t vector, uint16_t size,
                         uint16_t irq_enabled)
{
    int ret;

    if (msix_enabled(&n->parent_obj)) {
        ret = msix_vector_use(&n->parent_obj, vector);
        assert(ret == 0);
    }
    cq->ctrl = n;
    cq->cqid = cqid;
    cq->size = size;
    cq->dma_addr = dma_addr;
    cq->phase = 1;
    cq->irq_enabled = irq_enabled;
    cq->vector = vector;
    cq->head = cq->tail = 0;
    QTAILQ_INIT(&cq->req_list);
    QTAILQ_INIT(&cq->sq_list);
    if (n->dbbuf_enabled) {
        cq->db_addr = n->dbbuf_dbs + (cqid << 3) + (1 << 2);
        cq->ei_addr = n->dbbuf_eis + (cqid << 3) + (1 << 2);

        if (n->params.ioeventfd && cqid != 0) {
            if (!nvme_init_cq_ioeventfd(cq)) {
                cq->ioeventfd_enabled = true;
            }
        }
    }
    n->cq[cqid] = cq;
    cq->timer = timer_new_ns(QEMU_CLOCK_VIRTUAL, nvme_post_cqes, cq);
}

static uint16_t nvme_create_cq(NvmeCtrl *n, NvmeRequest *req)
{
    NvmeCQueue *cq;
    NvmeCreateCq *c = (NvmeCreateCq *)&req->cmd;
    uint16_t cqid = le16_to_cpu(c->cqid);
    uint16_t vector = le16_to_cpu(c->irq_vector);
    uint16_t qsize = le16_to_cpu(c->qsize);
    uint16_t qflags = le16_to_cpu(c->cq_flags);
    uint64_t prp1 = le64_to_cpu(c->prp1);

    trace_pci_nvme_create_cq(prp1, cqid, vector, qsize, qflags,
                             NVME_CQ_FLAGS_IEN(qflags) != 0);

    if (unlikely(!cqid || cqid > n->conf_ioqpairs || n->cq[cqid] != NULL)) {
        trace_pci_nvme_err_invalid_create_cq_cqid(cqid);
        return NVME_INVALID_QID | NVME_DNR;
    }
    if (unlikely(!qsize || qsize > NVME_CAP_MQES(ldq_le_p(&n->bar.cap)))) {
        trace_pci_nvme_err_invalid_create_cq_size(qsize);
        return NVME_MAX_QSIZE_EXCEEDED | NVME_DNR;
    }
    if (unlikely(prp1 & (n->page_size - 1))) {
        trace_pci_nvme_err_invalid_create_cq_addr(prp1);
        return NVME_INVALID_PRP_OFFSET | NVME_DNR;
    }
    if (unlikely(!msix_enabled(&n->parent_obj) && vector)) {
        trace_pci_nvme_err_invalid_create_cq_vector(vector);
        return NVME_INVALID_IRQ_VECTOR | NVME_DNR;
    }
    if (unlikely(vector >= n->conf_msix_qsize)) {
        trace_pci_nvme_err_invalid_create_cq_vector(vector);
        return NVME_INVALID_IRQ_VECTOR | NVME_DNR;
    }
    if (unlikely(!(NVME_CQ_FLAGS_PC(qflags)))) {
        trace_pci_nvme_err_invalid_create_cq_qflags(NVME_CQ_FLAGS_PC(qflags));
        return NVME_INVALID_FIELD | NVME_DNR;
    }

    cq = g_malloc0(sizeof(*cq));
    nvme_init_cq(cq, n, prp1, cqid, vector, qsize + 1,
                 NVME_CQ_FLAGS_IEN(qflags));

    /*
     * It is only required to set qs_created when creating a completion queue;
     * creating a submission queue without a matching completion queue will
     * fail.
     */
    n->qs_created = true;
    return NVME_SUCCESS;
}

static uint16_t nvme_rpt_empty_id_struct(NvmeCtrl *n, NvmeRequest *req)
{
    uint8_t id[NVME_IDENTIFY_DATA_SIZE] = {};

    return nvme_c2h(n, id, sizeof(id), req);
}

static uint16_t nvme_identify_ctrl(NvmeCtrl *n, NvmeRequest *req)
{
    trace_pci_nvme_identify_ctrl();

    return nvme_c2h(n, (uint8_t *)&n->id_ctrl, sizeof(n->id_ctrl), req);
}

static uint16_t nvme_identify_ctrl_csi(NvmeCtrl *n, NvmeRequest *req)
{
    NvmeIdentify *c = (NvmeIdentify *)&req->cmd;
    uint8_t id[NVME_IDENTIFY_DATA_SIZE] = {};
    NvmeIdCtrlNvm *id_nvm = (NvmeIdCtrlNvm *)&id;

    trace_pci_nvme_identify_ctrl_csi(c->csi);

    switch (c->csi) {
    case NVME_CSI_NVM:
        id_nvm->vsl = n->params.vsl;
        id_nvm->dmrsl = cpu_to_le32(n->dmrsl);
        break;

    case NVME_CSI_ZONED:
        ((NvmeIdCtrlZoned *)&id)->zasl = n->params.zasl;
        break;

    default:
        return NVME_INVALID_FIELD | NVME_DNR;
    }

    return nvme_c2h(n, id, sizeof(id), req);
}

static uint16_t nvme_identify_ns(NvmeCtrl *n, NvmeRequest *req, bool active)
{
    NvmeNamespace *ns;
    NvmeIdentify *c = (NvmeIdentify *)&req->cmd;
    uint32_t nsid = le32_to_cpu(c->nsid);

    trace_pci_nvme_identify_ns(nsid);

    if (!nvme_nsid_valid(n, nsid) || nsid == NVME_NSID_BROADCAST) {
        return NVME_INVALID_NSID | NVME_DNR;
    }

    ns = nvme_ns(n, nsid);
    if (unlikely(!ns)) {
        if (!active) {
            ns = nvme_subsys_ns(n->subsys, nsid);
            if (!ns) {
                return nvme_rpt_empty_id_struct(n, req);
            }
        } else {
            return nvme_rpt_empty_id_struct(n, req);
        }
    }

    if (active || ns->csi == NVME_CSI_NVM) {
        return nvme_c2h(n, (uint8_t *)&ns->id_ns, sizeof(NvmeIdNs), req);
    }

    return NVME_INVALID_CMD_SET | NVME_DNR;
}

static uint16_t nvme_identify_ctrl_list(NvmeCtrl *n, NvmeRequest *req,
                                        bool attached)
{
    NvmeIdentify *c = (NvmeIdentify *)&req->cmd;
    uint32_t nsid = le32_to_cpu(c->nsid);
    uint16_t min_id = le16_to_cpu(c->ctrlid);
    uint16_t list[NVME_CONTROLLER_LIST_SIZE] = {};
    uint16_t *ids = &list[1];
    NvmeNamespace *ns;
    NvmeCtrl *ctrl;
    int cntlid, nr_ids = 0;

    trace_pci_nvme_identify_ctrl_list(c->cns, min_id);

    if (!n->subsys) {
        return NVME_INVALID_FIELD | NVME_DNR;
    }

    if (attached) {
        if (nsid == NVME_NSID_BROADCAST) {
            return NVME_INVALID_FIELD | NVME_DNR;
        }

        ns = nvme_subsys_ns(n->subsys, nsid);
        if (!ns) {
            return NVME_INVALID_FIELD | NVME_DNR;
        }
    }

    for (cntlid = min_id; cntlid < ARRAY_SIZE(n->subsys->ctrls); cntlid++) {
        ctrl = nvme_subsys_ctrl(n->subsys, cntlid);
        if (!ctrl) {
            continue;
        }

        if (attached && !nvme_ns(ctrl, nsid)) {
            continue;
        }

        ids[nr_ids++] = cntlid;
    }

    list[0] = nr_ids;

    return nvme_c2h(n, (uint8_t *)list, sizeof(list), req);
}

static uint16_t nvme_identify_pri_ctrl_cap(NvmeCtrl *n, NvmeRequest *req)
{
    trace_pci_nvme_identify_pri_ctrl_cap(le16_to_cpu(n->pri_ctrl_cap.cntlid));

    return nvme_c2h(n, (uint8_t *)&n->pri_ctrl_cap,
                    sizeof(NvmePriCtrlCap), req);
}

static uint16_t nvme_identify_sec_ctrl_list(NvmeCtrl *n, NvmeRequest *req)
{
    NvmeIdentify *c = (NvmeIdentify *)&req->cmd;
    uint16_t pri_ctrl_id = le16_to_cpu(n->pri_ctrl_cap.cntlid);
    uint16_t min_id = le16_to_cpu(c->ctrlid);
    uint8_t num_sec_ctrl = n->sec_ctrl_list.numcntl;
    NvmeSecCtrlList list = {0};
    uint8_t i;

    for (i = 0; i < num_sec_ctrl; i++) {
        if (n->sec_ctrl_list.sec[i].scid >= min_id) {
            list.numcntl = num_sec_ctrl - i;
            memcpy(&list.sec, n->sec_ctrl_list.sec + i,
                   list.numcntl * sizeof(NvmeSecCtrlEntry));
            break;
        }
    }

    trace_pci_nvme_identify_sec_ctrl_list(pri_ctrl_id, list.numcntl);

    return nvme_c2h(n, (uint8_t *)&list, sizeof(list), req);
}

static uint16_t nvme_identify_ns_csi(NvmeCtrl *n, NvmeRequest *req,
                                     bool active)
{
    NvmeNamespace *ns;
    NvmeIdentify *c = (NvmeIdentify *)&req->cmd;
    uint32_t nsid = le32_to_cpu(c->nsid);

    trace_pci_nvme_identify_ns_csi(nsid, c->csi);

    if (!nvme_nsid_valid(n, nsid) || nsid == NVME_NSID_BROADCAST) {
        return NVME_INVALID_NSID | NVME_DNR;
    }

    ns = nvme_ns(n, nsid);
    if (unlikely(!ns)) {
        if (!active) {
            ns = nvme_subsys_ns(n->subsys, nsid);
            if (!ns) {
                return nvme_rpt_empty_id_struct(n, req);
            }
        } else {
            return nvme_rpt_empty_id_struct(n, req);
        }
    }

    if (c->csi == NVME_CSI_NVM) {
        return nvme_c2h(n, (uint8_t *)&ns->id_ns_nvm, sizeof(NvmeIdNsNvm),
                        req);
    } else if (c->csi == NVME_CSI_ZONED && ns->csi == NVME_CSI_ZONED) {
        return nvme_c2h(n, (uint8_t *)ns->id_ns_zoned, sizeof(NvmeIdNsZoned),
                        req);
    }

    return NVME_INVALID_FIELD | NVME_DNR;
}

static uint16_t nvme_identify_nslist(NvmeCtrl *n, NvmeRequest *req,
                                     bool active)
{
    NvmeNamespace *ns;
    NvmeIdentify *c = (NvmeIdentify *)&req->cmd;
    uint32_t min_nsid = le32_to_cpu(c->nsid);
    uint8_t list[NVME_IDENTIFY_DATA_SIZE] = {};
    static const int data_len = sizeof(list);
    uint32_t *list_ptr = (uint32_t *)list;
    int i, j = 0;

    trace_pci_nvme_identify_nslist(min_nsid);

    /*
     * Both FFFFFFFFh (NVME_NSID_BROADCAST) and FFFFFFFFEh are invalid values
     * since the Active Namespace ID List should return namespaces with ids
     * *higher* than the NSID specified in the command. This is also specified
     * in the spec (NVM Express v1.3d, Section 5.15.4).
     */
    if (min_nsid >= NVME_NSID_BROADCAST - 1) {
        return NVME_INVALID_NSID | NVME_DNR;
    }

    for (i = 1; i <= NVME_MAX_NAMESPACES; i++) {
        ns = nvme_ns(n, i);
        if (!ns) {
            if (!active) {
                ns = nvme_subsys_ns(n->subsys, i);
                if (!ns) {
                    continue;
                }
            } else {
                continue;
            }
        }
        if (ns->params.nsid <= min_nsid) {
            continue;
        }
        list_ptr[j++] = cpu_to_le32(ns->params.nsid);
        if (j == data_len / sizeof(uint32_t)) {
            break;
        }
    }

    return nvme_c2h(n, list, data_len, req);
}

static uint16_t nvme_identify_nslist_csi(NvmeCtrl *n, NvmeRequest *req,
                                         bool active)
{
    NvmeNamespace *ns;
    NvmeIdentify *c = (NvmeIdentify *)&req->cmd;
    uint32_t min_nsid = le32_to_cpu(c->nsid);
    uint8_t list[NVME_IDENTIFY_DATA_SIZE] = {};
    static const int data_len = sizeof(list);
    uint32_t *list_ptr = (uint32_t *)list;
    int i, j = 0;

    trace_pci_nvme_identify_nslist_csi(min_nsid, c->csi);

    /*
     * Same as in nvme_identify_nslist(), FFFFFFFFh/FFFFFFFFEh are invalid.
     */
    if (min_nsid >= NVME_NSID_BROADCAST - 1) {
        return NVME_INVALID_NSID | NVME_DNR;
    }

    if (c->csi != NVME_CSI_NVM && c->csi != NVME_CSI_ZONED) {
        return NVME_INVALID_FIELD | NVME_DNR;
    }

    for (i = 1; i <= NVME_MAX_NAMESPACES; i++) {
        ns = nvme_ns(n, i);
        if (!ns) {
            if (!active) {
                ns = nvme_subsys_ns(n->subsys, i);
                if (!ns) {
                    continue;
                }
            } else {
                continue;
            }
        }
        if (ns->params.nsid <= min_nsid || c->csi != ns->csi) {
            continue;
        }
        list_ptr[j++] = cpu_to_le32(ns->params.nsid);
        if (j == data_len / sizeof(uint32_t)) {
            break;
        }
    }

    return nvme_c2h(n, list, data_len, req);
}

static uint16_t nvme_identify_ns_descr_list(NvmeCtrl *n, NvmeRequest *req)
{
    NvmeNamespace *ns;
    NvmeIdentify *c = (NvmeIdentify *)&req->cmd;
    uint32_t nsid = le32_to_cpu(c->nsid);
    uint8_t list[NVME_IDENTIFY_DATA_SIZE] = {};
    uint8_t *pos = list;
    struct {
        NvmeIdNsDescr hdr;
        uint8_t v[NVME_NIDL_UUID];
    } QEMU_PACKED uuid = {};
    struct {
        NvmeIdNsDescr hdr;
        uint64_t v;
    } QEMU_PACKED eui64 = {};
    struct {
        NvmeIdNsDescr hdr;
        uint8_t v;
    } QEMU_PACKED csi = {};

    trace_pci_nvme_identify_ns_descr_list(nsid);

    if (!nvme_nsid_valid(n, nsid) || nsid == NVME_NSID_BROADCAST) {
        return NVME_INVALID_NSID | NVME_DNR;
    }

    ns = nvme_ns(n, nsid);
    if (unlikely(!ns)) {
        return NVME_INVALID_FIELD | NVME_DNR;
    }

    if (!qemu_uuid_is_null(&ns->params.uuid)) {
        uuid.hdr.nidt = NVME_NIDT_UUID;
        uuid.hdr.nidl = NVME_NIDL_UUID;
        memcpy(uuid.v, ns->params.uuid.data, NVME_NIDL_UUID);
        memcpy(pos, &uuid, sizeof(uuid));
        pos += sizeof(uuid);
    }

    if (ns->params.eui64) {
        eui64.hdr.nidt = NVME_NIDT_EUI64;
        eui64.hdr.nidl = NVME_NIDL_EUI64;
        eui64.v = cpu_to_be64(ns->params.eui64);
        memcpy(pos, &eui64, sizeof(eui64));
        pos += sizeof(eui64);
    }

    csi.hdr.nidt = NVME_NIDT_CSI;
    csi.hdr.nidl = NVME_NIDL_CSI;
    csi.v = ns->csi;
    memcpy(pos, &csi, sizeof(csi));
    pos += sizeof(csi);

    return nvme_c2h(n, list, sizeof(list), req);
}

static uint16_t nvme_identify_cmd_set(NvmeCtrl *n, NvmeRequest *req)
{
    uint8_t list[NVME_IDENTIFY_DATA_SIZE] = {};
    static const int data_len = sizeof(list);

    trace_pci_nvme_identify_cmd_set();

    NVME_SET_CSI(*list, NVME_CSI_NVM);
    NVME_SET_CSI(*list, NVME_CSI_ZONED);

    return nvme_c2h(n, list, data_len, req);
}

static uint16_t nvme_identify(NvmeCtrl *n, NvmeRequest *req)
{
    NvmeIdentify *c = (NvmeIdentify *)&req->cmd;

    trace_pci_nvme_identify(nvme_cid(req), c->cns, le16_to_cpu(c->ctrlid),
                            c->csi);

    switch (c->cns) {
    case NVME_ID_CNS_NS:
        return nvme_identify_ns(n, req, true);
    case NVME_ID_CNS_NS_PRESENT:
        return nvme_identify_ns(n, req, false);
    case NVME_ID_CNS_NS_ATTACHED_CTRL_LIST:
        return nvme_identify_ctrl_list(n, req, true);
    case NVME_ID_CNS_CTRL_LIST:
        return nvme_identify_ctrl_list(n, req, false);
    case NVME_ID_CNS_PRIMARY_CTRL_CAP:
        return nvme_identify_pri_ctrl_cap(n, req);
    case NVME_ID_CNS_SECONDARY_CTRL_LIST:
        return nvme_identify_sec_ctrl_list(n, req);
    case NVME_ID_CNS_CS_NS:
        return nvme_identify_ns_csi(n, req, true);
    case NVME_ID_CNS_CS_NS_PRESENT:
        return nvme_identify_ns_csi(n, req, false);
    case NVME_ID_CNS_CTRL:
        return nvme_identify_ctrl(n, req);
    case NVME_ID_CNS_CS_CTRL:
        return nvme_identify_ctrl_csi(n, req);
    case NVME_ID_CNS_NS_ACTIVE_LIST:
        return nvme_identify_nslist(n, req, true);
    case NVME_ID_CNS_NS_PRESENT_LIST:
        return nvme_identify_nslist(n, req, false);
    case NVME_ID_CNS_CS_NS_ACTIVE_LIST:
        return nvme_identify_nslist_csi(n, req, true);
    case NVME_ID_CNS_CS_NS_PRESENT_LIST:
        return nvme_identify_nslist_csi(n, req, false);
    case NVME_ID_CNS_NS_DESCR_LIST:
        return nvme_identify_ns_descr_list(n, req);
    case NVME_ID_CNS_IO_COMMAND_SET:
        return nvme_identify_cmd_set(n, req);
    default:
        trace_pci_nvme_err_invalid_identify_cns(le32_to_cpu(c->cns));
        return NVME_INVALID_FIELD | NVME_DNR;
    }
}

static uint16_t nvme_abort(NvmeCtrl *n, NvmeRequest *req)
{
    uint16_t sqid = le32_to_cpu(req->cmd.cdw10) & 0xffff;

    req->cqe.result = 1;
    if (nvme_check_sqid(n, sqid)) {
        return NVME_INVALID_FIELD | NVME_DNR;
    }

    return NVME_SUCCESS;
}

static inline void nvme_set_timestamp(NvmeCtrl *n, uint64_t ts)
{
    trace_pci_nvme_setfeat_timestamp(ts);

    n->host_timestamp = le64_to_cpu(ts);
    n->timestamp_set_qemu_clock_ms = qemu_clock_get_ms(QEMU_CLOCK_VIRTUAL);
}

static inline uint64_t nvme_get_timestamp(const NvmeCtrl *n)
{
    uint64_t current_time = qemu_clock_get_ms(QEMU_CLOCK_VIRTUAL);
    uint64_t elapsed_time = current_time - n->timestamp_set_qemu_clock_ms;

    union nvme_timestamp {
        struct {
            uint64_t timestamp:48;
            uint64_t sync:1;
            uint64_t origin:3;
            uint64_t rsvd1:12;
        };
        uint64_t all;
    };

    union nvme_timestamp ts;
    ts.all = 0;
    ts.timestamp = n->host_timestamp + elapsed_time;

    /* If the host timestamp is non-zero, set the timestamp origin */
    ts.origin = n->host_timestamp ? 0x01 : 0x00;

    trace_pci_nvme_getfeat_timestamp(ts.all);

    return cpu_to_le64(ts.all);
}

static uint16_t nvme_get_feature_timestamp(NvmeCtrl *n, NvmeRequest *req)
{
    uint64_t timestamp = nvme_get_timestamp(n);

    return nvme_c2h(n, (uint8_t *)&timestamp, sizeof(timestamp), req);
}

static uint16_t nvme_get_feature(NvmeCtrl *n, NvmeRequest *req)
{
    NvmeCmd *cmd = &req->cmd;
    uint32_t dw10 = le32_to_cpu(cmd->cdw10);
    uint32_t dw11 = le32_to_cpu(cmd->cdw11);
    uint32_t nsid = le32_to_cpu(cmd->nsid);
    uint32_t result;
    uint8_t fid = NVME_GETSETFEAT_FID(dw10);
    NvmeGetFeatureSelect sel = NVME_GETFEAT_SELECT(dw10);
    uint16_t iv;
    NvmeNamespace *ns;
    int i;

    static const uint32_t nvme_feature_default[NVME_FID_MAX] = {
        [NVME_ARBITRATION] = NVME_ARB_AB_NOLIMIT,
    };

    trace_pci_nvme_getfeat(nvme_cid(req), nsid, fid, sel, dw11);

    if (!nvme_feature_support[fid]) {
        return NVME_INVALID_FIELD | NVME_DNR;
    }

    if (nvme_feature_cap[fid] & NVME_FEAT_CAP_NS) {
        if (!nvme_nsid_valid(n, nsid) || nsid == NVME_NSID_BROADCAST) {
            /*
             * The Reservation Notification Mask and Reservation Persistence
             * features require a status code of Invalid Field in Command when
             * NSID is FFFFFFFFh. Since the device does not support those
             * features we can always return Invalid Namespace or Format as we
             * should do for all other features.
             */
            return NVME_INVALID_NSID | NVME_DNR;
        }

        if (!nvme_ns(n, nsid)) {
            return NVME_INVALID_FIELD | NVME_DNR;
        }
    }

    switch (sel) {
    case NVME_GETFEAT_SELECT_CURRENT:
        break;
    case NVME_GETFEAT_SELECT_SAVED:
        /* no features are saveable by the controller; fallthrough */
    case NVME_GETFEAT_SELECT_DEFAULT:
        goto defaults;
    case NVME_GETFEAT_SELECT_CAP:
        result = nvme_feature_cap[fid];
        goto out;
    }

    switch (fid) {
    case NVME_TEMPERATURE_THRESHOLD:
        result = 0;

        /*
         * The controller only implements the Composite Temperature sensor, so
         * return 0 for all other sensors.
         */
        if (NVME_TEMP_TMPSEL(dw11) != NVME_TEMP_TMPSEL_COMPOSITE) {
            goto out;
        }

        switch (NVME_TEMP_THSEL(dw11)) {
        case NVME_TEMP_THSEL_OVER:
            result = n->features.temp_thresh_hi;
            goto out;
        case NVME_TEMP_THSEL_UNDER:
            result = n->features.temp_thresh_low;
            goto out;
        }

        return NVME_INVALID_FIELD | NVME_DNR;
    case NVME_ERROR_RECOVERY:
        if (!nvme_nsid_valid(n, nsid)) {
            return NVME_INVALID_NSID | NVME_DNR;
        }

        ns = nvme_ns(n, nsid);
        if (unlikely(!ns)) {
            return NVME_INVALID_FIELD | NVME_DNR;
        }

        result = ns->features.err_rec;
        goto out;
    case NVME_VOLATILE_WRITE_CACHE:
        result = 0;
        for (i = 1; i <= NVME_MAX_NAMESPACES; i++) {
            ns = nvme_ns(n, i);
            if (!ns) {
                continue;
            }

            result = blk_enable_write_cache(ns->blkconf.blk);
            if (result) {
                break;
            }
        }
        trace_pci_nvme_getfeat_vwcache(result ? "enabled" : "disabled");
        goto out;
    case NVME_ASYNCHRONOUS_EVENT_CONF:
        result = n->features.async_config;
        goto out;
    case NVME_TIMESTAMP:
        return nvme_get_feature_timestamp(n, req);
    case NVME_NAND_INFO_LOW:
        result = 0xffffff;
        goto out;
    case NVME_NAND_INFO_HIGH:
        result = 0;
        goto out;
    case NVME_MSP_TYPE:
        result = 2;
        goto out;
    case NVME_HOST_BEHAVIOR_SUPPORT:
        return nvme_c2h(n, (uint8_t *)&n->features.hbs,
                        sizeof(n->features.hbs), req);
    default:
        break;
    }

defaults:
    switch (fid) {
    case NVME_TEMPERATURE_THRESHOLD:
        result = 0;

        if (NVME_TEMP_TMPSEL(dw11) != NVME_TEMP_TMPSEL_COMPOSITE) {
            break;
        }

        if (NVME_TEMP_THSEL(dw11) == NVME_TEMP_THSEL_OVER) {
            result = NVME_TEMPERATURE_WARNING;
        }

        break;
    case NVME_NUMBER_OF_QUEUES:
        result = (n->conf_ioqpairs - 1) | ((n->conf_ioqpairs - 1) << 16);
        trace_pci_nvme_getfeat_numq(result);
        break;
    case NVME_INTERRUPT_VECTOR_CONF:
        iv = dw11 & 0xffff;
        if (iv >= n->conf_ioqpairs + 1) {
            return NVME_INVALID_FIELD | NVME_DNR;
        }

        result = iv;
        if (iv == n->admin_cq->vector) {
            result |= NVME_INTVC_NOCOALESCING;
        }
        break;
    default:
        result = nvme_feature_default[fid];
        break;
    }

out:
    req->cqe.result = cpu_to_le32(result);
    return NVME_SUCCESS;
}

static uint16_t nvme_set_feature_timestamp(NvmeCtrl *n, NvmeRequest *req)
{
    uint16_t ret;
    uint64_t timestamp;

    ret = nvme_h2c(n, (uint8_t *)&timestamp, sizeof(timestamp), req);
    if (ret) {
        return ret;
    }

    nvme_set_timestamp(n, timestamp);

    return NVME_SUCCESS;
}

static uint16_t nvme_set_feature(NvmeCtrl *n, NvmeRequest *req)
{
    NvmeNamespace *ns = NULL;

    NvmeCmd *cmd = &req->cmd;
    uint32_t dw10 = le32_to_cpu(cmd->cdw10);
    uint32_t dw11 = le32_to_cpu(cmd->cdw11);
    uint32_t nsid = le32_to_cpu(cmd->nsid);
    uint8_t fid = NVME_GETSETFEAT_FID(dw10);
    uint8_t save = NVME_SETFEAT_SAVE(dw10);
    uint16_t status;
    int i;

    trace_pci_nvme_setfeat(nvme_cid(req), nsid, fid, save, dw11);

    if (save && !(nvme_feature_cap[fid] & NVME_FEAT_CAP_SAVE)) {
        return NVME_FID_NOT_SAVEABLE | NVME_DNR;
    }

    if (!nvme_feature_support[fid]) {
        return NVME_INVALID_FIELD | NVME_DNR;
    }

    if (nvme_feature_cap[fid] & NVME_FEAT_CAP_NS) {
        if (nsid != NVME_NSID_BROADCAST) {
            if (!nvme_nsid_valid(n, nsid)) {
                return NVME_INVALID_NSID | NVME_DNR;
            }

            ns = nvme_ns(n, nsid);
            if (unlikely(!ns)) {
                return NVME_INVALID_FIELD | NVME_DNR;
            }
        }
    } else if (nsid && nsid != NVME_NSID_BROADCAST) {
        if (!nvme_nsid_valid(n, nsid)) {
            return NVME_INVALID_NSID | NVME_DNR;
        }

        return NVME_FEAT_NOT_NS_SPEC | NVME_DNR;
    }

    if (!(nvme_feature_cap[fid] & NVME_FEAT_CAP_CHANGE)) {
        return NVME_FEAT_NOT_CHANGEABLE | NVME_DNR;
    }

    switch (fid) {
    case NVME_TEMPERATURE_THRESHOLD:
        if (NVME_TEMP_TMPSEL(dw11) != NVME_TEMP_TMPSEL_COMPOSITE) {
            break;
        }

        switch (NVME_TEMP_THSEL(dw11)) {
        case NVME_TEMP_THSEL_OVER:
            n->features.temp_thresh_hi = NVME_TEMP_TMPTH(dw11);
            break;
        case NVME_TEMP_THSEL_UNDER:
            n->features.temp_thresh_low = NVME_TEMP_TMPTH(dw11);
            break;
        default:
            return NVME_INVALID_FIELD | NVME_DNR;
        }

        if ((n->temperature >= n->features.temp_thresh_hi) ||
            (n->temperature <= n->features.temp_thresh_low)) {
            nvme_smart_event(n, NVME_SMART_TEMPERATURE);
        }

        break;
    case NVME_ERROR_RECOVERY:
        if (nsid == NVME_NSID_BROADCAST) {
            for (i = 1; i <= NVME_MAX_NAMESPACES; i++) {
                ns = nvme_ns(n, i);

                if (!ns) {
                    continue;
                }

                if (NVME_ID_NS_NSFEAT_DULBE(ns->id_ns.nsfeat)) {
                    ns->features.err_rec = dw11;
                }
            }

            break;
        }

        assert(ns);
        if (NVME_ID_NS_NSFEAT_DULBE(ns->id_ns.nsfeat))  {
            ns->features.err_rec = dw11;
        }
        break;
    case NVME_VOLATILE_WRITE_CACHE:
        for (i = 1; i <= NVME_MAX_NAMESPACES; i++) {
            ns = nvme_ns(n, i);
            if (!ns) {
                continue;
            }

            if (!(dw11 & 0x1) && blk_enable_write_cache(ns->blkconf.blk)) {
                blk_flush(ns->blkconf.blk);
            }

            blk_set_enable_write_cache(ns->blkconf.blk, dw11 & 1);
        }

        break;

    case NVME_NUMBER_OF_QUEUES:
        if (n->qs_created) {
            return NVME_CMD_SEQ_ERROR | NVME_DNR;
        }

        /*
         * NVMe v1.3, Section 5.21.1.7: FFFFh is not an allowed value for NCQR
         * and NSQR.
         */
        if ((dw11 & 0xffff) == 0xffff || ((dw11 >> 16) & 0xffff) == 0xffff) {
            return NVME_INVALID_FIELD | NVME_DNR;
        }

        trace_pci_nvme_setfeat_numq((dw11 & 0xffff) + 1,
                                    ((dw11 >> 16) & 0xffff) + 1,
                                    n->conf_ioqpairs,
                                    n->conf_ioqpairs);
        req->cqe.result = cpu_to_le32((n->conf_ioqpairs - 1) |
                                      ((n->conf_ioqpairs - 1) << 16));
        break;
    case NVME_ASYNCHRONOUS_EVENT_CONF:
        n->features.async_config = dw11;
        break;
    case NVME_TIMESTAMP:
        return nvme_set_feature_timestamp(n, req);
    case NVME_HOST_BEHAVIOR_SUPPORT:
        status = nvme_h2c(n, (uint8_t *)&n->features.hbs,
                          sizeof(n->features.hbs), req);
        if (status) {
            return status;
        }

        for (i = 1; i <= NVME_MAX_NAMESPACES; i++) {
            ns = nvme_ns(n, i);

            if (!ns) {
                continue;
            }

            ns->id_ns.nlbaf = ns->nlbaf - 1;
            if (!n->features.hbs.lbafee) {
                ns->id_ns.nlbaf = MIN(ns->id_ns.nlbaf, 15);
            }
        }

        return status;
    case NVME_COMMAND_SET_PROFILE:
        if (dw11 & 0x1ff) {
            trace_pci_nvme_err_invalid_iocsci(dw11 & 0x1ff);
            return NVME_CMD_SET_CMB_REJECTED | NVME_DNR;
        }
        break;
    default:
        return NVME_FEAT_NOT_CHANGEABLE | NVME_DNR;
    }
    return NVME_SUCCESS;
}

static uint16_t nvme_aer(NvmeCtrl *n, NvmeRequest *req)
{
    trace_pci_nvme_aer(nvme_cid(req));

    if (n->outstanding_aers > n->params.aerl) {
        trace_pci_nvme_aer_aerl_exceeded();
        return NVME_AER_LIMIT_EXCEEDED;
    }

    req->aer = true;
    req->aer_id = n->outstanding_aers;
    n->aer_reqs[n->outstanding_aers] = req;
    n->outstanding_aers++;

    if (!QTAILQ_EMPTY(&n->aer_queue)) {
        nvme_process_aers(n);
    }

    return NVME_NO_COMPLETE;
}

static void nvme_update_dmrsl(NvmeCtrl *n)
{
    int nsid;

    for (nsid = 1; nsid <= NVME_MAX_NAMESPACES; nsid++) {
        NvmeNamespace *ns = nvme_ns(n, nsid);
        if (!ns) {
            continue;
        }

        n->dmrsl = MIN_NON_ZERO(n->dmrsl,
                                BDRV_REQUEST_MAX_BYTES / nvme_l2b(ns, 1));
    }
}

static void nvme_select_iocs_ns(NvmeCtrl *n, NvmeNamespace *ns)
{
    uint32_t cc = ldl_le_p(&n->bar.cc);

    ns->iocs = nvme_cse_iocs_none;
    switch (ns->csi) {
    case NVME_CSI_NVM:
        if (NVME_CC_CSS(cc) != NVME_CC_CSS_ADMIN_ONLY) {
            ns->iocs = nvme_cse_iocs_nvm;
        }
        break;
    case NVME_CSI_ZONED:
        if (NVME_CC_CSS(cc) == NVME_CC_CSS_CSI) {
            ns->iocs = nvme_cse_iocs_zoned;
        } else if (NVME_CC_CSS(cc) == NVME_CC_CSS_NVM) {
            ns->iocs = nvme_cse_iocs_nvm;
        }
        break;
    }
}

static uint16_t nvme_ns_attachment(NvmeCtrl *n, NvmeRequest *req)
{
    NvmeNamespace *ns;
    NvmeCtrl *ctrl;
    uint16_t list[NVME_CONTROLLER_LIST_SIZE] = {};
    uint32_t nsid = le32_to_cpu(req->cmd.nsid);
    uint32_t dw10 = le32_to_cpu(req->cmd.cdw10);
    uint8_t sel = dw10 & 0xf;
    uint16_t *nr_ids = &list[0];
    uint16_t *ids = &list[1];
    uint16_t ret;
    int i;

    trace_pci_nvme_ns_attachment(nvme_cid(req), dw10 & 0xf);

    if (!nvme_nsid_valid(n, nsid)) {
        return NVME_INVALID_NSID | NVME_DNR;
    }

    ns = nvme_subsys_ns(n->subsys, nsid);
    if (!ns) {
        return NVME_INVALID_FIELD | NVME_DNR;
    }

    ret = nvme_h2c(n, (uint8_t *)list, 4096, req);
    if (ret) {
        return ret;
    }

    if (!*nr_ids) {
        return NVME_NS_CTRL_LIST_INVALID | NVME_DNR;
    }

    *nr_ids = MIN(*nr_ids, NVME_CONTROLLER_LIST_SIZE - 1);
    for (i = 0; i < *nr_ids; i++) {
        ctrl = nvme_subsys_ctrl(n->subsys, ids[i]);
        if (!ctrl) {
            return NVME_NS_CTRL_LIST_INVALID | NVME_DNR;
        }

        switch (sel) {
        case NVME_NS_ATTACHMENT_ATTACH:
            if (nvme_ns(ctrl, nsid)) {
                return NVME_NS_ALREADY_ATTACHED | NVME_DNR;
            }

            if (ns->attached && !ns->params.shared) {
                return NVME_NS_PRIVATE | NVME_DNR;
            }

            nvme_attach_ns(ctrl, ns);
            nvme_select_iocs_ns(ctrl, ns);

            break;

        case NVME_NS_ATTACHMENT_DETACH:
            if (!nvme_ns(ctrl, nsid)) {
                return NVME_NS_NOT_ATTACHED | NVME_DNR;
            }

            ctrl->namespaces[nsid] = NULL;
            ns->attached--;

            nvme_update_dmrsl(ctrl);

            break;

        default:
            return NVME_INVALID_FIELD | NVME_DNR;
        }

        /*
         * Add namespace id to the changed namespace id list for event clearing
         * via Get Log Page command.
         */
        if (!test_and_set_bit(nsid, ctrl->changed_nsids)) {
            nvme_enqueue_event(ctrl, NVME_AER_TYPE_NOTICE,
                               NVME_AER_INFO_NOTICE_NS_ATTR_CHANGED,
                               NVME_LOG_CHANGED_NSLIST);
        }
    }

    return NVME_SUCCESS;
}

typedef struct NvmeFormatAIOCB {
    BlockAIOCB common;
    BlockAIOCB *aiocb;
    QEMUBH *bh;
    NvmeRequest *req;
    int ret;

    NvmeNamespace *ns;
    uint32_t nsid;
    bool broadcast;
    int64_t offset;

    uint8_t lbaf;
    uint8_t mset;
    uint8_t pi;
    uint8_t pil;
} NvmeFormatAIOCB;

static void nvme_format_bh(void *opaque);

static void nvme_format_cancel(BlockAIOCB *aiocb)
{
    NvmeFormatAIOCB *iocb = container_of(aiocb, NvmeFormatAIOCB, common);

    if (iocb->aiocb) {
        blk_aio_cancel_async(iocb->aiocb);
    }
}

static const AIOCBInfo nvme_format_aiocb_info = {
    .aiocb_size = sizeof(NvmeFormatAIOCB),
    .cancel_async = nvme_format_cancel,
    .get_aio_context = nvme_get_aio_context,
};

static void nvme_format_set(NvmeNamespace *ns, uint8_t lbaf, uint8_t mset,
                            uint8_t pi, uint8_t pil)
{
    uint8_t lbafl = lbaf & 0xf;
    uint8_t lbafu = lbaf >> 4;

    trace_pci_nvme_format_set(ns->params.nsid, lbaf, mset, pi, pil);

    ns->id_ns.dps = (pil << 3) | pi;
    ns->id_ns.flbas = (lbafu << 5) | (mset << 4) | lbafl;

    nvme_ns_init_format(ns);
}

static void nvme_format_ns_cb(void *opaque, int ret)
{
    NvmeFormatAIOCB *iocb = opaque;
    NvmeNamespace *ns = iocb->ns;
    int bytes;

    if (ret < 0) {
        iocb->ret = ret;
        goto done;
    }

    assert(ns);

    if (iocb->offset < ns->size) {
        bytes = MIN(BDRV_REQUEST_MAX_BYTES, ns->size - iocb->offset);

        iocb->aiocb = blk_aio_pwrite_zeroes(ns->blkconf.blk, iocb->offset,
                                            bytes, BDRV_REQ_MAY_UNMAP,
                                            nvme_format_ns_cb, iocb);

        iocb->offset += bytes;
        return;
    }

    nvme_format_set(ns, iocb->lbaf, iocb->mset, iocb->pi, iocb->pil);
    ns->status = 0x0;
    iocb->ns = NULL;
    iocb->offset = 0;

done:
    iocb->aiocb = NULL;
    qemu_bh_schedule(iocb->bh);
}

static uint16_t nvme_format_check(NvmeNamespace *ns, uint8_t lbaf, uint8_t pi)
{
    if (ns->params.zoned) {
        return NVME_INVALID_FORMAT | NVME_DNR;
    }

    if (lbaf > ns->id_ns.nlbaf) {
        return NVME_INVALID_FORMAT | NVME_DNR;
    }

    if (pi && (ns->id_ns.lbaf[lbaf].ms < nvme_pi_tuple_size(ns))) {
        return NVME_INVALID_FORMAT | NVME_DNR;
    }

    if (pi && pi > NVME_ID_NS_DPS_TYPE_3) {
        return NVME_INVALID_FIELD | NVME_DNR;
    }

    return NVME_SUCCESS;
}

static void nvme_format_bh(void *opaque)
{
    NvmeFormatAIOCB *iocb = opaque;
    NvmeRequest *req = iocb->req;
    NvmeCtrl *n = nvme_ctrl(req);
    uint32_t dw10 = le32_to_cpu(req->cmd.cdw10);
    uint8_t lbaf = dw10 & 0xf;
    uint8_t pi = (dw10 >> 5) & 0x7;
    uint16_t status;
    int i;

    if (iocb->ret < 0) {
        goto done;
    }

    if (iocb->broadcast) {
        for (i = iocb->nsid + 1; i <= NVME_MAX_NAMESPACES; i++) {
            iocb->ns = nvme_ns(n, i);
            if (iocb->ns) {
                iocb->nsid = i;
                break;
            }
        }
    }

    if (!iocb->ns) {
        goto done;
    }

    status = nvme_format_check(iocb->ns, lbaf, pi);
    if (status) {
        req->status = status;
        goto done;
    }

    iocb->ns->status = NVME_FORMAT_IN_PROGRESS;
    nvme_format_ns_cb(iocb, 0);
    return;

done:
    qemu_bh_delete(iocb->bh);
    iocb->bh = NULL;

    iocb->common.cb(iocb->common.opaque, iocb->ret);

    qemu_aio_unref(iocb);
}

static uint16_t nvme_format(NvmeCtrl *n, NvmeRequest *req)
{
    NvmeFormatAIOCB *iocb;
    uint32_t nsid = le32_to_cpu(req->cmd.nsid);
    uint32_t dw10 = le32_to_cpu(req->cmd.cdw10);
    uint8_t lbaf = dw10 & 0xf;
    uint8_t mset = (dw10 >> 4) & 0x1;
    uint8_t pi = (dw10 >> 5) & 0x7;
    uint8_t pil = (dw10 >> 8) & 0x1;
    uint8_t lbafu = (dw10 >> 12) & 0x3;
    uint16_t status;

    iocb = qemu_aio_get(&nvme_format_aiocb_info, NULL, nvme_misc_cb, req);

    iocb->req = req;
    iocb->bh = qemu_bh_new(nvme_format_bh, iocb);
    iocb->ret = 0;
    iocb->ns = NULL;
    iocb->nsid = 0;
    iocb->lbaf = lbaf;
    iocb->mset = mset;
    iocb->pi = pi;
    iocb->pil = pil;
    iocb->broadcast = (nsid == NVME_NSID_BROADCAST);
    iocb->offset = 0;

    if (n->features.hbs.lbafee) {
        iocb->lbaf |= lbafu << 4;
    }

    if (!iocb->broadcast) {
        if (!nvme_nsid_valid(n, nsid)) {
            status = NVME_INVALID_NSID | NVME_DNR;
            goto out;
        }

        iocb->ns = nvme_ns(n, nsid);
        if (!iocb->ns) {
            status = NVME_INVALID_FIELD | NVME_DNR;
            goto out;
        }
    }

    req->aiocb = &iocb->common;
    qemu_bh_schedule(iocb->bh);

    return NVME_NO_COMPLETE;

out:
    qemu_bh_delete(iocb->bh);
    iocb->bh = NULL;
    qemu_aio_unref(iocb);
    return status;
}

<<<<<<< HEAD
static void nvme_create_ns_ns_cb(void *opaque, int ret)
{
    NvmeFormatAIOCB *iocb = opaque;
    NvmeNamespace *ns = iocb->ns;
    int bytes;
    int zero_size = MIN(ns->size, 512 * KiB);

    if (ret < 0) {
        iocb->ret = ret;
        goto done;
    }

    assert(ns);

    if (iocb->offset < zero_size) {
        bytes = MIN(BDRV_REQUEST_MAX_BYTES, zero_size - iocb->offset);

        iocb->aiocb = blk_aio_pwrite_zeroes(ns->blkconf.blk, iocb->offset,
                                            bytes, BDRV_REQ_MAY_UNMAP,
                                            nvme_create_ns_ns_cb, iocb);

        iocb->offset += bytes;
        return;
    }

    ns->status = 0x0;
    iocb->ns = NULL;
    iocb->offset = 0;

done:
    iocb->aiocb = NULL;
    qemu_bh_schedule(iocb->bh);
}

static void nvme_create_ns_bh(void *opaque)
{
    NvmeFormatAIOCB *iocb = opaque;

    if (iocb->ret < 0) {
        goto done;
    }

    if (!iocb->ns) {
        goto done;
    }

    iocb->ns->status = NVME_FORMAT_IN_PROGRESS;
    nvme_create_ns_ns_cb(iocb, 0);
    return;

done:
    qemu_bh_delete(iocb->bh);
    iocb->bh = NULL;

    iocb->common.cb(iocb->common.opaque, iocb->ret);

    qemu_aio_unref(iocb);
}

static uint16_t nvme_create_ns(NvmeCtrl *n, NvmeRequest *req)
{
    NvmeFormatAIOCB *iocb;
    NvmeCmd *cmd = &req->cmd;
    uint32_t dw10 = le32_to_cpu(cmd->cdw10);
    uint16_t status;
    bool format = (dw10 == 0);
    uint8_t buffer[4096] = { 0 };

    nvme_h2c(n, buffer, sizeof(buffer), req);
    if (!format) {
        return NVME_SUCCESS;
    }

    /* TODO: Find the correct namespace to format */

    iocb = qemu_aio_get(&nvme_format_aiocb_info, NULL, nvme_misc_cb, req);

    iocb->req = req;
    iocb->bh = qemu_bh_new(nvme_create_ns_bh, iocb);
    iocb->ret = 0;
    iocb->ns = NULL;
    iocb->nsid = 1;
    iocb->broadcast = false;
    iocb->offset = 0;

    if (!nvme_nsid_valid(n, 1)) {
        status = NVME_INVALID_NSID | NVME_DNR;
        goto out;
    }

    iocb->ns = nvme_ns(n, 1);
    if (!iocb->ns) {
        status = NVME_INVALID_FIELD | NVME_DNR;
        goto out;
    }

    req->aiocb = &iocb->common;
    qemu_bh_schedule(iocb->bh);

    return NVME_NO_COMPLETE;

out:
    qemu_bh_delete(iocb->bh);
    iocb->bh = NULL;
    qemu_aio_unref(iocb);
    return status;
}

static uint16_t nvme_tunnel(NvmeCtrl *n, NvmeRequest *req)
{
=======
static void nvme_get_virt_res_num(NvmeCtrl *n, uint8_t rt, int *num_total,
                                  int *num_prim, int *num_sec)
{
    *num_total = le32_to_cpu(rt ?
                             n->pri_ctrl_cap.vifrt : n->pri_ctrl_cap.vqfrt);
    *num_prim = le16_to_cpu(rt ?
                            n->pri_ctrl_cap.virfap : n->pri_ctrl_cap.vqrfap);
    *num_sec = le16_to_cpu(rt ? n->pri_ctrl_cap.virfa : n->pri_ctrl_cap.vqrfa);
}

static uint16_t nvme_assign_virt_res_to_prim(NvmeCtrl *n, NvmeRequest *req,
                                             uint16_t cntlid, uint8_t rt,
                                             int nr)
{
    int num_total, num_prim, num_sec;

    if (cntlid != n->cntlid) {
        return NVME_INVALID_CTRL_ID | NVME_DNR;
    }

    nvme_get_virt_res_num(n, rt, &num_total, &num_prim, &num_sec);

    if (nr > num_total) {
        return NVME_INVALID_NUM_RESOURCES | NVME_DNR;
    }

    if (nr > num_total - num_sec) {
        return NVME_INVALID_RESOURCE_ID | NVME_DNR;
    }

    if (rt) {
        n->next_pri_ctrl_cap.virfap = cpu_to_le16(nr);
    } else {
        n->next_pri_ctrl_cap.vqrfap = cpu_to_le16(nr);
    }

    req->cqe.result = cpu_to_le32(nr);
    return req->status;
}

static void nvme_update_virt_res(NvmeCtrl *n, NvmeSecCtrlEntry *sctrl,
                                 uint8_t rt, int nr)
{
    int prev_nr, prev_total;

    if (rt) {
        prev_nr = le16_to_cpu(sctrl->nvi);
        prev_total = le32_to_cpu(n->pri_ctrl_cap.virfa);
        sctrl->nvi = cpu_to_le16(nr);
        n->pri_ctrl_cap.virfa = cpu_to_le32(prev_total + nr - prev_nr);
    } else {
        prev_nr = le16_to_cpu(sctrl->nvq);
        prev_total = le32_to_cpu(n->pri_ctrl_cap.vqrfa);
        sctrl->nvq = cpu_to_le16(nr);
        n->pri_ctrl_cap.vqrfa = cpu_to_le32(prev_total + nr - prev_nr);
    }
}

static uint16_t nvme_assign_virt_res_to_sec(NvmeCtrl *n, NvmeRequest *req,
                                            uint16_t cntlid, uint8_t rt, int nr)
{
    int num_total, num_prim, num_sec, num_free, diff, limit;
    NvmeSecCtrlEntry *sctrl;

    sctrl = nvme_sctrl_for_cntlid(n, cntlid);
    if (!sctrl) {
        return NVME_INVALID_CTRL_ID | NVME_DNR;
    }

    if (sctrl->scs) {
        return NVME_INVALID_SEC_CTRL_STATE | NVME_DNR;
    }

    limit = le16_to_cpu(rt ? n->pri_ctrl_cap.vifrsm : n->pri_ctrl_cap.vqfrsm);
    if (nr > limit) {
        return NVME_INVALID_NUM_RESOURCES | NVME_DNR;
    }

    nvme_get_virt_res_num(n, rt, &num_total, &num_prim, &num_sec);
    num_free = num_total - num_prim - num_sec;
    diff = nr - le16_to_cpu(rt ? sctrl->nvi : sctrl->nvq);

    if (diff > num_free) {
        return NVME_INVALID_RESOURCE_ID | NVME_DNR;
    }

    nvme_update_virt_res(n, sctrl, rt, nr);
    req->cqe.result = cpu_to_le32(nr);

    return req->status;
}

static uint16_t nvme_virt_set_state(NvmeCtrl *n, uint16_t cntlid, bool online)
{
    NvmeCtrl *sn = NULL;
    NvmeSecCtrlEntry *sctrl;
    int vf_index;

    sctrl = nvme_sctrl_for_cntlid(n, cntlid);
    if (!sctrl) {
        return NVME_INVALID_CTRL_ID | NVME_DNR;
    }

    if (!pci_is_vf(&n->parent_obj)) {
        vf_index = le16_to_cpu(sctrl->vfn) - 1;
        sn = NVME(pcie_sriov_get_vf_at_index(&n->parent_obj, vf_index));
    }

    if (online) {
        if (!sctrl->nvi || (le16_to_cpu(sctrl->nvq) < 2) || !sn) {
            return NVME_INVALID_SEC_CTRL_STATE | NVME_DNR;
        }

        if (!sctrl->scs) {
            sctrl->scs = 0x1;
            nvme_ctrl_reset(sn, NVME_RESET_FUNCTION);
        }
    } else {
        nvme_update_virt_res(n, sctrl, NVME_VIRT_RES_INTERRUPT, 0);
        nvme_update_virt_res(n, sctrl, NVME_VIRT_RES_QUEUE, 0);

        if (sctrl->scs) {
            sctrl->scs = 0x0;
            if (sn) {
                nvme_ctrl_reset(sn, NVME_RESET_FUNCTION);
            }
        }
    }

    return NVME_SUCCESS;
}

static uint16_t nvme_virt_mngmt(NvmeCtrl *n, NvmeRequest *req)
{
    uint32_t dw10 = le32_to_cpu(req->cmd.cdw10);
    uint32_t dw11 = le32_to_cpu(req->cmd.cdw11);
    uint8_t act = dw10 & 0xf;
    uint8_t rt = (dw10 >> 8) & 0x7;
    uint16_t cntlid = (dw10 >> 16) & 0xffff;
    int nr = dw11 & 0xffff;

    trace_pci_nvme_virt_mngmt(nvme_cid(req), act, cntlid, rt ? "VI" : "VQ", nr);

    if (rt != NVME_VIRT_RES_QUEUE && rt != NVME_VIRT_RES_INTERRUPT) {
        return NVME_INVALID_RESOURCE_ID | NVME_DNR;
    }

    switch (act) {
    case NVME_VIRT_MNGMT_ACTION_SEC_ASSIGN:
        return nvme_assign_virt_res_to_sec(n, req, cntlid, rt, nr);
    case NVME_VIRT_MNGMT_ACTION_PRM_ALLOC:
        return nvme_assign_virt_res_to_prim(n, req, cntlid, rt, nr);
    case NVME_VIRT_MNGMT_ACTION_SEC_ONLINE:
        return nvme_virt_set_state(n, cntlid, true);
    case NVME_VIRT_MNGMT_ACTION_SEC_OFFLINE:
        return nvme_virt_set_state(n, cntlid, false);
    default:
        return NVME_INVALID_FIELD | NVME_DNR;
    }
}

static uint16_t nvme_dbbuf_config(NvmeCtrl *n, const NvmeRequest *req)
{
    uint64_t dbs_addr = le64_to_cpu(req->cmd.dptr.prp1);
    uint64_t eis_addr = le64_to_cpu(req->cmd.dptr.prp2);
    int i;

    /* Address should be page aligned */
    if (dbs_addr & (n->page_size - 1) || eis_addr & (n->page_size - 1)) {
        return NVME_INVALID_FIELD | NVME_DNR;
    }

    /* Save shadow buffer base addr for use during queue creation */
    n->dbbuf_dbs = dbs_addr;
    n->dbbuf_eis = eis_addr;
    n->dbbuf_enabled = true;

    for (i = 0; i < n->params.max_ioqpairs + 1; i++) {
        NvmeSQueue *sq = n->sq[i];
        NvmeCQueue *cq = n->cq[i];

        if (sq) {
            /*
             * CAP.DSTRD is 0, so offset of ith sq db_addr is (i<<3)
             * nvme_process_db() uses this hard-coded way to calculate
             * doorbell offsets. Be consistent with that here.
             */
            sq->db_addr = dbs_addr + (i << 3);
            sq->ei_addr = eis_addr + (i << 3);
            pci_dma_write(&n->parent_obj, sq->db_addr, &sq->tail,
                    sizeof(sq->tail));

            if (n->params.ioeventfd && sq->sqid != 0) {
                if (!nvme_init_sq_ioeventfd(sq)) {
                    sq->ioeventfd_enabled = true;
                }
            }
        }

        if (cq) {
            /* CAP.DSTRD is 0, so offset of ith cq db_addr is (i<<3)+(1<<2) */
            cq->db_addr = dbs_addr + (i << 3) + (1 << 2);
            cq->ei_addr = eis_addr + (i << 3) + (1 << 2);
            pci_dma_write(&n->parent_obj, cq->db_addr, &cq->head,
                    sizeof(cq->head));

            if (n->params.ioeventfd && cq->cqid != 0) {
                if (!nvme_init_cq_ioeventfd(cq)) {
                    cq->ioeventfd_enabled = true;
                }
            }
        }
    }

    trace_pci_nvme_dbbuf_config(dbs_addr, eis_addr);

>>>>>>> 621da778
    return NVME_SUCCESS;
}

static uint16_t nvme_admin_cmd(NvmeCtrl *n, NvmeRequest *req)
{
    trace_pci_nvme_admin_cmd(nvme_cid(req), nvme_sqid(req), req->cmd.opcode,
                             nvme_adm_opc_str(req->cmd.opcode));

    if (!(nvme_cse_acs[req->cmd.opcode] & NVME_CMD_EFF_CSUPP)) {
        trace_pci_nvme_err_invalid_admin_opc(req->cmd.opcode);
        return NVME_INVALID_OPCODE | NVME_DNR;
    }

    /* SGLs shall not be used for Admin commands in NVMe over PCIe */
    if (NVME_CMD_FLAGS_PSDT(req->cmd.flags) != NVME_PSDT_PRP) {
        return NVME_INVALID_FIELD | NVME_DNR;
    }

    if (NVME_CMD_FLAGS_FUSE(req->cmd.flags)) {
        return NVME_INVALID_FIELD;
    }

    switch (req->cmd.opcode) {
    case NVME_ADM_CMD_DELETE_SQ:
        return nvme_del_sq(n, req);
    case NVME_ADM_CMD_CREATE_SQ:
        return nvme_create_sq(n, req);
    case NVME_ADM_CMD_GET_LOG_PAGE:
        return nvme_get_log(n, req);
    case NVME_ADM_CMD_DELETE_CQ:
        return nvme_del_cq(n, req);
    case NVME_ADM_CMD_CREATE_CQ:
        return nvme_create_cq(n, req);
    case NVME_ADM_CMD_IDENTIFY:
        return nvme_identify(n, req);
    case NVME_ADM_CMD_ABORT:
        return nvme_abort(n, req);
    case NVME_ADM_CMD_SET_FEATURES:
        return nvme_set_feature(n, req);
    case NVME_ADM_CMD_GET_FEATURES:
        return nvme_get_feature(n, req);
    case NVME_ADM_CMD_ASYNC_EV_REQ:
        return nvme_aer(n, req);
    case NVME_ADM_CMD_TUNNEL:
        return nvme_tunnel(n, req);
    case NVME_ADM_CMD_NS_ATTACHMENT:
        return nvme_ns_attachment(n, req);
    case NVME_ADM_CMD_VIRT_MNGMT:
        return nvme_virt_mngmt(n, req);
    case NVME_ADM_CMD_DBBUF_CONFIG:
        return nvme_dbbuf_config(n, req);
    case NVME_ADM_CMD_FORMAT_NVM:
        return nvme_format(n, req);
    case NVME_ADM_CMD_CREATE_NS:
        return nvme_create_ns(n, req);
    default:
        assert(false);
    }

    return NVME_INVALID_OPCODE | NVME_DNR;
}

static void nvme_update_sq_eventidx(const NvmeSQueue *sq)
{
    pci_dma_write(&sq->ctrl->parent_obj, sq->ei_addr, &sq->tail,
                  sizeof(sq->tail));
    trace_pci_nvme_eventidx_sq(sq->sqid, sq->tail);
}

static void nvme_update_sq_tail(NvmeSQueue *sq)
{
    pci_dma_read(&sq->ctrl->parent_obj, sq->db_addr, &sq->tail,
                 sizeof(sq->tail));
    trace_pci_nvme_shadow_doorbell_sq(sq->sqid, sq->tail);
}

static void nvme_process_sq(void *opaque)
{
    NvmeSQueue *sq = opaque;
    NvmeCtrl *n = sq->ctrl;
    NvmeCQueue *cq = n->cq[sq->cqid];

    uint16_t status;
    hwaddr addr;
    NvmeCmd cmd;
    NvmeRequest *req;

    if (n->dbbuf_enabled) {
        nvme_update_sq_tail(sq);
    }

    while (!(nvme_sq_empty(sq) || QTAILQ_EMPTY(&sq->req_list))) {
        addr = sq->dma_addr + sq->head * sq->entry_size;
        if (nvme_addr_read(n, addr, (void *)&cmd, sizeof(cmd))) {
            trace_pci_nvme_err_addr_read(addr);
            trace_pci_nvme_err_cfs();
            stl_le_p(&n->bar.csts, NVME_CSTS_FAILED);
            break;
        }
        nvme_inc_sq_head(sq);

        req = QTAILQ_FIRST(&sq->req_list);
        QTAILQ_REMOVE(&sq->req_list, req, entry);
        QTAILQ_INSERT_TAIL(&sq->out_req_list, req, entry);
        nvme_req_clear(req);
        req->cqe.cid = cmd.cid;
        memcpy(&req->cmd, &cmd, sizeof(NvmeCmd));

        status = sq->sqid ? nvme_io_cmd(n, req) :
            nvme_admin_cmd(n, req);
        if (status != NVME_NO_COMPLETE) {
            req->status = status;
            nvme_enqueue_req_completion(cq, req);
        }

        if (n->dbbuf_enabled) {
            nvme_update_sq_eventidx(sq);
            nvme_update_sq_tail(sq);
        }
    }
}

static void nvme_update_msixcap_ts(PCIDevice *pci_dev, uint32_t table_size)
{
    uint8_t *config;

    if (!msix_present(pci_dev)) {
        return;
    }

    assert(table_size > 0 && table_size <= pci_dev->msix_entries_nr);

    config = pci_dev->config + pci_dev->msix_cap;
    pci_set_word_by_mask(config + PCI_MSIX_FLAGS, PCI_MSIX_FLAGS_QSIZE,
                         table_size - 1);
}

static void nvme_activate_virt_res(NvmeCtrl *n)
{
    PCIDevice *pci_dev = &n->parent_obj;
    NvmePriCtrlCap *cap = &n->pri_ctrl_cap;
    NvmeSecCtrlEntry *sctrl;

    /* -1 to account for the admin queue */
    if (pci_is_vf(pci_dev)) {
        sctrl = nvme_sctrl(n);
        cap->vqprt = sctrl->nvq;
        cap->viprt = sctrl->nvi;
        n->conf_ioqpairs = sctrl->nvq ? le16_to_cpu(sctrl->nvq) - 1 : 0;
        n->conf_msix_qsize = sctrl->nvi ? le16_to_cpu(sctrl->nvi) : 1;
    } else {
        cap->vqrfap = n->next_pri_ctrl_cap.vqrfap;
        cap->virfap = n->next_pri_ctrl_cap.virfap;
        n->conf_ioqpairs = le16_to_cpu(cap->vqprt) +
                           le16_to_cpu(cap->vqrfap) - 1;
        n->conf_msix_qsize = le16_to_cpu(cap->viprt) +
                             le16_to_cpu(cap->virfap);
    }
}

static void nvme_ctrl_reset(NvmeCtrl *n, NvmeResetType rst)
{
    PCIDevice *pci_dev = &n->parent_obj;
    NvmeSecCtrlEntry *sctrl;
    NvmeNamespace *ns;
    int i;

    for (i = 1; i <= NVME_MAX_NAMESPACES; i++) {
        ns = nvme_ns(n, i);
        if (!ns) {
            continue;
        }

        nvme_ns_drain(ns);
    }

    for (i = 0; i < n->params.max_ioqpairs + 1; i++) {
        if (n->sq[i] != NULL) {
            nvme_free_sq(n->sq[i], n);
        }
    }
    for (i = 0; i < n->params.max_ioqpairs + 1; i++) {
        if (n->cq[i] != NULL) {
            nvme_free_cq(n->cq[i], n);
        }
    }

    while (!QTAILQ_EMPTY(&n->aer_queue)) {
        NvmeAsyncEvent *event = QTAILQ_FIRST(&n->aer_queue);
        QTAILQ_REMOVE(&n->aer_queue, event, entry);
        g_free(event);
    }

    if (n->params.sriov_max_vfs) {
        if (!pci_is_vf(pci_dev)) {
            for (i = 0; i < n->sec_ctrl_list.numcntl; i++) {
                sctrl = &n->sec_ctrl_list.sec[i];
                nvme_virt_set_state(n, le16_to_cpu(sctrl->scid), false);
            }

            if (rst != NVME_RESET_CONTROLLER) {
                pcie_sriov_pf_disable_vfs(pci_dev);
            }
        }

        if (rst != NVME_RESET_CONTROLLER) {
            nvme_activate_virt_res(n);
        }
    }

    n->aer_queued = 0;
    n->aer_mask = 0;
    n->outstanding_aers = 0;
    n->qs_created = false;

    nvme_update_msixcap_ts(pci_dev, n->conf_msix_qsize);

    if (pci_is_vf(pci_dev)) {
        sctrl = nvme_sctrl(n);

        stl_le_p(&n->bar.csts, sctrl->scs ? 0 : NVME_CSTS_FAILED);
    } else {
        stl_le_p(&n->bar.csts, 0);
    }

    stl_le_p(&n->bar.intms, 0);
    stl_le_p(&n->bar.intmc, 0);
    stl_le_p(&n->bar.cc, 0);

    n->dbbuf_dbs = 0;
    n->dbbuf_eis = 0;
    n->dbbuf_enabled = false;
}

static void nvme_ctrl_shutdown(NvmeCtrl *n)
{
    NvmeNamespace *ns;
    int i;

    if (n->pmr.dev) {
        memory_region_msync(&n->pmr.dev->mr, 0, n->pmr.dev->size);
    }

    for (i = 1; i <= NVME_MAX_NAMESPACES; i++) {
        ns = nvme_ns(n, i);
        if (!ns) {
            continue;
        }

        nvme_ns_shutdown(ns);
    }
}

static void nvme_select_iocs(NvmeCtrl *n)
{
    NvmeNamespace *ns;
    int i;

    for (i = 1; i <= NVME_MAX_NAMESPACES; i++) {
        ns = nvme_ns(n, i);
        if (!ns) {
            continue;
        }

        nvme_select_iocs_ns(n, ns);
    }
}

static int nvme_start_ctrl(NvmeCtrl *n)
{
    uint64_t cap = ldq_le_p(&n->bar.cap);
    uint32_t cc = ldl_le_p(&n->bar.cc);
    uint32_t aqa = ldl_le_p(&n->bar.aqa);
    uint64_t asq = ldq_le_p(&n->bar.asq);
    uint64_t acq = ldq_le_p(&n->bar.acq);
    uint32_t page_bits = NVME_CC_MPS(cc) + 12;
    uint32_t page_size = 1 << page_bits;
    NvmeSecCtrlEntry *sctrl = nvme_sctrl(n);

    if (pci_is_vf(&n->parent_obj) && !sctrl->scs) {
        trace_pci_nvme_err_startfail_virt_state(le16_to_cpu(sctrl->nvi),
                                                le16_to_cpu(sctrl->nvq),
                                                sctrl->scs ? "ONLINE" :
                                                             "OFFLINE");
        return -1;
    }
    if (unlikely(n->cq[0])) {
        trace_pci_nvme_err_startfail_cq();
        return -1;
    }
    if (unlikely(n->sq[0])) {
        trace_pci_nvme_err_startfail_sq();
        return -1;
    }
    if (unlikely(asq & (page_size - 1))) {
        trace_pci_nvme_err_startfail_asq_misaligned(asq);
        return -1;
    }
    if (unlikely(acq & (page_size - 1))) {
        trace_pci_nvme_err_startfail_acq_misaligned(acq);
        return -1;
    }
    if (unlikely(!(NVME_CAP_CSS(cap) & (1 << NVME_CC_CSS(cc))))) {
        trace_pci_nvme_err_startfail_css(NVME_CC_CSS(cc));
        return -1;
    }
    if (unlikely(NVME_CC_MPS(cc) < NVME_CAP_MPSMIN(cap))) {
        trace_pci_nvme_err_startfail_page_too_small(
                    NVME_CC_MPS(cc),
                    NVME_CAP_MPSMIN(cap));
        return -1;
    }
    if (unlikely(NVME_CC_MPS(cc) >
                 NVME_CAP_MPSMAX(cap))) {
        trace_pci_nvme_err_startfail_page_too_large(
                    NVME_CC_MPS(cc),
                    NVME_CAP_MPSMAX(cap));
        return -1;
    }
    if (unlikely(NVME_CC_IOCQES(cc) <
                 NVME_CTRL_CQES_MIN(n->id_ctrl.cqes))) {
        trace_pci_nvme_err_startfail_cqent_too_small(
                    NVME_CC_IOCQES(cc),
                    NVME_CTRL_CQES_MIN(cap));
        return -1;
    }
    if (unlikely(NVME_CC_IOCQES(cc) >
                 NVME_CTRL_CQES_MAX(n->id_ctrl.cqes))) {
        trace_pci_nvme_err_startfail_cqent_too_large(
                    NVME_CC_IOCQES(cc),
                    NVME_CTRL_CQES_MAX(cap));
        return -1;
    }
    if (unlikely(NVME_CC_IOSQES(cc) <
                 NVME_CTRL_SQES_MIN(n->id_ctrl.sqes))) {
        trace_pci_nvme_err_startfail_sqent_too_small(
                    NVME_CC_IOSQES(cc),
                    NVME_CTRL_SQES_MIN(cap));
        return -1;
    }
    if (unlikely(NVME_CC_IOSQES(cc) >
                 NVME_CTRL_SQES_MAX(n->id_ctrl.sqes))) {
        trace_pci_nvme_err_startfail_sqent_too_large(
                    NVME_CC_IOSQES(cc),
                    NVME_CTRL_SQES_MAX(cap));
        return -1;
    }
    if (unlikely(!NVME_AQA_ASQS(aqa))) {
        trace_pci_nvme_err_startfail_asqent_sz_zero();
        return -1;
    }
    if (unlikely(!NVME_AQA_ACQS(aqa))) {
        trace_pci_nvme_err_startfail_acqent_sz_zero();
        return -1;
    }

    n->page_bits = page_bits;
    n->page_size = page_size;
    n->max_prp_ents = n->page_size / sizeof(uint64_t);
    n->cqe_size = 1 << NVME_CC_IOCQES(cc);
    n->sqe_size = 1 << NVME_CC_IOSQES(cc);
    // TODO: entry_size
    n->admin_cq = g_new0(NvmeCQueue, 1);
    n->admin_sq = g_new0(NvmeSQueue, 1);
    nvme_init_cq(n->admin_cq, n, acq, 0, 0, NVME_AQA_ACQS(aqa) + 1, 1);
    nvme_init_sq(n->admin_sq, n, asq, 0, 0, NVME_AQA_ASQS(aqa) + 1, 1 << 6);

    nvme_set_timestamp(n, 0ULL);

    nvme_select_iocs(n);

    return 0;
}

static void nvme_cmb_enable_regs(NvmeCtrl *n)
{
    uint32_t cmbloc = ldl_le_p(&n->bar.cmbloc);
    uint32_t cmbsz = ldl_le_p(&n->bar.cmbsz);

    NVME_CMBLOC_SET_CDPCILS(cmbloc, 1);
    NVME_CMBLOC_SET_CDPMLS(cmbloc, 1);
    NVME_CMBLOC_SET_BIR(cmbloc, NVME_CMB_BIR);
    stl_le_p(&n->bar.cmbloc, cmbloc);

    NVME_CMBSZ_SET_SQS(cmbsz, 1);
    NVME_CMBSZ_SET_CQS(cmbsz, 0);
    NVME_CMBSZ_SET_LISTS(cmbsz, 1);
    NVME_CMBSZ_SET_RDS(cmbsz, 1);
    NVME_CMBSZ_SET_WDS(cmbsz, 1);
    NVME_CMBSZ_SET_SZU(cmbsz, 2); /* MBs */
    NVME_CMBSZ_SET_SZ(cmbsz, n->params.cmb_size_mb);
    stl_le_p(&n->bar.cmbsz, cmbsz);
}

static void nvme_write_bar(NvmeCtrl *n, hwaddr offset, uint64_t data,
                           unsigned size)
{
    uint64_t cap = ldq_le_p(&n->bar.cap);
    uint32_t cc = ldl_le_p(&n->bar.cc);
    uint32_t intms = ldl_le_p(&n->bar.intms);
    uint32_t csts = ldl_le_p(&n->bar.csts);
    uint32_t pmrsts = ldl_le_p(&n->bar.pmrsts);

    if (unlikely(offset & (sizeof(uint32_t) - 1))) {
        NVME_GUEST_ERR(pci_nvme_ub_mmiowr_misaligned32,
                       "MMIO write not 32-bit aligned,"
                       " offset=0x%"PRIx64"", offset);
        /* should be ignored, fall through for now */
    }

    if (unlikely(size < sizeof(uint32_t))) {
        NVME_GUEST_ERR(pci_nvme_ub_mmiowr_toosmall,
                       "MMIO write smaller than 32-bits,"
                       " offset=0x%"PRIx64", size=%u",
                       offset, size);
        /* should be ignored, fall through for now */
    }

    switch (offset) {
    case NVME_REG_INTMS:
        if (unlikely(msix_enabled(&(n->parent_obj)))) {
            NVME_GUEST_ERR(pci_nvme_ub_mmiowr_intmask_with_msix,
                           "undefined access to interrupt mask set"
                           " when MSI-X is enabled");
            /* should be ignored, fall through for now */
        }
        intms |= data;
        stl_le_p(&n->bar.intms, intms);
        n->bar.intmc = n->bar.intms;
        trace_pci_nvme_mmio_intm_set(data & 0xffffffff, intms);
        nvme_irq_check(n);
        break;
    case NVME_REG_INTMC:
        if (unlikely(msix_enabled(&(n->parent_obj)))) {
            NVME_GUEST_ERR(pci_nvme_ub_mmiowr_intmask_with_msix,
                           "undefined access to interrupt mask clr"
                           " when MSI-X is enabled");
            /* should be ignored, fall through for now */
        }
        intms &= ~data;
        stl_le_p(&n->bar.intms, intms);
        n->bar.intmc = n->bar.intms;
        trace_pci_nvme_mmio_intm_clr(data & 0xffffffff, intms);
        nvme_irq_check(n);
        break;
    case NVME_REG_CC:
        stl_le_p(&n->bar.cc, data);

        trace_pci_nvme_mmio_cfg(data & 0xffffffff);

        if (NVME_CC_SHN(data) && !(NVME_CC_SHN(cc))) {
            trace_pci_nvme_mmio_shutdown_set();
            nvme_ctrl_shutdown(n);
            csts &= ~(CSTS_SHST_MASK << CSTS_SHST_SHIFT);
            csts |= NVME_CSTS_SHST_COMPLETE;
        } else if (!NVME_CC_SHN(data) && NVME_CC_SHN(cc)) {
            trace_pci_nvme_mmio_shutdown_cleared();
            csts &= ~(CSTS_SHST_MASK << CSTS_SHST_SHIFT);
        }

        if (NVME_CC_EN(data) && !NVME_CC_EN(cc)) {
            if (unlikely(nvme_start_ctrl(n))) {
                trace_pci_nvme_err_startfail();
                csts = NVME_CSTS_FAILED;
            } else {
                trace_pci_nvme_mmio_start_success();
                csts = NVME_CSTS_READY;
            }
        } else if (!NVME_CC_EN(data) && NVME_CC_EN(cc)) {
            trace_pci_nvme_mmio_stopped();
            nvme_ctrl_reset(n, NVME_RESET_CONTROLLER);

            break;
        }

        stl_le_p(&n->bar.csts, csts);

        break;
    case NVME_REG_CSTS:
        if (data & (1 << 4)) {
            NVME_GUEST_ERR(pci_nvme_ub_mmiowr_ssreset_w1c_unsupported,
                           "attempted to W1C CSTS.NSSRO"
                           " but CAP.NSSRS is zero (not supported)");
        } else if (data != 0) {
            NVME_GUEST_ERR(pci_nvme_ub_mmiowr_ro_csts,
                           "attempted to set a read only bit"
                           " of controller status");
        }
        break;
    case NVME_REG_NSSR:
        if (data == 0x4e564d65) {
            trace_pci_nvme_ub_mmiowr_ssreset_unsupported();
        } else {
            /* The spec says that writes of other values have no effect */
            return;
        }
        break;
    case NVME_REG_AQA:
        stl_le_p(&n->bar.aqa, data);
        trace_pci_nvme_mmio_aqattr(data & 0xffffffff);
        break;
    case NVME_REG_ASQ:
        stn_le_p(&n->bar.asq, size, data);
        trace_pci_nvme_mmio_asqaddr(data);
        break;
    case NVME_REG_ASQ + 4:
        stl_le_p((uint8_t *)&n->bar.asq + 4, data);
        trace_pci_nvme_mmio_asqaddr_hi(data, ldq_le_p(&n->bar.asq));
        break;
    case NVME_REG_ACQ:
        trace_pci_nvme_mmio_acqaddr(data);
        stn_le_p(&n->bar.acq, size, data);
        break;
    case NVME_REG_ACQ + 4:
        stl_le_p((uint8_t *)&n->bar.acq + 4, data);
        trace_pci_nvme_mmio_acqaddr_hi(data, ldq_le_p(&n->bar.acq));
        break;
    case NVME_REG_CMBLOC:
        NVME_GUEST_ERR(pci_nvme_ub_mmiowr_cmbloc_reserved,
                       "invalid write to reserved CMBLOC"
                       " when CMBSZ is zero, ignored");
        return;
    case NVME_REG_CMBSZ:
        NVME_GUEST_ERR(pci_nvme_ub_mmiowr_cmbsz_readonly,
                       "invalid write to read only CMBSZ, ignored");
        return;
    case NVME_REG_CMBMSC:
        if (!NVME_CAP_CMBS(cap)) {
            return;
        }

        stn_le_p(&n->bar.cmbmsc, size, data);
        n->cmb.cmse = false;

        if (NVME_CMBMSC_CRE(data)) {
            nvme_cmb_enable_regs(n);

            if (NVME_CMBMSC_CMSE(data)) {
                uint64_t cmbmsc = ldq_le_p(&n->bar.cmbmsc);
                hwaddr cba = NVME_CMBMSC_CBA(cmbmsc) << CMBMSC_CBA_SHIFT;
                if (cba + int128_get64(n->cmb.mem.size) < cba) {
                    uint32_t cmbsts = ldl_le_p(&n->bar.cmbsts);
                    NVME_CMBSTS_SET_CBAI(cmbsts, 1);
                    stl_le_p(&n->bar.cmbsts, cmbsts);
                    return;
                }

                n->cmb.cba = cba;
                n->cmb.cmse = true;
            }
        } else {
            n->bar.cmbsz = 0;
            n->bar.cmbloc = 0;
        }

        return;
    case NVME_REG_CMBMSC + 4:
        stl_le_p((uint8_t *)&n->bar.cmbmsc + 4, data);
        return;

    case NVME_REG_PMRCAP:
        NVME_GUEST_ERR(pci_nvme_ub_mmiowr_pmrcap_readonly,
                       "invalid write to PMRCAP register, ignored");
        return;
    case NVME_REG_PMRCTL:
        if (!NVME_CAP_PMRS(cap)) {
            return;
        }

        stl_le_p(&n->bar.pmrctl, data);
        if (NVME_PMRCTL_EN(data)) {
            memory_region_set_enabled(&n->pmr.dev->mr, true);
            pmrsts = 0;
        } else {
            memory_region_set_enabled(&n->pmr.dev->mr, false);
            NVME_PMRSTS_SET_NRDY(pmrsts, 1);
            n->pmr.cmse = false;
        }
        stl_le_p(&n->bar.pmrsts, pmrsts);
        return;
    case NVME_REG_PMRSTS:
        NVME_GUEST_ERR(pci_nvme_ub_mmiowr_pmrsts_readonly,
                       "invalid write to PMRSTS register, ignored");
        return;
    case NVME_REG_PMREBS:
        NVME_GUEST_ERR(pci_nvme_ub_mmiowr_pmrebs_readonly,
                       "invalid write to PMREBS register, ignored");
        return;
    case NVME_REG_PMRSWTP:
        NVME_GUEST_ERR(pci_nvme_ub_mmiowr_pmrswtp_readonly,
                       "invalid write to PMRSWTP register, ignored");
        return;
    case NVME_REG_PMRMSCL:
        if (!NVME_CAP_PMRS(cap)) {
            return;
        }

        stl_le_p(&n->bar.pmrmscl, data);
        n->pmr.cmse = false;

        if (NVME_PMRMSCL_CMSE(data)) {
            uint64_t pmrmscu = ldl_le_p(&n->bar.pmrmscu);
            hwaddr cba = pmrmscu << 32 |
                (NVME_PMRMSCL_CBA(data) << PMRMSCL_CBA_SHIFT);
            if (cba + int128_get64(n->pmr.dev->mr.size) < cba) {
                NVME_PMRSTS_SET_CBAI(pmrsts, 1);
                stl_le_p(&n->bar.pmrsts, pmrsts);
                return;
            }

            n->pmr.cmse = true;
            n->pmr.cba = cba;
        }

        return;
    case NVME_REG_PMRMSCU:
        if (!NVME_CAP_PMRS(cap)) {
            return;
        }

        stl_le_p(&n->bar.pmrmscu, data);
        return;
    default:
        NVME_GUEST_ERR(pci_nvme_ub_mmiowr_invalid,
                       "invalid MMIO write,"
                       " offset=0x%"PRIx64", data=%"PRIx64"",
                       offset, data);
        break;
    }
}

static uint64_t nvme_mmio_read(void *opaque, hwaddr addr, unsigned size)
{
    NvmeCtrl *n = (NvmeCtrl *)opaque;
    uint8_t *ptr = (uint8_t *)&n->bar;

    trace_pci_nvme_mmio_read(addr, size);

    if (unlikely(addr & (sizeof(uint32_t) - 1))) {
        NVME_GUEST_ERR(pci_nvme_ub_mmiord_misaligned32,
                       "MMIO read not 32-bit aligned,"
                       " offset=0x%"PRIx64"", addr);
        /* should RAZ, fall through for now */
    } else if (unlikely(size < sizeof(uint32_t))) {
        NVME_GUEST_ERR(pci_nvme_ub_mmiord_toosmall,
                       "MMIO read smaller than 32-bits,"
                       " offset=0x%"PRIx64"", addr);
        /* should RAZ, fall through for now */
    }

    if (addr > sizeof(n->bar) - size) {
        if (n->params.is_apple_ans) {
            switch (addr) {
                case NVME_APPLE_MAX_PEND_CMDS:
                    return NVME_APPLE_MAX_PEND_CMDS_VAL;
                    break;
                case NVME_APPLE_BOOT_STATUS:
                    return NVME_APPLE_BOOT_STATUS_OK;
                    break;
                case NVME_APPLE_BASE_CMD_ID:
                    return 0x6000;
                    break;
                default:
                    break;
            }
        }
        NVME_GUEST_ERR(pci_nvme_ub_mmiord_invalid_ofs,
                       "MMIO read beyond last register,"
                       " offset=0x%"PRIx64", returning 0", addr);

        return 0;
    }

    if (pci_is_vf(&n->parent_obj) && !nvme_sctrl(n)->scs &&
        addr != NVME_REG_CSTS) {
        trace_pci_nvme_err_ignored_mmio_vf_offline(addr, size);
        return 0;
    }

    /*
     * When PMRWBM bit 1 is set then read from
     * from PMRSTS should ensure prior writes
     * made it to persistent media
     */
    if (addr == NVME_REG_PMRSTS &&
        (NVME_PMRCAP_PMRWBM(ldl_le_p(&n->bar.pmrcap)) & 0x02)) {
        memory_region_msync(&n->pmr.dev->mr, 0, n->pmr.dev->size);
    }

    return ldn_le_p(ptr + addr, size);
}

static void nvme_process_db(NvmeCtrl *n, hwaddr addr, int val)
{
    uint32_t qid;

    if (unlikely(addr & ((1 << 2) - 1))) {
        NVME_GUEST_ERR(pci_nvme_ub_db_wr_misaligned,
                       "doorbell write not 32-bit aligned,"
                       " offset=0x%"PRIx64", ignoring", addr);
        return;
    }

    if (((addr - 0x1000) >> 2) & 1) {
        /* Completion queue doorbell write */

        uint16_t new_head = val & 0xffff;
        int start_sqs;
        NvmeCQueue *cq;

        qid = (addr - (0x1000 + (1 << 2))) >> 3;
        if (unlikely(nvme_check_cqid(n, qid))) {
            NVME_GUEST_ERR(pci_nvme_ub_db_wr_invalid_cq,
                           "completion queue doorbell write"
                           " for nonexistent queue,"
                           " sqid=%"PRIu32", ignoring", qid);

            /*
             * NVM Express v1.3d, Section 4.1 state: "If host software writes
             * an invalid value to the Submission Queue Tail Doorbell or
             * Completion Queue Head Doorbell regiter and an Asynchronous Event
             * Request command is outstanding, then an asynchronous event is
             * posted to the Admin Completion Queue with a status code of
             * Invalid Doorbell Write Value."
             *
             * Also note that the spec includes the "Invalid Doorbell Register"
             * status code, but nowhere does it specify when to use it.
             * However, it seems reasonable to use it here in a similar
             * fashion.
             */
            if (n->outstanding_aers) {
                nvme_enqueue_event(n, NVME_AER_TYPE_ERROR,
                                   NVME_AER_INFO_ERR_INVALID_DB_REGISTER,
                                   NVME_LOG_ERROR_INFO);
            }

            return;
        }

        cq = n->cq[qid];
        if (unlikely(new_head >= cq->size)) {
            NVME_GUEST_ERR(pci_nvme_ub_db_wr_invalid_cqhead,
                           "completion queue doorbell write value"
                           " beyond queue size, sqid=%"PRIu32","
                           " new_head=%"PRIu16", ignoring",
                           qid, new_head);

            if (n->outstanding_aers) {
                nvme_enqueue_event(n, NVME_AER_TYPE_ERROR,
                                   NVME_AER_INFO_ERR_INVALID_DB_VALUE,
                                   NVME_LOG_ERROR_INFO);
            }

            return;
        }

        trace_pci_nvme_mmio_doorbell_cq(cq->cqid, new_head);

        start_sqs = nvme_cq_full(cq) ? 1 : 0;
        cq->head = new_head;
        if (!qid && n->dbbuf_enabled) {
            pci_dma_write(&n->parent_obj, cq->db_addr, &cq->head,
                          sizeof(cq->head));
        }
        if (start_sqs) {
            NvmeSQueue *sq;
            QTAILQ_FOREACH(sq, &cq->sq_list, entry) {
                timer_mod(sq->timer, qemu_clock_get_ns(QEMU_CLOCK_VIRTUAL) + 500);
            }
            timer_mod(cq->timer, qemu_clock_get_ns(QEMU_CLOCK_VIRTUAL) + 500);
        }

        if (cq->tail == cq->head) {
            if (cq->irq_enabled) {
                n->cq_pending--;
            }

            nvme_irq_deassert(n, cq);
        }
    } else {
        /* Submission queue doorbell write */

        uint16_t new_tail = val & 0xffff;
        NvmeSQueue *sq;

        qid = (addr - 0x1000) >> 3;
        if (unlikely(nvme_check_sqid(n, qid))) {
            NVME_GUEST_ERR(pci_nvme_ub_db_wr_invalid_sq,
                           "submission queue doorbell write"
                           " for nonexistent queue,"
                           " sqid=%"PRIu32", ignoring", qid);

            if (n->outstanding_aers) {
                nvme_enqueue_event(n, NVME_AER_TYPE_ERROR,
                                   NVME_AER_INFO_ERR_INVALID_DB_REGISTER,
                                   NVME_LOG_ERROR_INFO);
            }

            return;
        }

        sq = n->sq[qid];
        if (unlikely(new_tail >= sq->size)) {
            NVME_GUEST_ERR(pci_nvme_ub_db_wr_invalid_sqtail,
                           "submission queue doorbell write value"
                           " beyond queue size, sqid=%"PRIu32","
                           " new_tail=%"PRIu16", ignoring",
                           qid, new_tail);

            if (n->outstanding_aers) {
                nvme_enqueue_event(n, NVME_AER_TYPE_ERROR,
                                   NVME_AER_INFO_ERR_INVALID_DB_VALUE,
                                   NVME_LOG_ERROR_INFO);
            }

            return;
        }

        trace_pci_nvme_mmio_doorbell_sq(sq->sqid, new_tail);

        sq->tail = new_tail;
        if (!qid && n->dbbuf_enabled) {
            /*
             * The spec states "the host shall also update the controller's
             * corresponding doorbell property to match the value of that entry
             * in the Shadow Doorbell buffer."
             *
             * Since this context is currently a VM trap, we can safely enforce
             * the requirement from the device side in case the host is
             * misbehaving.
             *
             * Note, we shouldn't have to do this, but various drivers
             * including ones that run on Linux, are not updating Admin Queues,
             * so we can't trust reading it for an appropriate sq tail.
             */
            pci_dma_write(&n->parent_obj, sq->db_addr, &sq->tail,
                          sizeof(sq->tail));
        }
        timer_mod(sq->timer, qemu_clock_get_ns(QEMU_CLOCK_VIRTUAL) + 500);
    }
}

static void nvme_mmio_write(void *opaque, hwaddr addr, uint64_t data,
                            unsigned size)
{
    NvmeCtrl *n = (NvmeCtrl *)opaque;

    trace_pci_nvme_mmio_write(addr, data, size);

    if (pci_is_vf(&n->parent_obj) && !nvme_sctrl(n)->scs &&
        addr != NVME_REG_CSTS) {
        trace_pci_nvme_err_ignored_mmio_vf_offline(addr, size);
        return;
    }

    if (addr < sizeof(n->bar)) {
        nvme_write_bar(n, addr, data, size);
    } else if (addr < sizeof(n->bar) + 2 * (n->params.max_ioqpairs + 1) * NVME_DB_SIZE) {
        nvme_process_db(n, addr, data);
    } else if (n->params.is_apple_ans) {
        fprintf(stderr, "ANS2: MMIO write to unknown vendor register,"
                        " offset=0x%"PRIx64" value=0x%"PRIx64", returning\n", addr, data);
    }
}

static const MemoryRegionOps nvme_mmio_ops = {
    .read = nvme_mmio_read,
    .write = nvme_mmio_write,
    .endianness = DEVICE_LITTLE_ENDIAN,
    .impl = {
        .min_access_size = 2,
        .max_access_size = 8,
    },
};

static void nvme_cmb_write(void *opaque, hwaddr addr, uint64_t data,
                           unsigned size)
{
    NvmeCtrl *n = (NvmeCtrl *)opaque;
    stn_le_p(&n->cmb.buf[addr], size, data);
}

static uint64_t nvme_cmb_read(void *opaque, hwaddr addr, unsigned size)
{
    NvmeCtrl *n = (NvmeCtrl *)opaque;
    return ldn_le_p(&n->cmb.buf[addr], size);
}

static const MemoryRegionOps nvme_cmb_ops = {
    .read = nvme_cmb_read,
    .write = nvme_cmb_write,
    .endianness = DEVICE_LITTLE_ENDIAN,
    .impl = {
        .min_access_size = 1,
        .max_access_size = 8,
    },
};

static void nvme_check_constraints(NvmeCtrl *n, Error **errp)
{
    NvmeParams *params = &n->params;

    if (params->num_queues) {
        warn_report("num_queues is deprecated; please use max_ioqpairs "
                    "instead");

        params->max_ioqpairs = params->num_queues - 1;
    }

    if (n->namespace.blkconf.blk && n->subsys) {
        error_setg(errp, "subsystem support is unavailable with legacy "
                   "namespace ('drive' property)");
        return;
    }

    if (params->max_ioqpairs < 1 ||
        params->max_ioqpairs > NVME_MAX_IOQPAIRS) {
        error_setg(errp, "max_ioqpairs must be between 1 and %d",
                   NVME_MAX_IOQPAIRS);
        return;
    }

    if (params->msix_qsize < 1 ||
        params->msix_qsize > PCI_MSIX_FLAGS_QSIZE + 1) {
        error_setg(errp, "msix_qsize must be between 1 and %d",
                   PCI_MSIX_FLAGS_QSIZE + 1);
        return;
    }

    if (!params->serial) {
        error_setg(errp, "serial property not set");
        return;
    }

    if (n->pmr.dev) {
        if (host_memory_backend_is_mapped(n->pmr.dev)) {
            error_setg(errp, "can't use already busy memdev: %s",
                       object_get_canonical_path_component(OBJECT(n->pmr.dev)));
            return;
        }

        if (!is_power_of_2(n->pmr.dev->size)) {
            error_setg(errp, "pmr backend size needs to be power of 2 in size");
            return;
        }

        host_memory_backend_set_mapped(n->pmr.dev, true);
    }

    if (n->params.zasl > n->params.mdts) {
        error_setg(errp, "zoned.zasl (Zone Append Size Limit) must be less "
                   "than or equal to mdts (Maximum Data Transfer Size)");
        return;
    }

    if (!n->params.vsl) {
        error_setg(errp, "vsl must be non-zero");
        return;
    }

    if (params->sriov_max_vfs) {
        if (!n->subsys) {
            error_setg(errp, "subsystem is required for the use of SR-IOV");
            return;
        }

        if (params->sriov_max_vfs > NVME_MAX_VFS) {
            error_setg(errp, "sriov_max_vfs must be between 0 and %d",
                       NVME_MAX_VFS);
            return;
        }

        if (params->cmb_size_mb) {
            error_setg(errp, "CMB is not supported with SR-IOV");
            return;
        }

        if (n->pmr.dev) {
            error_setg(errp, "PMR is not supported with SR-IOV");
            return;
        }

        if (!params->sriov_vq_flexible || !params->sriov_vi_flexible) {
            error_setg(errp, "both sriov_vq_flexible and sriov_vi_flexible"
                       " must be set for the use of SR-IOV");
            return;
        }

        if (params->sriov_vq_flexible < params->sriov_max_vfs * 2) {
            error_setg(errp, "sriov_vq_flexible must be greater than or equal"
                       " to %d (sriov_max_vfs * 2)", params->sriov_max_vfs * 2);
            return;
        }

        if (params->max_ioqpairs < params->sriov_vq_flexible + 2) {
            error_setg(errp, "(max_ioqpairs - sriov_vq_flexible) must be"
                       " greater than or equal to 2");
            return;
        }

        if (params->sriov_vi_flexible < params->sriov_max_vfs) {
            error_setg(errp, "sriov_vi_flexible must be greater than or equal"
                       " to %d (sriov_max_vfs)", params->sriov_max_vfs);
            return;
        }

        if (params->msix_qsize < params->sriov_vi_flexible + 1) {
            error_setg(errp, "(msix_qsize - sriov_vi_flexible) must be"
                       " greater than or equal to 1");
            return;
        }

        if (params->sriov_max_vi_per_vf &&
            (params->sriov_max_vi_per_vf - 1) % NVME_VF_RES_GRANULARITY) {
            error_setg(errp, "sriov_max_vi_per_vf must meet:"
                       " (sriov_max_vi_per_vf - 1) %% %d == 0 and"
                       " sriov_max_vi_per_vf >= 1", NVME_VF_RES_GRANULARITY);
            return;
        }

        if (params->sriov_max_vq_per_vf &&
            (params->sriov_max_vq_per_vf < 2 ||
             (params->sriov_max_vq_per_vf - 1) % NVME_VF_RES_GRANULARITY)) {
            error_setg(errp, "sriov_max_vq_per_vf must meet:"
                       " (sriov_max_vq_per_vf - 1) %% %d == 0 and"
                       " sriov_max_vq_per_vf >= 2", NVME_VF_RES_GRANULARITY);
            return;
        }
    }
}

static void nvme_init_state(NvmeCtrl *n)
{
<<<<<<< HEAD
    /* add one to max_ioqpairs to account for the admin queue pair */
    if (n->params.is_apple_ans) {
        n->reg_size = 0x40000;
    } else {
        n->reg_size = pow2ceil(sizeof(NvmeBar) +
                            2 * (n->params.max_ioqpairs + 1) * NVME_DB_SIZE);
    }
    n->params.num_queues = n->params.max_ioqpairs + 1;
    n->sq_map = bitmap_new(n->params.num_queues);
    n->cq_map = bitmap_new(n->params.num_queues);
=======
    NvmePriCtrlCap *cap = &n->pri_ctrl_cap;
    NvmeSecCtrlList *list = &n->sec_ctrl_list;
    NvmeSecCtrlEntry *sctrl;
    uint8_t max_vfs;
    int i;

    if (pci_is_vf(&n->parent_obj)) {
        sctrl = nvme_sctrl(n);
        max_vfs = 0;
        n->conf_ioqpairs = sctrl->nvq ? le16_to_cpu(sctrl->nvq) - 1 : 0;
        n->conf_msix_qsize = sctrl->nvi ? le16_to_cpu(sctrl->nvi) : 1;
    } else {
        max_vfs = n->params.sriov_max_vfs;
        n->conf_ioqpairs = n->params.max_ioqpairs;
        n->conf_msix_qsize = n->params.msix_qsize;
    }

>>>>>>> 621da778
    n->sq = g_new0(NvmeSQueue *, n->params.max_ioqpairs + 1);
    n->cq = g_new0(NvmeCQueue *, n->params.max_ioqpairs + 1);
    n->temperature = NVME_TEMPERATURE;
    n->features.temp_thresh_hi = NVME_TEMPERATURE_WARNING;
    n->starttime_ms = qemu_clock_get_ms(QEMU_CLOCK_VIRTUAL);
    n->num_aer = n->params.aerl + 1;
    n->aer_reqs = g_new0(NvmeRequest *, n->params.aerl + 1);
    QTAILQ_INIT(&n->aer_queue);

    list->numcntl = cpu_to_le16(max_vfs);
    for (i = 0; i < max_vfs; i++) {
        sctrl = &list->sec[i];
        sctrl->pcid = cpu_to_le16(n->cntlid);
        sctrl->vfn = cpu_to_le16(i + 1);
    }

    cap->cntlid = cpu_to_le16(n->cntlid);
    cap->crt = NVME_CRT_VQ | NVME_CRT_VI;

    if (pci_is_vf(&n->parent_obj)) {
        cap->vqprt = cpu_to_le16(1 + n->conf_ioqpairs);
    } else {
        cap->vqprt = cpu_to_le16(1 + n->params.max_ioqpairs -
                                 n->params.sriov_vq_flexible);
        cap->vqfrt = cpu_to_le32(n->params.sriov_vq_flexible);
        cap->vqrfap = cap->vqfrt;
        cap->vqgran = cpu_to_le16(NVME_VF_RES_GRANULARITY);
        cap->vqfrsm = n->params.sriov_max_vq_per_vf ?
                        cpu_to_le16(n->params.sriov_max_vq_per_vf) :
                        cap->vqfrt / MAX(max_vfs, 1);
    }

    if (pci_is_vf(&n->parent_obj)) {
        cap->viprt = cpu_to_le16(n->conf_msix_qsize);
    } else {
        cap->viprt = cpu_to_le16(n->params.msix_qsize -
                                 n->params.sriov_vi_flexible);
        cap->vifrt = cpu_to_le32(n->params.sriov_vi_flexible);
        cap->virfap = cap->vifrt;
        cap->vigran = cpu_to_le16(NVME_VF_RES_GRANULARITY);
        cap->vifrsm = n->params.sriov_max_vi_per_vf ?
                        cpu_to_le16(n->params.sriov_max_vi_per_vf) :
                        cap->vifrt / MAX(max_vfs, 1);
    }
}

static void nvme_init_cmb(NvmeCtrl *n, PCIDevice *pci_dev)
{
    uint64_t cmb_size = n->params.cmb_size_mb * MiB;
    uint64_t cap = ldq_le_p(&n->bar.cap);

    n->cmb.size = cmb_size;
    n->cmb.buf = g_malloc0(cmb_size);
    memory_region_init_io(&n->cmb.mem, OBJECT(n), &nvme_cmb_ops, n,
                          "nvme-cmb", cmb_size);
    pci_register_bar(pci_dev, NVME_CMB_BIR,
                     PCI_BASE_ADDRESS_SPACE_MEMORY |
                     PCI_BASE_ADDRESS_MEM_TYPE_64 |
                     PCI_BASE_ADDRESS_MEM_PREFETCH, &n->cmb.mem);

    NVME_CAP_SET_CMBS(cap, 1);
    stq_le_p(&n->bar.cap, cap);

    if (n->params.legacy_cmb) {
        nvme_cmb_enable_regs(n);
        n->cmb.cmse = true;
    }
}

static void nvme_init_pmr(NvmeCtrl *n, PCIDevice *pci_dev)
{
    uint32_t pmrcap = ldl_le_p(&n->bar.pmrcap);

    NVME_PMRCAP_SET_RDS(pmrcap, 1);
    NVME_PMRCAP_SET_WDS(pmrcap, 1);
    NVME_PMRCAP_SET_BIR(pmrcap, NVME_PMR_BIR);
    /* Turn on bit 1 support */
    NVME_PMRCAP_SET_PMRWBM(pmrcap, 0x02);
    NVME_PMRCAP_SET_CMSS(pmrcap, 1);
    stl_le_p(&n->bar.pmrcap, pmrcap);

    pci_register_bar(pci_dev, NVME_PMR_BIR,
                     PCI_BASE_ADDRESS_SPACE_MEMORY |
                     PCI_BASE_ADDRESS_MEM_TYPE_64 |
                     PCI_BASE_ADDRESS_MEM_PREFETCH, &n->pmr.dev->mr);

    memory_region_set_enabled(&n->pmr.dev->mr, false);
}

static uint64_t nvme_bar_size(unsigned total_queues, unsigned total_irqs,
                              unsigned *msix_table_offset,
                              unsigned *msix_pba_offset)
{
    uint64_t bar_size, msix_table_size, msix_pba_size;

    bar_size = sizeof(NvmeBar) + 2 * total_queues * NVME_DB_SIZE;
    bar_size = QEMU_ALIGN_UP(bar_size, 4 * KiB);

    if (msix_table_offset) {
        *msix_table_offset = bar_size;
    }

    msix_table_size = PCI_MSIX_ENTRY_SIZE * total_irqs;
    bar_size += msix_table_size;
    bar_size = QEMU_ALIGN_UP(bar_size, 4 * KiB);

    if (msix_pba_offset) {
        *msix_pba_offset = bar_size;
    }

    msix_pba_size = QEMU_ALIGN_UP(total_irqs, 64) / 8;
    bar_size += msix_pba_size;

    bar_size = pow2ceil(bar_size);
    return bar_size;
}

static void nvme_init_sriov(NvmeCtrl *n, PCIDevice *pci_dev, uint16_t offset)
{
    uint16_t vf_dev_id = n->params.use_intel_id ?
                         PCI_DEVICE_ID_INTEL_NVME : PCI_DEVICE_ID_REDHAT_NVME;
    NvmePriCtrlCap *cap = &n->pri_ctrl_cap;
    uint64_t bar_size = nvme_bar_size(le16_to_cpu(cap->vqfrsm),
                                      le16_to_cpu(cap->vifrsm),
                                      NULL, NULL);

    pcie_sriov_pf_init(pci_dev, offset, "nvme", vf_dev_id,
                       n->params.sriov_max_vfs, n->params.sriov_max_vfs,
                       NVME_VF_OFFSET, NVME_VF_STRIDE);

    pcie_sriov_pf_init_vf_bar(pci_dev, 0, PCI_BASE_ADDRESS_SPACE_MEMORY |
                              PCI_BASE_ADDRESS_MEM_TYPE_64, bar_size);
}

static int nvme_add_pm_capability(PCIDevice *pci_dev, uint8_t offset)
{
    Error *err = NULL;
    int ret;

    ret = pci_add_capability(pci_dev, PCI_CAP_ID_PM, offset,
                             PCI_PM_SIZEOF, &err);
    if (err) {
        error_report_err(err);
        return ret;
    }

    pci_set_word(pci_dev->config + offset + PCI_PM_PMC,
                 PCI_PM_CAP_VER_1_2);
    pci_set_word(pci_dev->config + offset + PCI_PM_CTRL,
                 PCI_PM_CTRL_NO_SOFT_RESET);
    pci_set_word(pci_dev->wmask + offset + PCI_PM_CTRL,
                 PCI_PM_CTRL_STATE_MASK);

    return 0;
}

static int nvme_init_pci(NvmeCtrl *n, PCIDevice *pci_dev, Error **errp)
{
    uint8_t *pci_conf = pci_dev->config;
    uint64_t bar_size;
    unsigned msix_table_offset, msix_pba_offset;
    int ret;

    Error *err = NULL;

    pci_conf[PCI_INTERRUPT_PIN] = 1;
    pci_config_set_prog_interface(pci_conf, 0x2);

    if (n->params.use_intel_id) {
        pci_config_set_vendor_id(pci_conf, PCI_VENDOR_ID_INTEL);
        pci_config_set_device_id(pci_conf, PCI_DEVICE_ID_INTEL_NVME);
    } else {
        pci_config_set_vendor_id(pci_conf, PCI_VENDOR_ID_REDHAT);
        pci_config_set_device_id(pci_conf, PCI_DEVICE_ID_REDHAT_NVME);
    }

    pci_config_set_class(pci_conf, PCI_CLASS_STORAGE_EXPRESS);
    nvme_add_pm_capability(pci_dev, 0x60);
    pcie_endpoint_cap_init(pci_dev, 0x80);
    pcie_cap_flr_init(pci_dev);
    if (n->params.sriov_max_vfs) {
        pcie_ari_init(pci_dev, 0x100, 1);
    }

    /* add one to max_ioqpairs to account for the admin queue pair */
    bar_size = nvme_bar_size(n->params.max_ioqpairs + 1, n->params.msix_qsize,
                             &msix_table_offset, &msix_pba_offset);

    memory_region_init(&n->bar0, OBJECT(n), "nvme-bar0", bar_size);
    memory_region_init_io(&n->iomem, OBJECT(n), &nvme_mmio_ops, n, "nvme",
                          msix_table_offset);
    memory_region_add_subregion(&n->bar0, 0, &n->iomem);

    if (pci_is_vf(pci_dev)) {
        pcie_sriov_vf_register_bar(pci_dev, 0, &n->bar0);
    } else {
        pci_register_bar(pci_dev, 0, PCI_BASE_ADDRESS_SPACE_MEMORY |
                         PCI_BASE_ADDRESS_MEM_TYPE_64, &n->bar0);
    }
    ret = msix_init(pci_dev, n->params.msix_qsize,
                    &n->bar0, 0, msix_table_offset,
                    &n->bar0, 0, msix_pba_offset, 0, &err);
    if (ret < 0) {
        if (ret == -ENOTSUP) {
            warn_report_err(err);
        } else {
            error_propagate(errp, err);
            return ret;
        }
    }

    nvme_update_msixcap_ts(pci_dev, n->conf_msix_qsize);

    if (n->params.cmb_size_mb) {
        nvme_init_cmb(n, pci_dev);
    }

    if (n->pmr.dev) {
        nvme_init_pmr(n, pci_dev);
    }

    if (!pci_is_vf(pci_dev) && n->params.sriov_max_vfs) {
        nvme_init_sriov(n, pci_dev, 0x120);
    }

    return 0;
}

static void nvme_init_subnqn(NvmeCtrl *n)
{
    NvmeSubsystem *subsys = n->subsys;
    NvmeIdCtrl *id = &n->id_ctrl;

    if (!subsys) {
        snprintf((char *)id->subnqn, sizeof(id->subnqn),
                 "nqn.2019-08.org.qemu:%s", n->params.serial);
    } else {
        pstrcpy((char *)id->subnqn, sizeof(id->subnqn), (char*)subsys->subnqn);
    }
}

static void nvme_init_ctrl(NvmeCtrl *n, PCIDevice *pci_dev)
{
    NvmeIdCtrl *id = &n->id_ctrl;
    uint8_t *pci_conf = pci_dev->config;
    uint64_t cap = ldq_le_p(&n->bar.cap);
    NvmeSecCtrlEntry *sctrl = nvme_sctrl(n);

    id->vid = cpu_to_le16(pci_get_word(pci_conf + PCI_VENDOR_ID));
    id->ssvid = cpu_to_le16(pci_get_word(pci_conf + PCI_SUBSYSTEM_VENDOR_ID));
    strpadcpy((char *)id->mn, sizeof(id->mn), "QEMU NVMe Ctrl", ' ');
    strpadcpy((char *)id->fr, sizeof(id->fr), QEMU_VERSION, ' ');
    strpadcpy((char *)id->sn, sizeof(id->sn), n->params.serial, ' ');

    id->cntlid = cpu_to_le16(n->cntlid);

    id->oaes = cpu_to_le32(NVME_OAES_NS_ATTR);
    id->ctratt |= cpu_to_le32(NVME_CTRATT_ELBAS);

    id->rab = 6;

    if (n->params.use_intel_id) {
        id->ieee[0] = 0xb3;
        id->ieee[1] = 0x02;
        id->ieee[2] = 0x00;
    } else {
        id->ieee[0] = 0x00;
        id->ieee[1] = 0x54;
        id->ieee[2] = 0x52;
    }

    id->mdts = n->params.mdts;
    id->ver = cpu_to_le32(NVME_SPEC_VER);
    id->oacs =
        cpu_to_le16(NVME_OACS_NS_MGMT | NVME_OACS_FORMAT | NVME_OACS_DBBUF);
    id->cntrltype = 0x1;

    /*
     * Because the controller always completes the Abort command immediately,
     * there can never be more than one concurrently executing Abort command,
     * so this value is never used for anything. Note that there can easily be
     * many Abort commands in the queues, but they are not considered
     * "executing" until processed by nvme_abort.
     *
     * The specification recommends a value of 3 for Abort Command Limit (four
     * concurrently outstanding Abort commands), so lets use that though it is
     * inconsequential.
     */
    id->acl = 3;
    id->aerl = n->params.aerl;
    id->frmw = (NVME_NUM_FW_SLOTS << 1) | NVME_FRMW_SLOT1_RO;
    id->lpa = NVME_LPA_NS_SMART | NVME_LPA_CSE | NVME_LPA_EXTENDED;

    /* recommended default value (~70 C) */
    id->wctemp = cpu_to_le16(NVME_TEMPERATURE_WARNING);
    id->cctemp = cpu_to_le16(NVME_TEMPERATURE_CRITICAL);

    // TODO: ANS2: IOSQES = 7 on non-admin queues
    id->sqes = (0x7 << 4) | 0x6;
    id->cqes = (0x4 << 4) | 0x4;
    id->nn = cpu_to_le32(NVME_MAX_NAMESPACES);
    id->oncs = cpu_to_le16(NVME_ONCS_WRITE_ZEROES | NVME_ONCS_TIMESTAMP |
                           NVME_ONCS_FEATURES | NVME_ONCS_DSM |
                           NVME_ONCS_COMPARE | NVME_ONCS_COPY);

    /*
     * NOTE: If this device ever supports a command set that does NOT use 0x0
     * as a Flush-equivalent operation, support for the broadcast NSID in Flush
     * should probably be removed.
     *
     * See comment in nvme_io_cmd.
     */
    id->vwc = NVME_VWC_NSID_BROADCAST_SUPPORT | NVME_VWC_PRESENT;

    id->ocfs = cpu_to_le16(NVME_OCFS_COPY_FORMAT_0 | NVME_OCFS_COPY_FORMAT_1);
    id->sgls = cpu_to_le32(NVME_CTRL_SGLS_SUPPORT_NO_ALIGN);

    nvme_init_subnqn(n);

    id->psd[0].mp = cpu_to_le16(0x9c4);
    id->psd[0].enlat = cpu_to_le32(0x10);
    id->psd[0].exlat = cpu_to_le32(0x4);

    // id->capacity = 0;
    // for (int i = 0; i < n->num_namespaces; i++)
    // if (n->namespaces[i]) {
    //     id->capacity += n->namespaces[i]->size;
    // }
    id->capacity = 128;
    n->bar.cap = 0;
    if (n->subsys) {
        id->cmic |= NVME_CMIC_MULTI_CTRL;
    }

    NVME_CAP_SET_MQES(cap, 0x7ff);
    NVME_CAP_SET_CQR(cap, 1);
    NVME_CAP_SET_TO(cap, 0xf);
    NVME_CAP_SET_CSS(cap, NVME_CAP_CSS_NVM);
    NVME_CAP_SET_CSS(cap, NVME_CAP_CSS_CSI_SUPP);
    NVME_CAP_SET_CSS(cap, NVME_CAP_CSS_ADMIN_ONLY);
    NVME_CAP_SET_MPSMAX(cap, 4);
    NVME_CAP_SET_CMBS(cap, n->params.cmb_size_mb ? 1 : 0);
    NVME_CAP_SET_PMRS(cap, n->pmr.dev ? 1 : 0);
    stq_le_p(&n->bar.cap, cap);

    stl_le_p(&n->bar.vs, NVME_SPEC_VER);
    n->bar.intmc = n->bar.intms = 0;

    if (pci_is_vf(&n->parent_obj) && !sctrl->scs) {
        stl_le_p(&n->bar.csts, NVME_CSTS_FAILED);
    }
}

static int nvme_init_subsys(NvmeCtrl *n, Error **errp)
{
    int cntlid;

    if (!n->subsys) {
        return 0;
    }

    cntlid = nvme_subsys_register_ctrl(n, errp);
    if (cntlid < 0) {
        return -1;
    }

    n->cntlid = cntlid;

    return 0;
}

void nvme_attach_ns(NvmeCtrl *n, NvmeNamespace *ns)
{
    uint32_t nsid = ns->params.nsid;
    assert(nsid && nsid <= NVME_MAX_NAMESPACES);

    n->namespaces[nsid] = ns;
    ns->attached++;

    n->dmrsl = MIN_NON_ZERO(n->dmrsl,
                            BDRV_REQUEST_MAX_BYTES / nvme_l2b(ns, 1));
}

static void nvme_realize(PCIDevice *pci_dev, Error **errp)
{
    NvmeCtrl *n = NVME(pci_dev);
    NvmeNamespace *ns;
    Error *local_err = NULL;
    NvmeCtrl *pn = NVME(pcie_sriov_get_pf(pci_dev));

    if (pci_is_vf(pci_dev)) {
        /*
         * VFs derive settings from the parent. PF's lifespan exceeds
         * that of VF's, so it's safe to share params.serial.
         */
        memcpy(&n->params, &pn->params, sizeof(NvmeParams));
        n->subsys = pn->subsys;
    }

    nvme_check_constraints(n, &local_err);
    if (local_err) {
        error_propagate(errp, local_err);
        return;
    }

    qbus_init(&n->bus, sizeof(NvmeBus), TYPE_NVME_BUS,
              &pci_dev->qdev, n->parent_obj.qdev.id);

    if (nvme_init_subsys(n, errp)) {
        error_propagate(errp, local_err);
        return;
    }
    nvme_init_state(n);
    if (nvme_init_pci(n, pci_dev, errp)) {
        return;
    }
    nvme_init_ctrl(n, pci_dev);

    /* setup a namespace if the controller drive property was given */
    if (n->namespace.blkconf.blk) {
        ns = &n->namespace;
        ns->params.nsid = 1;

        if (nvme_ns_setup(ns, errp)) {
            return;
        }

        nvme_attach_ns(n, ns);
    }
}

static void nvme_exit(PCIDevice *pci_dev)
{
    NvmeCtrl *n = NVME(pci_dev);
    NvmeNamespace *ns;
    int i;

    nvme_ctrl_reset(n, NVME_RESET_FUNCTION);

    if (n->subsys) {
        for (i = 1; i <= NVME_MAX_NAMESPACES; i++) {
            ns = nvme_ns(n, i);
            if (ns) {
                ns->attached--;
            }
        }

        nvme_subsys_unregister_ctrl(n->subsys, n);
    }

    g_free(n->cq);
    g_free(n->sq);
    g_free(n->aer_reqs);

    if (n->params.cmb_size_mb) {
        g_free(n->cmb.buf);
    }

    if (n->pmr.dev) {
        host_memory_backend_set_mapped(n->pmr.dev, false);
    }

    if (!pci_is_vf(pci_dev) && n->params.sriov_max_vfs) {
        pcie_sriov_pf_exit(pci_dev);
    }

    msix_uninit(pci_dev, &n->bar0, &n->bar0);
    memory_region_del_subregion(&n->bar0, &n->iomem);
}

static Property nvme_props[] = {
    DEFINE_BLOCK_PROPERTIES(NvmeCtrl, namespace.blkconf),
    DEFINE_PROP_LINK("pmrdev", NvmeCtrl, pmr.dev, TYPE_MEMORY_BACKEND,
                     HostMemoryBackend *),
    DEFINE_PROP_LINK("subsys", NvmeCtrl, subsys, TYPE_NVME_SUBSYS,
                     NvmeSubsystem *),
    DEFINE_PROP_STRING("serial", NvmeCtrl, params.serial),
    DEFINE_PROP_UINT32("cmb_size_mb", NvmeCtrl, params.cmb_size_mb, 0),
    DEFINE_PROP_UINT32("num_queues", NvmeCtrl, params.num_queues, 0),
    DEFINE_PROP_UINT32("max_ioqpairs", NvmeCtrl, params.max_ioqpairs, 64),
    DEFINE_PROP_UINT16("msix_qsize", NvmeCtrl, params.msix_qsize, 65),
    DEFINE_PROP_UINT8("aerl", NvmeCtrl, params.aerl, 3),
    DEFINE_PROP_UINT32("aer_max_queued", NvmeCtrl, params.aer_max_queued, 64),
    DEFINE_PROP_UINT8("mdts", NvmeCtrl, params.mdts, 7),
    DEFINE_PROP_UINT8("vsl", NvmeCtrl, params.vsl, 7),
    DEFINE_PROP_BOOL("use-intel-id", NvmeCtrl, params.use_intel_id, false),
    DEFINE_PROP_BOOL("is-apple-ans", NvmeCtrl, params.is_apple_ans, false),
    DEFINE_PROP_BOOL("legacy-cmb", NvmeCtrl, params.legacy_cmb, false),
    DEFINE_PROP_BOOL("ioeventfd", NvmeCtrl, params.ioeventfd, false),
    DEFINE_PROP_UINT8("zoned.zasl", NvmeCtrl, params.zasl, 0),
    DEFINE_PROP_BOOL("zoned.auto_transition", NvmeCtrl,
                     params.auto_transition_zones, true),
    DEFINE_PROP_UINT8("sriov_max_vfs", NvmeCtrl, params.sriov_max_vfs, 0),
    DEFINE_PROP_UINT16("sriov_vq_flexible", NvmeCtrl,
                       params.sriov_vq_flexible, 0),
    DEFINE_PROP_UINT16("sriov_vi_flexible", NvmeCtrl,
                       params.sriov_vi_flexible, 0),
    DEFINE_PROP_UINT8("sriov_max_vi_per_vf", NvmeCtrl,
                      params.sriov_max_vi_per_vf, 0),
    DEFINE_PROP_UINT8("sriov_max_vq_per_vf", NvmeCtrl,
                      params.sriov_max_vq_per_vf, 0),
    DEFINE_PROP_END_OF_LIST(),
};

static void nvme_get_smart_warning(Object *obj, Visitor *v, const char *name,
                                   void *opaque, Error **errp)
{
    NvmeCtrl *n = NVME(obj);
    uint8_t value = n->smart_critical_warning;

    visit_type_uint8(v, name, &value, errp);
}

static void nvme_set_smart_warning(Object *obj, Visitor *v, const char *name,
                                   void *opaque, Error **errp)
{
    NvmeCtrl *n = NVME(obj);
    uint8_t value, old_value, cap = 0, index, event;

    if (!visit_type_uint8(v, name, &value, errp)) {
        return;
    }

    cap = NVME_SMART_SPARE | NVME_SMART_TEMPERATURE | NVME_SMART_RELIABILITY
          | NVME_SMART_MEDIA_READ_ONLY | NVME_SMART_FAILED_VOLATILE_MEDIA;
    if (NVME_CAP_PMRS(ldq_le_p(&n->bar.cap))) {
        cap |= NVME_SMART_PMR_UNRELIABLE;
    }

    if ((value & cap) != value) {
        error_setg(errp, "unsupported smart critical warning bits: 0x%x",
                   value & ~cap);
        return;
    }

    old_value = n->smart_critical_warning;
    n->smart_critical_warning = value;

    /* only inject new bits of smart critical warning */
    for (index = 0; index < NVME_SMART_WARN_MAX; index++) {
        event = 1 << index;
        if (value & ~old_value & event)
            nvme_smart_event(n, event);
    }
}

<<<<<<< HEAD
static int nvme_request_pre_save(void *opaque)
{
    NvmeRequest *req = (NvmeRequest *)opaque;
    if (req->ns) {
        req->nsid = req->ns->params.nsid;
    } else {
        req->nsid = 0;
    }
    req->sqid = req->sq->sqid;
    nvme_sg_unmap(&req->sg);
    return 0;
}

static int nvme_squeue_pre_save(void *opaque)
{
    NvmeSQueue *sq = (NvmeSQueue *)opaque;

    assert(QTAILQ_EMPTY(&sq->out_req_list));
    return 0;
}

static int nvme_queues_pre_load(void *opaque)
{
    NvmeCtrl *n = NVME(opaque);
    int num = n->params.num_queues;
    int i = -1;

    n->sq = g_new0(NvmeSQueue *, num);
    while ((i = find_next_bit(n->sq_map, num, i+1)) < num) {
        NvmeSQueue *sq = g_new0(NvmeSQueue, 1);
        n->sq[i] = sq;
        QTAILQ_INIT(&sq->req_list);
        QTAILQ_INIT(&sq->out_req_list);
        sq->timer = timer_new_ns(QEMU_CLOCK_VIRTUAL, nvme_process_sq, sq);
    }

    i = -1;
    n->cq = g_new0(NvmeCQueue *, n->params.num_queues);
    while ((i = find_next_bit(n->cq_map, num, i+1)) < num) {
        NvmeCQueue *cq = g_new0(NvmeCQueue, 1);
        n->cq[i] = cq;
        QTAILQ_INIT(&cq->req_list);
        QTAILQ_INIT(&cq->sq_list);
        cq->timer = timer_new_ns(QEMU_CLOCK_VIRTUAL, nvme_post_cqes, cq);
    }

    g_free(n->admin_sq);
    n->admin_sq = n->sq[0];
    g_free(n->admin_cq);
    n->admin_cq = n->cq[0];
    return 0;
}

static int nvme_pre_save(void *opaque)
{
    NvmeCtrl *n = NVME(opaque);
    bitmap_zero(n->sq_map, n->params.num_queues);
    bitmap_zero(n->cq_map, n->params.num_queues);
    for (int i = 0; i < n->params.num_queues; i++) {
        if (n->sq[i]) {
            set_bit(i, n->sq_map);
        }
        if (n->cq[i]) {
            set_bit(i, n->cq_map);
        }
    }
    fflush(stdout);
    return 0;
}

static int nvme_post_load(void *opaque, int version_id)
{
    NvmeCtrl *n = NVME(opaque);

    assert(n->sq);
    assert(n->cq);
    for (int i = 0; i < n->params.num_queues; i++) {
        NvmeRequest *req, *next;
        if (n->sq[i]) {
            n->sq[i]->ctrl = n;
            n->sq[i]->restored_size = 0;
            n->sq[i]->io_req = g_new0(NvmeRequest *, n->sq[i]->size);
            QTAILQ_FOREACH_SAFE(req, &n->sq[i]->req_list, entry, next) {
                n->sq[i]->io_req[req->id] = req;
                n->sq[i]->restored_size ++;
                req->sq = n->sq[i];
                req->ns = nvme_ns(n, req->nsid);

                if (req->aer) {
                    n->aer_reqs[req->aer_id] = req;
                }
            }
            QTAILQ_INSERT_TAIL(&n->cq[n->sq[i]->cqid]->sq_list, n->sq[i], entry);
        }
        if (n->cq[i]) {
            n->cq[i]->ctrl = n;
            QTAILQ_FOREACH_SAFE(req, &n->cq[i]->req_list, entry, next) {
                NvmeSQueue *sq = n->sq[req->sqid];
                sq->io_req[req->id++] = req;
                sq->restored_size++;
                req->sq = sq;
                req->ns = nvme_ns(n, req->nsid);
            }
        }
    }

    for (int i = 0; i < n->params.num_queues; i++) {
        if (n->sq[i]) {
            assert(n->sq[i]->restored_size == n->sq[i]->size);
        }
    }
    return 0;
}

static const VMStateDescription vmstate_nvme_async_event = {
    .name = "nvme-async-event",
    .fields = (VMStateField[]) {
        VMSTATE_UINT8_ARRAY(result.raw, NvmeAsyncEvent, 4),
        VMSTATE_END_OF_LIST()
    }
};

static const VMStateDescription vmstate_nvme_request = {
    .name = "nvme-request",
    .pre_save = nvme_request_pre_save,
    .fields = (VMStateField[]) {
        VMSTATE_UINT16(sqid, NvmeRequest),
        VMSTATE_UINT32(nsid, NvmeRequest),
        VMSTATE_BOOL(aer, NvmeRequest),
        VMSTATE_UINT8(aer_id, NvmeRequest),
        VMSTATE_UINT8(id, NvmeRequest),
        VMSTATE_UINT32(cqe.result, NvmeRequest),
        VMSTATE_UINT32(cqe.dw1, NvmeRequest),
        VMSTATE_UINT16(cqe.sq_head, NvmeRequest),
        VMSTATE_UINT16(cqe.sq_id, NvmeRequest),
        VMSTATE_UINT16(cqe.cid, NvmeRequest),
        VMSTATE_UINT16(cqe.status, NvmeRequest),

        VMSTATE_UINT8(cmd.opcode, NvmeRequest),
        VMSTATE_UINT8(cmd.flags, NvmeRequest),
        VMSTATE_UINT16(cmd.cid, NvmeRequest),
        VMSTATE_UINT32(cmd.nsid, NvmeRequest),
        VMSTATE_UINT64(cmd.res1, NvmeRequest),
        VMSTATE_UINT64(cmd.mptr, NvmeRequest),
        VMSTATE_UINT64(cmd.dptr.prp1, NvmeRequest),
        VMSTATE_UINT64(cmd.dptr.prp2, NvmeRequest),
        VMSTATE_UINT32(cmd.cdw10, NvmeRequest),
        VMSTATE_UINT32(cmd.cdw11, NvmeRequest),
        VMSTATE_UINT32(cmd.cdw12, NvmeRequest),
        VMSTATE_UINT32(cmd.cdw13, NvmeRequest),
        VMSTATE_UINT32(cmd.cdw14, NvmeRequest),
        VMSTATE_UINT32(cmd.cdw15, NvmeRequest),
        VMSTATE_END_OF_LIST()
    }
};

static const VMStateDescription vmstate_nvme_squeue = {
    .name = "nvme-squeue",
    .pre_save = nvme_squeue_pre_save,
    .fields = (VMStateField[]) {
        VMSTATE_UINT16(sqid, NvmeSQueue),
        VMSTATE_UINT16(cqid, NvmeSQueue),
        VMSTATE_UINT32(entry_size, NvmeSQueue),
        VMSTATE_UINT32(head, NvmeSQueue),
        VMSTATE_UINT32(tail, NvmeSQueue),
        VMSTATE_UINT32(size, NvmeSQueue),
        VMSTATE_UINT64(dma_addr, NvmeSQueue),
        VMSTATE_TIMER_PTR(timer, NvmeSQueue),
        VMSTATE_QTAILQ_V(req_list, NvmeSQueue, 0, vmstate_nvme_request,
                         NvmeRequest, entry),
        VMSTATE_END_OF_LIST()
    }
};

static const VMStateDescription vmstate_nvme_cqueue = {
    .name = "nvme-cqueue",
    .fields = (VMStateField[]) {
        VMSTATE_UINT8(phase, NvmeCQueue),
        VMSTATE_UINT16(cqid, NvmeCQueue),
        VMSTATE_UINT16(irq_enabled, NvmeCQueue),
        VMSTATE_UINT32(head, NvmeCQueue),
        VMSTATE_UINT32(tail, NvmeCQueue),
        VMSTATE_UINT32(vector, NvmeCQueue),
        VMSTATE_UINT32(size, NvmeCQueue),
        VMSTATE_UINT64(dma_addr, NvmeCQueue),
        VMSTATE_TIMER_PTR(timer, NvmeCQueue),
        VMSTATE_QTAILQ_V(req_list, NvmeCQueue, 0, vmstate_nvme_request,
                         NvmeRequest, entry),
        VMSTATE_END_OF_LIST()
    }
};

static const VMStateDescription vmstate_nvme_ns = {
    .name = "nvme-ns",
    .fields = (VMStateField[]) {
        VMSTATE_END_OF_LIST()
    }
};

static const VMStateDescription vmstate_nvme_queues = {
    .name = "nvme-queues",
    .pre_load = nvme_queues_pre_load,
    .fields = (VMStateField[]) {
        VMSTATE_VARRAY_OF_POINTER_TO_STRUCT_UINT32(sq, NvmeCtrl,
                                                   params.num_queues, 0,
                                                   vmstate_nvme_squeue,
                                                   NvmeSQueue),
        VMSTATE_VARRAY_OF_POINTER_TO_STRUCT_UINT32(cq, NvmeCtrl,
                                                   params.num_queues, 0,
                                                   vmstate_nvme_cqueue,
                                                   NvmeCQueue),
        VMSTATE_END_OF_LIST()
    }
};

static const VMStateDescription vmstate_nvme = {
=======
static void nvme_pci_reset(DeviceState *qdev)
{
    PCIDevice *pci_dev = PCI_DEVICE(qdev);
    NvmeCtrl *n = NVME(pci_dev);

    trace_pci_nvme_pci_reset();
    nvme_ctrl_reset(n, NVME_RESET_FUNCTION);
}

static void nvme_sriov_pre_write_ctrl(PCIDevice *dev, uint32_t address,
                                      uint32_t val, int len)
{
    NvmeCtrl *n = NVME(dev);
    NvmeSecCtrlEntry *sctrl;
    uint16_t sriov_cap = dev->exp.sriov_cap;
    uint32_t off = address - sriov_cap;
    int i, num_vfs;

    if (!sriov_cap) {
        return;
    }

    if (range_covers_byte(off, len, PCI_SRIOV_CTRL)) {
        if (!(val & PCI_SRIOV_CTRL_VFE)) {
            num_vfs = pci_get_word(dev->config + sriov_cap + PCI_SRIOV_NUM_VF);
            for (i = 0; i < num_vfs; i++) {
                sctrl = &n->sec_ctrl_list.sec[i];
                nvme_virt_set_state(n, le16_to_cpu(sctrl->scid), false);
            }
        }
    }
}

static void nvme_pci_write_config(PCIDevice *dev, uint32_t address,
                                  uint32_t val, int len)
{
    nvme_sriov_pre_write_ctrl(dev, address, val, len);
    pci_default_write_config(dev, address, val, len);
    pcie_cap_flr_write_config(dev, address, val, len);
}

static const VMStateDescription nvme_vmstate = {
>>>>>>> 621da778
    .name = "nvme",
    .pre_save = nvme_pre_save,
    .post_load = nvme_post_load,
    .fields = (VMStateField[]) {
        VMSTATE_UINT8_ARRAY(bar.raw, NvmeCtrl, 4096),
        VMSTATE_UINT16(cntlid, NvmeCtrl),
        VMSTATE_BOOL(qs_created, NvmeCtrl),
        VMSTATE_UINT32(page_size, NvmeCtrl),
        VMSTATE_UINT16(page_bits, NvmeCtrl),
        VMSTATE_UINT16(max_prp_ents, NvmeCtrl),
        VMSTATE_UINT16(cqe_size, NvmeCtrl),
        VMSTATE_UINT16(sqe_size, NvmeCtrl),
        VMSTATE_UINT32(reg_size, NvmeCtrl),
        VMSTATE_UINT32(max_q_ents, NvmeCtrl),
        VMSTATE_UINT8(outstanding_aers, NvmeCtrl),
        VMSTATE_UINT32(irq_status, NvmeCtrl),
        VMSTATE_INT32(cq_pending, NvmeCtrl),
        VMSTATE_UINT64(host_timestamp, NvmeCtrl),
        VMSTATE_UINT64(timestamp_set_qemu_clock_ms, NvmeCtrl),
        VMSTATE_UINT64(starttime_ms, NvmeCtrl),
        VMSTATE_UINT16(temperature, NvmeCtrl),
        VMSTATE_UINT8(smart_critical_warning, NvmeCtrl),

        VMSTATE_BOOL(cmb.cmse, NvmeCtrl),
        VMSTATE_UINT64(cmb.cba, NvmeCtrl),
        VMSTATE_UINT32(cmb.size, NvmeCtrl),
        VMSTATE_VARRAY_UINT32(cmb.buf, NvmeCtrl, cmb.size, 0,
                              vmstate_info_uint8, uint8_t),
        VMSTATE_BOOL(pmr.cmse, NvmeCtrl),
        VMSTATE_UINT64(pmr.cba, NvmeCtrl),

        VMSTATE_UINT8(aer_mask, NvmeCtrl),
        VMSTATE_UINT8(num_aer, NvmeCtrl),
        VMSTATE_QTAILQ_V(aer_queue, NvmeCtrl, 0, vmstate_nvme_async_event,
                         NvmeAsyncEvent, entry),
        VMSTATE_INT32(aer_queued, NvmeCtrl),
        VMSTATE_UINT32(dmrsl, NvmeCtrl),

        VMSTATE_STATIC_BITMAP(changed_nsids, NvmeCtrl, 0,
                              NVME_CHANGED_NSID_SIZE),
        VMSTATE_STRUCT(namespace, NvmeCtrl, 0, vmstate_nvme_ns,
                       NvmeNamespace),
        VMSTATE_ARRAY_OF_POINTER_TO_STRUCT(namespaces, NvmeCtrl,
                                           NVME_MAX_NAMESPACES + 1, 0,
                                           vmstate_nvme_ns,
                                           NvmeNamespace),
        VMSTATE_UINT32(params.num_queues, NvmeCtrl),
        VMSTATE_BITMAP_UINT32(sq_map, NvmeCtrl, 0, params.num_queues),
        VMSTATE_BITMAP_UINT32(cq_map, NvmeCtrl, 0, params.num_queues),

        VMSTATE_UINT16(features.temp_thresh_hi, NvmeCtrl),
        VMSTATE_UINT16(features.temp_thresh_low, NvmeCtrl),
        VMSTATE_UINT32(features.async_config, NvmeCtrl),
        VMSTATE_UINT8_ARRAY(id_ctrl.raw, NvmeCtrl, 4096),
        VMSTATE_END_OF_LIST()
    },
    .subsections = (const VMStateDescription*[]) {
        &vmstate_nvme_queues,
        NULL
    }
};

static void nvme_class_init(ObjectClass *oc, void *data)
{
    DeviceClass *dc = DEVICE_CLASS(oc);
    PCIDeviceClass *pc = PCI_DEVICE_CLASS(oc);

    pc->realize = nvme_realize;
    pc->config_write = nvme_pci_write_config;
    pc->exit = nvme_exit;
    pc->class_id = PCI_CLASS_STORAGE_EXPRESS;
    pc->revision = 2;

    set_bit(DEVICE_CATEGORY_STORAGE, dc->categories);
    dc->desc = "Non-Volatile Memory Express";
    device_class_set_props(dc, nvme_props);
<<<<<<< HEAD
    dc->vmsd = &vmstate_nvme;
=======
    dc->vmsd = &nvme_vmstate;
    dc->reset = nvme_pci_reset;
>>>>>>> 621da778
}

static void nvme_instance_init(Object *obj)
{
    NvmeCtrl *n = NVME(obj);

    device_add_bootindex_property(obj, &n->namespace.blkconf.bootindex,
                                  "bootindex", "/namespace@1,0",
                                  DEVICE(obj));

    object_property_add(obj, "smart_critical_warning", "uint8",
                        nvme_get_smart_warning,
                        nvme_set_smart_warning, NULL, NULL);
}

static const TypeInfo nvme_info = {
    .name          = TYPE_NVME,
    .parent        = TYPE_PCI_DEVICE,
    .instance_size = sizeof(NvmeCtrl),
    .instance_init = nvme_instance_init,
    .class_init    = nvme_class_init,
    .interfaces = (InterfaceInfo[]) {
        { INTERFACE_PCIE_DEVICE },
        { }
    },
};

static const TypeInfo nvme_bus_info = {
    .name = TYPE_NVME_BUS,
    .parent = TYPE_BUS,
    .instance_size = sizeof(NvmeBus),
};

static void nvme_register_types(void)
{
    type_register_static(&nvme_info);
    type_register_static(&nvme_bus_info);
}

type_init(nvme_register_types)<|MERGE_RESOLUTION|>--- conflicted
+++ resolved
@@ -4318,17 +4318,15 @@
 
     n->sq[sq->sqid] = NULL;
     timer_free(sq->timer);
-<<<<<<< HEAD
 
     for (int i = 0; i < sq->size; i++) {
         g_free(sq->io_req[i]);
-=======
+    }
     if (sq->ioeventfd_enabled) {
         memory_region_del_eventfd(&n->iomem,
                                   0x1000 + offset, 4, false, 0, &sq->notifier);
         event_notifier_set_handler(&sq->notifier, NULL);
         event_notifier_cleanup(&sq->notifier);
->>>>>>> 621da778
     }
     g_free(sq->io_req);
     if (sq->sqid) {
@@ -5982,7 +5980,6 @@
     return status;
 }
 
-<<<<<<< HEAD
 static void nvme_create_ns_ns_cb(void *opaque, int ret)
 {
     NvmeFormatAIOCB *iocb = opaque;
@@ -6093,7 +6090,9 @@
 
 static uint16_t nvme_tunnel(NvmeCtrl *n, NvmeRequest *req)
 {
-=======
+    return NVME_SUCCESS;
+}
+
 static void nvme_get_virt_res_num(NvmeCtrl *n, uint8_t rt, int *num_total,
                                   int *num_prim, int *num_sec)
 {
@@ -6310,7 +6309,6 @@
 
     trace_pci_nvme_dbbuf_config(dbs_addr, eis_addr);
 
->>>>>>> 621da778
     return NVME_SUCCESS;
 }
 
@@ -7344,18 +7342,6 @@
 
 static void nvme_init_state(NvmeCtrl *n)
 {
-<<<<<<< HEAD
-    /* add one to max_ioqpairs to account for the admin queue pair */
-    if (n->params.is_apple_ans) {
-        n->reg_size = 0x40000;
-    } else {
-        n->reg_size = pow2ceil(sizeof(NvmeBar) +
-                            2 * (n->params.max_ioqpairs + 1) * NVME_DB_SIZE);
-    }
-    n->params.num_queues = n->params.max_ioqpairs + 1;
-    n->sq_map = bitmap_new(n->params.num_queues);
-    n->cq_map = bitmap_new(n->params.num_queues);
-=======
     NvmePriCtrlCap *cap = &n->pri_ctrl_cap;
     NvmeSecCtrlList *list = &n->sec_ctrl_list;
     NvmeSecCtrlEntry *sctrl;
@@ -7373,7 +7359,8 @@
         n->conf_msix_qsize = n->params.msix_qsize;
     }
 
->>>>>>> 621da778
+    n->sq_map = bitmap_new(n->params.max_ioqpairs + 1);
+    n->cq_map = bitmap_new(n->params.max_ioqpairs + 1);
     n->sq = g_new0(NvmeSQueue *, n->params.max_ioqpairs + 1);
     n->cq = g_new0(NvmeCQueue *, n->params.max_ioqpairs + 1);
     n->temperature = NVME_TEMPERATURE;
@@ -7536,6 +7523,7 @@
     uint64_t bar_size;
     unsigned msix_table_offset, msix_pba_offset;
     int ret;
+    uint64_t reg_size;
 
     Error *err = NULL;
 
@@ -7561,10 +7549,14 @@
     /* add one to max_ioqpairs to account for the admin queue pair */
     bar_size = nvme_bar_size(n->params.max_ioqpairs + 1, n->params.msix_qsize,
                              &msix_table_offset, &msix_pba_offset);
+    reg_size = msix_table_offset;
+    if (n->params.is_apple_ans) {
+        reg_size = 0x40000;
+    }
 
     memory_region_init(&n->bar0, OBJECT(n), "nvme-bar0", bar_size);
     memory_region_init_io(&n->iomem, OBJECT(n), &nvme_mmio_ops, n, "nvme",
-                          msix_table_offset);
+                          reg_size);
     memory_region_add_subregion(&n->bar0, 0, &n->iomem);
 
     if (pci_is_vf(pci_dev)) {
@@ -7920,7 +7912,6 @@
     }
 }
 
-<<<<<<< HEAD
 static int nvme_request_pre_save(void *opaque)
 {
     NvmeRequest *req = (NvmeRequest *)opaque;
@@ -8136,8 +8127,6 @@
     }
 };
 
-static const VMStateDescription vmstate_nvme = {
-=======
 static void nvme_pci_reset(DeviceState *qdev)
 {
     PCIDevice *pci_dev = PCI_DEVICE(qdev);
@@ -8179,8 +8168,7 @@
     pcie_cap_flr_write_config(dev, address, val, len);
 }
 
-static const VMStateDescription nvme_vmstate = {
->>>>>>> 621da778
+static const VMStateDescription vmstate_nvme = {
     .name = "nvme",
     .pre_save = nvme_pre_save,
     .post_load = nvme_post_load,
@@ -8193,7 +8181,6 @@
         VMSTATE_UINT16(max_prp_ents, NvmeCtrl),
         VMSTATE_UINT16(cqe_size, NvmeCtrl),
         VMSTATE_UINT16(sqe_size, NvmeCtrl),
-        VMSTATE_UINT32(reg_size, NvmeCtrl),
         VMSTATE_UINT32(max_q_ents, NvmeCtrl),
         VMSTATE_UINT8(outstanding_aers, NvmeCtrl),
         VMSTATE_UINT32(irq_status, NvmeCtrl),
@@ -8257,12 +8244,8 @@
     set_bit(DEVICE_CATEGORY_STORAGE, dc->categories);
     dc->desc = "Non-Volatile Memory Express";
     device_class_set_props(dc, nvme_props);
-<<<<<<< HEAD
     dc->vmsd = &vmstate_nvme;
-=======
-    dc->vmsd = &nvme_vmstate;
     dc->reset = nvme_pci_reset;
->>>>>>> 621da778
 }
 
 static void nvme_instance_init(Object *obj)
