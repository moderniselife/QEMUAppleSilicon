#include "qemu/osdep.h"
#include "crypto/cipher.h"
#include "hw/arm/apple-silicon/dtb.h"
#include "hw/irq.h"
#include "hw/misc/apple-silicon/aes.h"
#include "hw/misc/apple-silicon/aes_reg.h"
#include "migration/vmstate.h"
#include "qapi/error.h"
#include "qemu/bitops.h"
#include "qemu/lockable.h"
#include "qemu/log.h"
#include "qemu/main-loop.h"
#include "qemu/module.h"
#include "qemu/rcu.h"
#include "sysemu/dma.h"
#include "trace.h"

OBJECT_DECLARE_SIMPLE_TYPE(AppleAESState, APPLE_AES)

typedef struct AESCommand {
    uint32_t command;
    uint32_t *data;
    uint32_t data_len;
    QTAILQ_ENTRY(AESCommand) entry;
} AESCommand;

typedef struct AESKey {
    QCryptoCipher *cipher;
    key_select_t select;
    QCryptoCipherAlgo algo;
    uint8_t key[32];
    uint32_t len;
    key_func_t func;
    block_mode_t mode;
    bool wrapped;
    bool encrypt;
    bool disabled;
    uint8_t id;
} AESKey;

struct AppleAESState {
    SysBusDevice parent_obj;
    MemoryRegion iomems[2];
    MemoryRegion *dma_mr;
    AddressSpace dma_as;
    qemu_irq irq;
    int last_level;
    aes_reg_t reg;
    QemuMutex mutex;
    QemuThread thread;
    QemuCond thread_cond;
    QemuMutex queue_mutex;
    QTAILQ_HEAD(, AESCommand) queue;
    uint32_t command;
    uint32_t *data;
    uint32_t data_len;
    uint32_t data_read;
    AESKey keys[2];
    uint8_t iv[4][16];
    bool stopped;
    uint32_t board_id;
};

static uint32_t key_size(uint8_t len)
{
    switch (len) {
    case KEY_LEN_128:
        return 128;
    case KEY_LEN_192:
        return 192;
    case KEY_LEN_256:
        return 256;
    default:
        return 0;
    }
}

static QCryptoCipherAlgo key_algo(uint8_t mode)
{
    switch (mode) {
    case KEY_LEN_128:
        return QCRYPTO_CIPHER_ALGO_AES_128;
    case KEY_LEN_192:
        return QCRYPTO_CIPHER_ALGO_AES_192;
    case KEY_LEN_256:
        return QCRYPTO_CIPHER_ALGO_AES_256;
    default:
        return QCRYPTO_CIPHER_ALGO__MAX;
    }
}

static QCryptoCipherMode key_mode(block_mode_t mode)
{
    switch (mode) {
    case BLOCK_MODE_ECB:
        return QCRYPTO_CIPHER_MODE_ECB;
    case BLOCK_MODE_CBC:
        return QCRYPTO_CIPHER_MODE_CBC;
    case BLOCK_MODE_CTR:
        return QCRYPTO_CIPHER_MODE_CTR;
    default:
        return QCRYPTO_CIPHER_MODE__MAX;
    }
}

static void apple_aes_reset(DeviceState *s);
static void *aes_thread(void *opaque);

static void aes_update_irq(AppleAESState *s)
{
    if (s->reg.int_enable.raw & qatomic_read(&s->reg.int_status.raw)) {
        if (!s->last_level) {
            s->last_level = 1;
            qemu_irq_raise(s->irq);
            trace_apple_aes_update_irq(1);
        }
    } else if (s->last_level) {
        s->last_level = 0;
        qemu_irq_lower(s->irq);
        trace_apple_aes_update_irq(0);
    }
}

static void aes_update_command_fifo_status(AppleAESState *s)
{
    /* TODO: implement read/write_pointer */
    s->reg.command_fifo_status.empty = s->reg.command_fifo_status.level == 0;
    s->reg.command_fifo_status.full =
        s->reg.command_fifo_status.level >= COMMAND_FIFO_SIZE;
    s->reg.command_fifo_status.overflow =
        s->reg.command_fifo_status.level > COMMAND_FIFO_SIZE;
    s->reg.command_fifo_status.low =
        s->reg.command_fifo_status.level < s->reg.watermarks.command_fifo_low;

    if (s->reg.command_fifo_status.low) {
        qatomic_or(&s->reg.int_status.raw, AES_BLK_INT_COMMAND_FIFO_LOW);
    } else {
        qatomic_and(&s->reg.int_status.raw, ~AES_BLK_INT_COMMAND_FIFO_LOW);
    }
    aes_update_irq(s);
}

static void aes_empty_fifo(AppleAESState *s)
{
    WITH_QEMU_LOCK_GUARD(&s->queue_mutex)
    {
        while (!QTAILQ_EMPTY(&s->queue)) {
            AESCommand *cmd = QTAILQ_FIRST(&s->queue);
            QTAILQ_REMOVE(&s->queue, cmd, entry);
            g_free(cmd);
        }
        s->reg.command_fifo_status.level = 0;
        aes_update_command_fifo_status(s);
    }
}

static void aes_start(AppleAESState *s)
{
    if (s->stopped) {
        s->stopped = false;
        qemu_thread_create(&s->thread, TYPE_APPLE_AES, aes_thread, s,
                           QEMU_THREAD_JOINABLE);
    }
}

static void aes_stop(AppleAESState *s)
{
    if (!s->stopped) {
        s->stopped = true;
        qemu_cond_signal(&s->thread_cond);
        qemu_thread_join(&s->thread);
    }
}

static bool aes_process_command(AppleAESState *s, AESCommand *cmd)
{
    trace_apple_aes_process_command(COMMAND_OPCODE(cmd->command));
    bool locked = false;
#define lock_reg()     \
    do {               \
        bql_lock();    \
        locked = true; \
    } while (0)
    switch (COMMAND_OPCODE(cmd->command)) {
    case OPCODE_KEY: {
        uint32_t ctx = COMMAND_KEY_COMMAND_KEY_CONTEXT(cmd->command);
        s->keys[ctx].select = COMMAND_KEY_COMMAND_KEY_SELECT(cmd->command);
        s->keys[ctx].algo =
            key_algo(COMMAND_KEY_COMMAND_KEY_LENGTH(cmd->command));
        s->keys[ctx].len =
            key_size(COMMAND_KEY_COMMAND_KEY_LENGTH(cmd->command)) / 8;
        s->keys[ctx].wrapped =
            (cmd->command & COMMAND_KEY_COMMAND_WRAPPED) != 0;
        s->keys[ctx].encrypt =
            (cmd->command & COMMAND_KEY_COMMAND_ENCRYPT) != 0;
        s->keys[ctx].func = COMMAND_KEY_COMMAND_KEY_FUNC(cmd->command);
        s->keys[ctx].mode = COMMAND_KEY_COMMAND_BLOCK_MODE(cmd->command);
        s->keys[ctx].id = COMMAND_KEY_COMMAND_COMMAND_ID(cmd->command);
        memcpy(s->keys[ctx].key, &cmd->data[1], s->keys[ctx].len);
        if (ctx) {
            s->reg.key_id.context_1 = s->keys[ctx].id;
        } else {
            s->reg.key_id.context_0 = s->keys[ctx].id;
        }
        if (s->keys[ctx].cipher) {
            qcrypto_cipher_free(s->keys[ctx].cipher);
            s->keys[ctx].cipher = NULL;
        }
        lock_reg();
        if (s->keys[ctx].select != KEY_SELECT_SOFTWARE) {
            s->keys[ctx].disabled = true;
            if (ctx) {
                qatomic_or(&s->reg.int_status.raw, AES_BLK_INT_KEY_1_DISABLED);
            } else {
                qatomic_or(&s->reg.int_status.raw, AES_BLK_INT_KEY_0_DISABLED);
            }
            qemu_log_mask(
                LOG_GUEST_ERROR,
                "%s: Attempting to select unsupported hardware key: 0x%x\n",
                __func__, s->keys[ctx].select);
        } else {
            if (s->keys[ctx].wrapped) {
                qemu_log_mask(LOG_GUEST_ERROR, "%s: What is wrapped key?\n",
                              __func__);
            }
            s->keys[ctx].disabled = false;
            if (ctx) {
                qatomic_and(&s->reg.int_status.raw,
                            ~AES_BLK_INT_KEY_1_DISABLED);
            } else {
                qatomic_and(&s->reg.int_status.raw,
                            ~AES_BLK_INT_KEY_0_DISABLED);
            }
            s->keys[ctx].cipher = qcrypto_cipher_new(
                s->keys[ctx].algo, key_mode(s->keys[ctx].mode),
                s->keys[ctx].key, s->keys[ctx].len, &error_abort);
        }
        break;
    }
    case OPCODE_IV: {
        uint32_t ctx = COMMAND_IV_COMMAND_IV_CONTEXT(cmd->command);
        memcpy(s->iv[ctx], &cmd->data[1], 16);
        break;
    }
    case OPCODE_DATA: {
        command_data_t *c = (command_data_t *)cmd->data;
        uint32_t key_ctx = COMMAND_DATA_COMMAND_KEY_CONTEXT(c->command);
        uint32_t iv_ctx = COMMAND_DATA_COMMAND_IV_CONTEXT(c->command);
        uint32_t len = COMMAND_DATA_COMMAND_LENGTH(c->command);
        dma_addr_t source_addr = c->source_addr;
        dma_addr_t dest_addr = c->dest_addr;
        g_autofree uint8_t *buffer = NULL;
        g_autofree Error *errp = NULL;

        source_addr |=
            ((dma_addr_t)COMMAND_DATA_UPPER_ADDR_SOURCE(c->upper_addr)) << 32;
        dest_addr |= ((dma_addr_t)COMMAND_DATA_UPPER_ADDR_DEST(c->upper_addr))
                     << 32;
        if (len & 0xf) {
            lock_reg();
            qatomic_or(&s->reg.int_status.raw, AES_BLK_INT_INVALID_DATA_LENGTH);
            break;
        }
        if (s->keys[key_ctx].disabled || !s->keys[key_ctx].cipher) {
            lock_reg();
            if (key_ctx) {
                qatomic_or(&s->reg.int_status.raw, AES_BLK_INT_KEY_1_DISABLED);
            } else {
                qatomic_or(&s->reg.int_status.raw, AES_BLK_INT_KEY_0_DISABLED);
            }
            break;
        }

        buffer = g_malloc0(len);

        WITH_RCU_READ_LOCK_GUARD()
        {
            dma_memory_read(&s->dma_as, source_addr, buffer, len,
                            MEMTXATTRS_UNSPECIFIED);
        }
        qcrypto_cipher_setiv(s->keys[key_ctx].cipher, s->iv[iv_ctx], 16, &errp);

        if (s->keys[key_ctx].encrypt) {
            qcrypto_cipher_encrypt(s->keys[key_ctx].cipher, buffer, buffer, len,
                                   &errp);
        } else {
            qcrypto_cipher_decrypt(s->keys[key_ctx].cipher, buffer, buffer, len,
                                   &errp);
        }
        qcrypto_cipher_getiv(s->keys[key_ctx].cipher, s->iv[iv_ctx], 16, &errp);
        dma_memory_write(&s->dma_as, dest_addr, buffer, len,
                         MEMTXATTRS_UNSPECIFIED);
        break;
    }
    case OPCODE_STORE_IV: {
        command_store_iv_t *c = (command_store_iv_t *)cmd->data;
        dma_addr_t dest_addr = 0;
        uint32_t ctx = COMMAND_STORE_IV_COMMAND_CONTEXT(cmd->command);
        dest_addr = c->dest_addr;
        dest_addr |=
            ((dma_addr_t)COMMAND_STORE_IV_COMMAND_UPPER_ADDR_DEST(c->command))
            << 32;
        dma_memory_write(&s->dma_as, dest_addr, s->iv[ctx], 16,
                         MEMTXATTRS_UNSPECIFIED);
        break;
    }
    case OPCODE_FLAG:
        lock_reg();
        qatomic_set(&s->reg.flag_command.code,
                    COMMAND_FLAG_ID_CODE(cmd->command));
        if (cmd->command & COMMAND_FLAG_STOP_COMMANDS) {
            s->stopped = true;
        }
        if (cmd->command & COMMAND_FLAG_SEND_INTERRUPT) {
            qatomic_or(&s->reg.int_status.raw, AES_BLK_INT_FLAG_COMMAND);
        }
        break;
    default:
        lock_reg();
        qatomic_or(&s->reg.int_status.raw, AES_BLK_INT_INVALID_COMMAND);
        break;
    }

    return locked;
#undef lock_reg
}

static void *aes_thread(void *opaque)
{
    AppleAESState *s = APPLE_AES(opaque);
    rcu_register_thread();
    while (!s->stopped) {
        AESCommand *cmd = NULL;
        WITH_QEMU_LOCK_GUARD(&s->queue_mutex)
        {
            if (!QTAILQ_EMPTY(&s->queue)) {
                cmd = QTAILQ_FIRST(&s->queue);
                QTAILQ_REMOVE(&s->queue, cmd, entry);
            }
        }
        if (cmd) {
            if (!aes_process_command(s, cmd)) {
                bql_lock();
            }
            s->reg.command_fifo_status.level -= cmd->data_len;
            aes_update_command_fifo_status(s);
            bql_unlock();

            if (cmd->data) {
                g_free(cmd->data);
            }
            g_free(cmd);
        }
        WITH_QEMU_LOCK_GUARD(&s->queue_mutex)
        {
            while (QTAILQ_EMPTY(&s->queue) && !s->stopped) {
                qemu_cond_wait(&s->thread_cond, &s->queue_mutex);
            }
        }
    }
    rcu_unregister_thread();
    return NULL;
}

static void aes_security_reg_write(void *opaque, hwaddr addr, uint64_t data,
                                   unsigned size)
{
}

static uint64_t aes_security_reg_read(void *opaque, hwaddr addr, unsigned size)
{
    AppleAESState *s;

    s = APPLE_AES(opaque);

#if 0
    qemu_log_mask(LOG_GUEST_ERROR, "%s: Read 0x" HWADDR_FMT_plx "\n", __func__,
                  addr);
#endif

    switch (addr) {
    case 0x00: // unknown0
        // return 0x00; // panic panic(cpu 0 caller 0xfffffff0090dcdb8):
        // "AppleS8000AESAccelerator::AES Error: IntStatus 0x0x2021\n" return
        // 0x0F; // no panic return 0xF0; // panic return 0x07; // no panic
        // return 0x03; // panic "AppleS8000AESAccelerator::AES Error: IntStatus
        // 0x0x2021\n" return 0x04; // panic "AppleS8000AESAccelerator::AES
        // Error: IntStatus 0x0xa1\n" return (1 << 2) | (1 << 1) | (0 << 0); //
        // panic "AppleS8000AESAccelerator::AES Error: IntStatus 0x0xa1\n"
        // return (1 << 2) | (0 << 1) | (1 << 0); // no panic
        // return (0 << 2) | (0 << 1) | (1 << 0); // panic
        // "AppleS8000AESAccelerator::AES Error: IntStatus 0x0x2021\n" return (0
        // << 2) | (1 << 1) | (0 << 0); // panic "AppleS8000AESAccelerator::AES
        // Error: IntStatus 0x0x2021\n" return (1 << 2) | (1 << 1) | (1 << 0);
        // // no panic
        return (1 << 2) | (1 << 0);
        // return 0xFF; // (val & 0xf)
    case 0x20: // board-id
        // return 0x4;
        return s->board_id; // (val & 0x1f)
    case 0x30: // unknown1
        return 0x00;
        // return 0xFF; // many various flags
    case 0x34: // bit 24 = is fresh boot?
        return (1 << 24) | (1 << 25);
    default: // We don't know the rest
        return 0xFF;
    }
}

static void aes_reg_write(void *opaque, hwaddr addr, uint64_t data,
                          unsigned size)
{
    AppleAESState *s = APPLE_AES(opaque);
    uint32_t orig = data;
    uint32_t index = addr >> 2;
    uint32_t *mmio;
    uint32_t old;
    uint32_t val = data;
    int iflg = 0;
    bool nowrite = false;

    if (addr >= AES_BLK_REG_SIZE) {
        qemu_log_mask(LOG_GUEST_ERROR, "%s: Bad offset 0x" HWADDR_FMT_plx "\n",
                      __func__, addr);
        return;
    }

    mmio = &s->reg.raw[index];
    old = *mmio;

    switch (addr) {
    case REG_AES_VERSION:
        QEMU_FALLTHROUGH;
    case REG_AES_STATUS:
        QEMU_FALLTHROUGH;
    case REG_AES_KEY_ID:
        QEMU_FALLTHROUGH;
    case REG_AES_AXI_STATUS:
        QEMU_FALLTHROUGH;
    case REG_AES_COMMAND_FIFO_STATUS:
        QEMU_FALLTHROUGH;
    case REG_AES_COMMAND_FIFO_COUNT:
        QEMU_FALLTHROUGH;
    case REG_AES_FLAG_COMMAND:
        QEMU_FALLTHROUGH;
    case REG_AES_SKG_KEY:
        nowrite = true;
        val = old;
        break;
    case REG_AES_INT_STATUS:
        nowrite = true;
        val = qatomic_and_fetch(&s->reg.int_status.raw, ~val);
        QEMU_FALLTHROUGH;
    case REG_AES_INT_ENABLE:
        iflg = 1;
        break;
    case REG_AES_WATERMARKS:
        aes_update_command_fifo_status(s);
        break;
    case REG_AES_CONTROL:
        switch (val) {
        case AES_BLK_CONTROL_START:
            aes_start(s);
            break;
        case AES_BLK_CONTROL_STOP:
            aes_stop(s);
            break;
        case AES_BLK_CONTROL_RESET:
            aes_empty_fifo(s);
            break;
        case AES_BLK_CONTROL_RESET_AES:
            apple_aes_reset(DEVICE(s));
            break;
        default:
            qemu_log_mask(LOG_GUEST_ERROR,
                          "REG_AES_CONTROL: Invalid write: 0x%x\n", val);
            break;
        }
        nowrite = true;
        val = old;
        break;
    case REG_AES_COMMAND_FIFO_S8000:
        QEMU_FALLTHROUGH;
    case REG_AES_COMMAND_FIFO:
        if (s->data_len > s->data_read) {
            s->data[s->data_read] = val;
            s->data_read++;
        } else {
            s->command = val;
            switch (COMMAND_OPCODE(val)) {
            case OPCODE_KEY:
                if (COMMAND_KEY_COMMAND_KEY_SELECT(val) ==
                    KEY_SELECT_SOFTWARE) {
                    uint32_t key_len =
                        key_size(COMMAND_KEY_COMMAND_KEY_LENGTH(val)) / 8;

                    s->data_len = key_len / 4 + 1;
                    s->data = g_new0(uint32_t, s->data_len);
                    s->data[0] = val;
                    s->data_read = 1;
                } else {
                    s->data_len = 1;
                    s->data = g_new0(uint32_t, s->data_len);
                    s->data[0] = val;
                    s->data_read = 1;
                }
                break;
            case OPCODE_IV:
                s->data_len = sizeof(command_iv_t) / 4;
                s->data = g_new0(uint32_t, s->data_len);
                s->data[0] = val;
                s->data_read = 1;
                break;
            case OPCODE_DATA:
                s->data_len = sizeof(command_data_t) / 4;
                s->data = g_new0(uint32_t, s->data_len);
                s->data[0] = val;
                s->data_read = 1;
                break;
            case OPCODE_STORE_IV:
                s->data_len = sizeof(command_store_iv_t) / 4;
                s->data = g_new0(uint32_t, s->data_len);
                s->data[0] = val;
                s->data_read = 1;
                break;
            case OPCODE_FLAG:
                s->data_len = 1;
                s->data = g_new0(uint32_t, s->data_len);
                s->data[0] = val;
                s->data_read = 1;
                break;
            default:
                qatomic_or(&s->reg.int_status.raw, AES_BLK_INT_INVALID_COMMAND);
                iflg = 1;
                qemu_log_mask(LOG_GUEST_ERROR,
                              "REG_AES_COMMAND_FIFO: Unknown opcode: 0x%x\n",
                              COMMAND_OPCODE(val));
                break;
            }
        }

        if (s->data && s->data_len <= s->data_read) {
            AESCommand *cmd = g_malloc0(sizeof(AESCommand));
            cmd->command = s->command;
            cmd->data = s->data;
            cmd->data_len = s->data_len;

            s->command = 0;
            s->data = NULL;
            s->data_len = s->data_read = 0;

            WITH_QEMU_LOCK_GUARD(&s->queue_mutex)
            {
                QTAILQ_INSERT_TAIL(&s->queue, cmd, entry);
            }
            qemu_cond_signal(&s->thread_cond);
        }

        nowrite = true;
        val = 0;
        s->reg.command_fifo_status.level++;
        aes_update_command_fifo_status(s);
        break;
    case REG_AES_CONFIG:
        break;
    case REG_AES_CLEAR_FIFO:
        if (val == REG_AES_CLEAR_FIFO_RESET) {
            aes_empty_fifo(s);
        }
        break;
    default:
        qemu_log_mask(LOG_GUEST_ERROR,
                      "%s: write to unknown reg: 0x" HWADDR_FMT_plx "\n",
                      __func__, addr);
        break;
    }

    if (!nowrite) {
        *mmio = val;
    }

    if (iflg) {
        aes_update_irq(s);
    }
    trace_apple_aes_reg_write(addr, orig, old, val);
}

static uint64_t aes_reg_read(void *opaque, hwaddr addr, unsigned size)
{
    AppleAESState *s = APPLE_AES(opaque);
    uint32_t val = 0;
    uint32_t *mmio = NULL;

    if (addr >= AES_BLK_REG_SIZE) {
        qemu_log_mask(LOG_GUEST_ERROR, "%s: Bad offset 0x" HWADDR_FMT_plx "\n",
                      __func__, addr);
        return 0;
    }

    s->reg.status.text_dpa_random_seeded = 1;
    s->reg.status.key_unwrap_dpa_random_seeded = 1;
    s->reg.status.dpa_seeded_unk0 = 1;
    s->reg.status.dpa_seeded_unk1 = 1;
    s->reg.status.dpa_seeded_unk2 = 1;
    s->reg.status.dpa_seeded_unk3 = 1;
    s->reg.status.dpa_seeded_unk4 = 1;
    s->reg.status.dpa_seeded_unk5 = 1;
    mmio = &s->reg.raw[addr >> 2];

    switch (addr) {
    case REG_AES_INT_STATUS:
        QEMU_FALLTHROUGH;
    case REG_AES_COMMAND_FIFO_STATUS:
        QEMU_FALLTHROUGH;
    case REG_AES_FLAG_COMMAND:
        val = qatomic_read(mmio);
        break;
    default:
        val = s->reg.raw[addr >> 2];
        break;
    }
#if 0
    qemu_log_mask(LOG_UNIMP, "AES reg READ @ 0x%llx value: 0x%llx\n", addr, val);
#endif

    trace_apple_aes_reg_read(addr, val);
    return val;
}

static const MemoryRegionOps aes_reg_ops = {
    .write = aes_reg_write,
    .read = aes_reg_read,
    .endianness = DEVICE_NATIVE_ENDIAN,
    .impl.min_access_size = 4,
    .impl.max_access_size = 4,
    .valid.min_access_size = 4,
    .valid.max_access_size = 4,
    .valid.unaligned = false,
};

static const MemoryRegionOps aes_security_reg_ops = {
    .write = aes_security_reg_write,
    .read = aes_security_reg_read,
    .endianness = DEVICE_NATIVE_ENDIAN,
    .impl.min_access_size = 4,
    .impl.max_access_size = 4,
    .valid.min_access_size = 4,
    .valid.max_access_size = 4,
    .valid.unaligned = false,
};

static void apple_aes_reset(DeviceState *dev)
{
    AppleAESState *s = APPLE_AES(dev);

    memset(s->reg.raw, 0, AES_BLK_REG_SIZE);

    s->reg.status.text_dpa_random_seeded = 1;
    s->reg.status.key_unwrap_dpa_random_seeded = 1;

    s->command = 0;
    if (s->data) {
        g_free(s->data);
        s->data = NULL;
    }
    s->data_read = 0;
    s->data_len = 0;
    s->stopped = true;
    aes_stop(s);
    aes_empty_fifo(s);
}

static void apple_aes_realize(DeviceState *dev, Error **errp)
{
    AppleAESState *s = APPLE_AES(dev);
    Object *obj;

    obj = object_property_get_link(OBJECT(dev), "dma-mr", &error_abort);

    s->dma_mr = MEMORY_REGION(obj);
    address_space_init(&s->dma_as, s->dma_mr, TYPE_APPLE_AES);

    qemu_cond_init(&s->thread_cond);
    qemu_mutex_init(&s->queue_mutex);
    apple_aes_reset(dev);
}

static void apple_aes_unrealize(DeviceState *dev)
{
    AppleAESState *s = APPLE_AES(dev);

    apple_aes_reset(dev);
    qemu_cond_destroy(&s->thread_cond);
    qemu_mutex_destroy(&s->queue_mutex);
}

SysBusDevice *apple_aes_create(DTBNode *node, uint32_t board_id)
{
    DeviceState *dev;
    AppleAESState *s;
    SysBusDevice *sbd;
    DTBProp *prop;
    uint64_t *reg;

    dev = qdev_new(TYPE_APPLE_AES);
    s = APPLE_AES(dev);
    sbd = SYS_BUS_DEVICE(dev);

<<<<<<< HEAD
    s->board_id = board_id;

    prop = dtb_find_prop(node, "aes-version");
    if (prop != NULL) {
        *(uint32_t *)prop->data = 2;
    }

    prop = dtb_find_prop(node, "reg");
=======
    prop = find_dtb_prop(node, "reg");
>>>>>>> 1002f4fb
    g_assert_nonnull(prop);

    reg = (uint64_t *)prop->data;

    /*
     * 0: aesMemoryMap
     * 1: aesDisableKeyMap
     */
    memory_region_init_io(&s->iomems[0], OBJECT(dev), &aes_reg_ops, s,
                          TYPE_APPLE_AES ".mmio", reg[1]);

    sysbus_init_mmio(sbd, &s->iomems[0]);

    memory_region_init_io(&s->iomems[1], OBJECT(dev), &aes_security_reg_ops, s,
                          TYPE_APPLE_AES ".disable_key.mmio", reg[3]);
    sysbus_init_mmio(sbd, &s->iomems[1]);

    s->last_level = 0;
    sysbus_init_irq(sbd, &s->irq);

    QTAILQ_INIT(&s->queue);

    return sbd;
}

static int apple_aes_key_post_load(void *opaque, int version_id)
{
    AESKey *k = (AESKey *)opaque;
    if (k->cipher) {
        qcrypto_cipher_free(k->cipher);
        k->cipher = NULL;
    }
    if (k->select != KEY_SELECT_SOFTWARE) {
        k->disabled = true;
    } else {
        k->disabled = false;
        k->cipher = qcrypto_cipher_new(k->algo, key_mode(k->mode), k->key,
                                       k->len, &error_abort);
    }
    return 0;
}

static int apple_aes_pre_save(void *opaque)
{
    AppleAESState *s = APPLE_AES(opaque);
    if (!s->stopped) {
        aes_stop(s);
        s->stopped = false;
    }
    return 0;
}

static int apple_aes_post_load(void *opaque, int version_id)
{
    AppleAESState *s = APPLE_AES(opaque);
    if (!s->stopped) {
        s->stopped = true;
        aes_start(s);
    }
    return 0;
}

static const VMStateDescription vmstate_apple_aes_command = {
    .name = "apple_aes_command",
    .fields =
        (VMStateField[]){
            VMSTATE_UINT32(command, AESCommand),
            VMSTATE_UINT32(data_len, AESCommand),
            VMSTATE_VARRAY_UINT32(data, AESCommand, data_len, 1,
                                  vmstate_info_uint32, uint32_t),
            VMSTATE_END_OF_LIST(),
        }
};

static const VMStateDescription vmstate_apple_aes_key = {
    .name = "apple_aes_key",
    .post_load = apple_aes_key_post_load,
    .fields =
        (VMStateField[]){
            VMSTATE_UINT32(select, AESKey),
            VMSTATE_UINT32(algo, AESKey),
            VMSTATE_UINT32(len, AESKey),
            VMSTATE_BOOL(wrapped, AESKey),
            VMSTATE_BOOL(encrypt, AESKey),
            VMSTATE_UINT32(func, AESKey),
            VMSTATE_UINT32(mode, AESKey),
            VMSTATE_UINT8(id, AESKey),
            VMSTATE_UINT8_ARRAY(key, AESKey, 32),
            VMSTATE_BOOL(disabled, AESKey),
            VMSTATE_END_OF_LIST(),
        }
};

static const VMStateDescription vmstate_apple_aes = {
    .name = "apple_aes",
    .pre_save = apple_aes_pre_save,
    .post_load = apple_aes_post_load,
    .fields =
        (VMStateField[]){
            VMSTATE_INT32(last_level, AppleAESState),
            VMSTATE_UINT32_ARRAY(reg.raw, AppleAESState,
                                 AES_BLK_REG_SIZE / sizeof(uint32_t)),
            VMSTATE_QTAILQ_V(queue, AppleAESState, 0, vmstate_apple_aes_command,
                             AESCommand, entry),
            VMSTATE_UINT32(command, AppleAESState),
            VMSTATE_UINT32(data_len, AppleAESState),
            VMSTATE_UINT32(data_read, AppleAESState),
            VMSTATE_STRUCT_ARRAY(keys, AppleAESState, 2, 1,
                                 vmstate_apple_aes_key, AESKey),
            VMSTATE_UINT8_2DARRAY(iv, AppleAESState, 4, 16),
            VMSTATE_BOOL(stopped, AppleAESState),
            VMSTATE_END_OF_LIST(),
        }
};

static void apple_aes_class_init(ObjectClass *klass, void *data)
{
    DeviceClass *dc = DEVICE_CLASS(klass);

    dc->realize = apple_aes_realize;
    dc->unrealize = apple_aes_unrealize;
    device_class_set_legacy_reset(dc, apple_aes_reset);
    dc->desc = "Apple AES Accelerator";
    dc->vmsd = &vmstate_apple_aes;
    set_bit(DEVICE_CATEGORY_MISC, dc->categories);
}

static const TypeInfo apple_aes_info = {
    .name = TYPE_APPLE_AES,
    .parent = TYPE_SYS_BUS_DEVICE,
    .instance_size = sizeof(AppleAESState),
    .class_init = apple_aes_class_init,
};

static void apple_aes_register_types(void)
{
    type_register_static(&apple_aes_info);
}

type_init(apple_aes_register_types);<|MERGE_RESOLUTION|>--- conflicted
+++ resolved
@@ -707,18 +707,7 @@
     s = APPLE_AES(dev);
     sbd = SYS_BUS_DEVICE(dev);
 
-<<<<<<< HEAD
-    s->board_id = board_id;
-
-    prop = dtb_find_prop(node, "aes-version");
-    if (prop != NULL) {
-        *(uint32_t *)prop->data = 2;
-    }
-
-    prop = dtb_find_prop(node, "reg");
-=======
     prop = find_dtb_prop(node, "reg");
->>>>>>> 1002f4fb
     g_assert_nonnull(prop);
 
     reg = (uint64_t *)prop->data;
