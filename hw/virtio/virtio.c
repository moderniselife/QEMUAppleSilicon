--- conflicted
+++ resolved
@@ -2341,54 +2341,6 @@
     }
 }
 
-<<<<<<< HEAD
-static int virtio_set_features_nocheck(VirtIODevice *vdev, uint64_t val);
-
-void virtio_reset(void *opaque)
-{
-    VirtIODevice *vdev = opaque;
-    VirtioDeviceClass *k = VIRTIO_DEVICE_GET_CLASS(vdev);
-    int i;
-
-    virtio_set_status(vdev, 0);
-    if (current_cpu) {
-        /* Guest initiated reset */
-        vdev->device_endian = virtio_current_cpu_endian();
-    } else {
-        /* System reset */
-        vdev->device_endian = virtio_default_endian();
-    }
-
-    if (k->get_vhost) {
-        struct vhost_dev *hdev = k->get_vhost(vdev);
-        /* Only reset when vhost back-end is connected */
-        if (hdev && hdev->vhost_ops) {
-            vhost_reset_device(hdev);
-        }
-    }
-
-    if (k->reset) {
-        k->reset(vdev);
-    }
-
-    vdev->start_on_kick = false;
-    vdev->started = false;
-    vdev->broken = false;
-    virtio_set_features_nocheck(vdev, 0);
-    vdev->queue_sel = 0;
-    vdev->status = 0;
-    vdev->disabled = false;
-    qatomic_set(&vdev->isr, 0);
-    vdev->config_vector = VIRTIO_NO_VECTOR;
-    virtio_notify_vector(vdev, vdev->config_vector);
-
-    for(i = 0; i < VIRTIO_QUEUE_MAX; i++) {
-        __virtio_queue_reset(vdev, i);
-    }
-}
-
-=======
->>>>>>> e0006a86
 void virtio_queue_set_addr(VirtIODevice *vdev, int n, hwaddr addr)
 {
     if (!vdev->vq[n].vring.num) {
