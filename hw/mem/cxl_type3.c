--- conflicted
+++ resolved
@@ -851,10 +851,6 @@
     ComponentRegisters *regs = &cxl_cstate->crb;
     MemoryRegion *mr = &regs->component_registers;
     uint8_t *pci_conf = pci_dev->config;
-<<<<<<< HEAD
-    unsigned short msix_num = 10;
-=======
->>>>>>> 7c949c53
     int i, rc;
     uint16_t count;
 
