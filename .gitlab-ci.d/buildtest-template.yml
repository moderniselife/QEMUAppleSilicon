--- conflicted
+++ resolved
@@ -31,15 +31,11 @@
       then
         pyvenv/bin/meson configure . -Dbackend_max_links="$LD_JOBS" ;
       fi || exit 1;
-<<<<<<< HEAD
-    - $MAKE -j"$JOBS"
-=======
     - section_end configure
     - section_start build "Building QEMU"
     - $MAKE -j"$JOBS"
     - section_end build
     - section_start test "Running tests"
->>>>>>> ae35f033
     - if test -n "$MAKE_CHECK_ARGS";
       then
         $MAKE -j"$JOBS" $MAKE_CHECK_ARGS ;
@@ -74,9 +70,6 @@
     - cd build
     - find . -type f -exec touch {} +
     # Avoid recompiling by hiding ninja with NINJA=":"
-<<<<<<< HEAD
-    - $MAKE NINJA=":" $MAKE_CHECK_ARGS
-=======
     # We also have to pre-cache the functional tests manually in this case
     - if [ "x${QEMU_TEST_CACHE_DIR}" != "x" ]; then
         $MAKE precache-functional ;
@@ -85,7 +78,6 @@
     - section_start test "Running tests"
     - $MAKE NINJA=":" $MAKE_CHECK_ARGS
     - section_end test
->>>>>>> ae35f033
 
 .native_test_job_template:
   extends: .common_test_job_template
