/*
 *  AArch64 specific helpers
 *
 *  Copyright (c) 2013 Alexander Graf <agraf@suse.de>
 *
 * This library is free software; you can redistribute it and/or
 * modify it under the terms of the GNU Lesser General Public
 * License as published by the Free Software Foundation; either
 * version 2.1 of the License, or (at your option) any later version.
 *
 * This library is distributed in the hope that it will be useful,
 * but WITHOUT ANY WARRANTY; without even the implied warranty of
 * MERCHANTABILITY or FITNESS FOR A PARTICULAR PURPOSE.  See the GNU
 * Lesser General Public License for more details.
 *
 * You should have received a copy of the GNU Lesser General Public
 * License along with this library; if not, see <http://www.gnu.org/licenses/>.
 */

#include "qemu/osdep.h"
#include "qemu/units.h"
#include "cpu.h"
#include "gdbstub/helpers.h"
#include "exec/helper-proto.h"
#include "qemu/host-utils.h"
#include "qemu/log.h"
#include "qemu/main-loop.h"
#include "qemu/bitops.h"
#include "internals.h"
#include "qemu/crc32c.h"
#include "exec/exec-all.h"
#include "exec/cpu_ldst.h"
#include "exec/target_page.h"
#include "qemu/int128.h"
#include "qemu/atomic128.h"
#include "fpu/softfloat.h"
<<<<<<< HEAD
#include <zlib.h> /* For crc32 */
#include "WKdm.h"
=======
#include <zlib.h> /* for crc32 */
>>>>>>> ae35f033

/* C2.4.7 Multiply and divide */
/* special cases for 0 and LLONG_MIN are mandated by the standard */
uint64_t HELPER(udiv64)(uint64_t num, uint64_t den)
{
    if (den == 0) {
        return 0;
    }
    return num / den;
}

int64_t HELPER(sdiv64)(int64_t num, int64_t den)
{
    if (den == 0) {
        return 0;
    }
    if (num == LLONG_MIN && den == -1) {
        return LLONG_MIN;
    }
    return num / den;
}

uint64_t HELPER(rbit64)(uint64_t x)
{
    return revbit64(x);
}

void HELPER(msr_i_spsel)(CPUARMState *env, uint32_t imm)
{
    update_spsel(env, imm);
}

void HELPER(msr_set_allint_el1)(CPUARMState *env)
{
    /* ALLINT update to PSTATE. */
    if (arm_hcrx_el2_eff(env) & HCRX_TALLINT) {
        raise_exception_ra(env, EXCP_UDEF,
                           syn_aa64_sysregtrap(0, 1, 0, 4, 1, 0x1f, 0), 2,
                           GETPC());
    }

    env->pstate |= PSTATE_ALLINT;
}

static void daif_check(CPUARMState *env, uint32_t op,
                       uint32_t imm, uintptr_t ra)
{
    /* DAIF update to PSTATE. This is OK from EL0 only if UMA is set.  */
    if (arm_current_el(env) == 0 && !(arm_sctlr(env, 0) & SCTLR_UMA)) {
        raise_exception_ra(env, EXCP_UDEF,
                           syn_aa64_sysregtrap(0, extract32(op, 0, 3),
                                               extract32(op, 3, 3), 4,
                                               imm, 0x1f, 0),
                           exception_target_el(env), ra);
    }
}

void HELPER(msr_i_daifset)(CPUARMState *env, uint32_t imm)
{
    daif_check(env, 0x1e, imm, GETPC());
    env->daif |= (imm << 6) & PSTATE_DAIF;
    arm_rebuild_hflags(env);
}

void HELPER(msr_i_daifclear)(CPUARMState *env, uint32_t imm)
{
    daif_check(env, 0x1f, imm, GETPC());
    env->daif &= ~((imm << 6) & PSTATE_DAIF);
    arm_rebuild_hflags(env);
}

/* Convert a softfloat float_relation_ (as returned by
 * the float*_compare functions) to the correct ARM
 * NZCV flag state.
 */
static inline uint32_t float_rel_to_flags(int res)
{
    uint64_t flags;
    switch (res) {
    case float_relation_equal:
        flags = PSTATE_Z | PSTATE_C;
        break;
    case float_relation_less:
        flags = PSTATE_N;
        break;
    case float_relation_greater:
        flags = PSTATE_C;
        break;
    case float_relation_unordered:
    default:
        flags = PSTATE_C | PSTATE_V;
        break;
    }
    return flags;
}

uint64_t HELPER(vfp_cmph_a64)(uint32_t x, uint32_t y, void *fp_status)
{
    return float_rel_to_flags(float16_compare_quiet(x, y, fp_status));
}

uint64_t HELPER(vfp_cmpeh_a64)(uint32_t x, uint32_t y, void *fp_status)
{
    return float_rel_to_flags(float16_compare(x, y, fp_status));
}

uint64_t HELPER(vfp_cmps_a64)(float32 x, float32 y, void *fp_status)
{
    return float_rel_to_flags(float32_compare_quiet(x, y, fp_status));
}

uint64_t HELPER(vfp_cmpes_a64)(float32 x, float32 y, void *fp_status)
{
    return float_rel_to_flags(float32_compare(x, y, fp_status));
}

uint64_t HELPER(vfp_cmpd_a64)(float64 x, float64 y, void *fp_status)
{
    return float_rel_to_flags(float64_compare_quiet(x, y, fp_status));
}

uint64_t HELPER(vfp_cmped_a64)(float64 x, float64 y, void *fp_status)
{
    return float_rel_to_flags(float64_compare(x, y, fp_status));
}

float32 HELPER(vfp_mulxs)(float32 a, float32 b, void *fpstp)
{
    float_status *fpst = fpstp;

    a = float32_squash_input_denormal(a, fpst);
    b = float32_squash_input_denormal(b, fpst);

    if ((float32_is_zero(a) && float32_is_infinity(b)) ||
        (float32_is_infinity(a) && float32_is_zero(b))) {
        /* 2.0 with the sign bit set to sign(A) XOR sign(B) */
        return make_float32((1U << 30) |
                            ((float32_val(a) ^ float32_val(b)) & (1U << 31)));
    }
    return float32_mul(a, b, fpst);
}

float64 HELPER(vfp_mulxd)(float64 a, float64 b, void *fpstp)
{
    float_status *fpst = fpstp;

    a = float64_squash_input_denormal(a, fpst);
    b = float64_squash_input_denormal(b, fpst);

    if ((float64_is_zero(a) && float64_is_infinity(b)) ||
        (float64_is_infinity(a) && float64_is_zero(b))) {
        /* 2.0 with the sign bit set to sign(A) XOR sign(B) */
        return make_float64((1ULL << 62) |
                            ((float64_val(a) ^ float64_val(b)) & (1ULL << 63)));
    }
    return float64_mul(a, b, fpst);
}

/* 64bit/double versions of the neon float compare functions */
uint64_t HELPER(neon_ceq_f64)(float64 a, float64 b, void *fpstp)
{
    float_status *fpst = fpstp;
    return -float64_eq_quiet(a, b, fpst);
}

uint64_t HELPER(neon_cge_f64)(float64 a, float64 b, void *fpstp)
{
    float_status *fpst = fpstp;
    return -float64_le(b, a, fpst);
}

uint64_t HELPER(neon_cgt_f64)(float64 a, float64 b, void *fpstp)
{
    float_status *fpst = fpstp;
    return -float64_lt(b, a, fpst);
}

/* Reciprocal step and sqrt step. Note that unlike the A32/T32
 * versions, these do a fully fused multiply-add or
 * multiply-add-and-halve.
 */

uint32_t HELPER(recpsf_f16)(uint32_t a, uint32_t b, void *fpstp)
{
    float_status *fpst = fpstp;

    a = float16_squash_input_denormal(a, fpst);
    b = float16_squash_input_denormal(b, fpst);

    a = float16_chs(a);
    if ((float16_is_infinity(a) && float16_is_zero(b)) ||
        (float16_is_infinity(b) && float16_is_zero(a))) {
        return float16_two;
    }
    return float16_muladd(a, b, float16_two, 0, fpst);
}

float32 HELPER(recpsf_f32)(float32 a, float32 b, void *fpstp)
{
    float_status *fpst = fpstp;

    a = float32_squash_input_denormal(a, fpst);
    b = float32_squash_input_denormal(b, fpst);

    a = float32_chs(a);
    if ((float32_is_infinity(a) && float32_is_zero(b)) ||
        (float32_is_infinity(b) && float32_is_zero(a))) {
        return float32_two;
    }
    return float32_muladd(a, b, float32_two, 0, fpst);
}

float64 HELPER(recpsf_f64)(float64 a, float64 b, void *fpstp)
{
    float_status *fpst = fpstp;

    a = float64_squash_input_denormal(a, fpst);
    b = float64_squash_input_denormal(b, fpst);

    a = float64_chs(a);
    if ((float64_is_infinity(a) && float64_is_zero(b)) ||
        (float64_is_infinity(b) && float64_is_zero(a))) {
        return float64_two;
    }
    return float64_muladd(a, b, float64_two, 0, fpst);
}

uint32_t HELPER(rsqrtsf_f16)(uint32_t a, uint32_t b, void *fpstp)
{
    float_status *fpst = fpstp;

    a = float16_squash_input_denormal(a, fpst);
    b = float16_squash_input_denormal(b, fpst);

    a = float16_chs(a);
    if ((float16_is_infinity(a) && float16_is_zero(b)) ||
        (float16_is_infinity(b) && float16_is_zero(a))) {
        return float16_one_point_five;
    }
    return float16_muladd(a, b, float16_three, float_muladd_halve_result, fpst);
}

float32 HELPER(rsqrtsf_f32)(float32 a, float32 b, void *fpstp)
{
    float_status *fpst = fpstp;

    a = float32_squash_input_denormal(a, fpst);
    b = float32_squash_input_denormal(b, fpst);

    a = float32_chs(a);
    if ((float32_is_infinity(a) && float32_is_zero(b)) ||
        (float32_is_infinity(b) && float32_is_zero(a))) {
        return float32_one_point_five;
    }
    return float32_muladd(a, b, float32_three, float_muladd_halve_result, fpst);
}

float64 HELPER(rsqrtsf_f64)(float64 a, float64 b, void *fpstp)
{
    float_status *fpst = fpstp;

    a = float64_squash_input_denormal(a, fpst);
    b = float64_squash_input_denormal(b, fpst);

    a = float64_chs(a);
    if ((float64_is_infinity(a) && float64_is_zero(b)) ||
        (float64_is_infinity(b) && float64_is_zero(a))) {
        return float64_one_point_five;
    }
    return float64_muladd(a, b, float64_three, float_muladd_halve_result, fpst);
}

/* Pairwise long add: add pairs of adjacent elements into
 * double-width elements in the result (eg _s8 is an 8x8->16 op)
 */
uint64_t HELPER(neon_addlp_s8)(uint64_t a)
{
    uint64_t nsignmask = 0x0080008000800080ULL;
    uint64_t wsignmask = 0x8000800080008000ULL;
    uint64_t elementmask = 0x00ff00ff00ff00ffULL;
    uint64_t tmp1, tmp2;
    uint64_t res, signres;

    /* Extract odd elements, sign extend each to a 16 bit field */
    tmp1 = a & elementmask;
    tmp1 ^= nsignmask;
    tmp1 |= wsignmask;
    tmp1 = (tmp1 - nsignmask) ^ wsignmask;
    /* Ditto for the even elements */
    tmp2 = (a >> 8) & elementmask;
    tmp2 ^= nsignmask;
    tmp2 |= wsignmask;
    tmp2 = (tmp2 - nsignmask) ^ wsignmask;

    /* calculate the result by summing bits 0..14, 16..22, etc,
     * and then adjusting the sign bits 15, 23, etc manually.
     * This ensures the addition can't overflow the 16 bit field.
     */
    signres = (tmp1 ^ tmp2) & wsignmask;
    res = (tmp1 & ~wsignmask) + (tmp2 & ~wsignmask);
    res ^= signres;

    return res;
}

uint64_t HELPER(neon_addlp_u8)(uint64_t a)
{
    uint64_t tmp;

    tmp = a & 0x00ff00ff00ff00ffULL;
    tmp += (a >> 8) & 0x00ff00ff00ff00ffULL;
    return tmp;
}

uint64_t HELPER(neon_addlp_s16)(uint64_t a)
{
    int32_t reslo, reshi;

    reslo = (int32_t)(int16_t)a + (int32_t)(int16_t)(a >> 16);
    reshi = (int32_t)(int16_t)(a >> 32) + (int32_t)(int16_t)(a >> 48);

    return (uint32_t)reslo | (((uint64_t)reshi) << 32);
}

uint64_t HELPER(neon_addlp_u16)(uint64_t a)
{
    uint64_t tmp;

    tmp = a & 0x0000ffff0000ffffULL;
    tmp += (a >> 16) & 0x0000ffff0000ffffULL;
    return tmp;
}

/* Floating-point reciprocal exponent - see FPRecpX in ARM ARM */
uint32_t HELPER(frecpx_f16)(uint32_t a, void *fpstp)
{
    float_status *fpst = fpstp;
    uint16_t val16, sbit;
    int16_t exp;

    if (float16_is_any_nan(a)) {
        float16 nan = a;
        if (float16_is_signaling_nan(a, fpst)) {
            float_raise(float_flag_invalid, fpst);
            if (!fpst->default_nan_mode) {
                nan = float16_silence_nan(a, fpst);
            }
        }
        if (fpst->default_nan_mode) {
            nan = float16_default_nan(fpst);
        }
        return nan;
    }

    a = float16_squash_input_denormal(a, fpst);

    val16 = float16_val(a);
    sbit = 0x8000 & val16;
    exp = extract32(val16, 10, 5);

    if (exp == 0) {
        return make_float16(deposit32(sbit, 10, 5, 0x1e));
    } else {
        return make_float16(deposit32(sbit, 10, 5, ~exp));
    }
}

float32 HELPER(frecpx_f32)(float32 a, void *fpstp)
{
    float_status *fpst = fpstp;
    uint32_t val32, sbit;
    int32_t exp;

    if (float32_is_any_nan(a)) {
        float32 nan = a;
        if (float32_is_signaling_nan(a, fpst)) {
            float_raise(float_flag_invalid, fpst);
            if (!fpst->default_nan_mode) {
                nan = float32_silence_nan(a, fpst);
            }
        }
        if (fpst->default_nan_mode) {
            nan = float32_default_nan(fpst);
        }
        return nan;
    }

    a = float32_squash_input_denormal(a, fpst);

    val32 = float32_val(a);
    sbit = 0x80000000ULL & val32;
    exp = extract32(val32, 23, 8);

    if (exp == 0) {
        return make_float32(sbit | (0xfe << 23));
    } else {
        return make_float32(sbit | (~exp & 0xff) << 23);
    }
}

float64 HELPER(frecpx_f64)(float64 a, void *fpstp)
{
    float_status *fpst = fpstp;
    uint64_t val64, sbit;
    int64_t exp;

    if (float64_is_any_nan(a)) {
        float64 nan = a;
        if (float64_is_signaling_nan(a, fpst)) {
            float_raise(float_flag_invalid, fpst);
            if (!fpst->default_nan_mode) {
                nan = float64_silence_nan(a, fpst);
            }
        }
        if (fpst->default_nan_mode) {
            nan = float64_default_nan(fpst);
        }
        return nan;
    }

    a = float64_squash_input_denormal(a, fpst);

    val64 = float64_val(a);
    sbit = 0x8000000000000000ULL & val64;
    exp = extract64(float64_val(a), 52, 11);

    if (exp == 0) {
        return make_float64(sbit | (0x7feULL << 52));
    } else {
        return make_float64(sbit | (~exp & 0x7ffULL) << 52);
    }
}

float32 HELPER(fcvtx_f64_to_f32)(float64 a, CPUARMState *env)
{
    /* Von Neumann rounding is implemented by using round-to-zero
     * and then setting the LSB of the result if Inexact was raised.
     */
    float32 r;
    float_status *fpst = &env->vfp.fp_status;
    float_status tstat = *fpst;
    int exflags;

    set_float_rounding_mode(float_round_to_zero, &tstat);
    set_float_exception_flags(0, &tstat);
    r = float64_to_float32(a, &tstat);
    exflags = get_float_exception_flags(&tstat);
    if (exflags & float_flag_inexact) {
        r = make_float32(float32_val(r) | 1);
    }
    exflags |= get_float_exception_flags(fpst);
    set_float_exception_flags(exflags, fpst);
    return r;
}

/* 64-bit versions of the CRC helpers. Note that although the operation
 * (and the prototypes of crc32c() and crc32() mean that only the bottom
 * 32 bits of the accumulator and result are used, we pass and return
 * uint64_t for convenience of the generated code. Unlike the 32-bit
 * instruction set versions, val may genuinely have 64 bits of data in it.
 * The upper bytes of val (above the number specified by 'bytes') must have
 * been zeroed out by the caller.
 */
uint64_t HELPER(crc32_64)(uint64_t acc, uint64_t val, uint32_t bytes)
{
    uint8_t buf[8];

    stq_le_p(buf, val);

    /* zlib crc32 converts the accumulator and output to one's complement.  */
    return crc32(acc ^ 0xffffffff, buf, bytes) ^ 0xffffffff;
}

uint64_t HELPER(crc32c_64)(uint64_t acc, uint64_t val, uint32_t bytes)
{
    uint8_t buf[8];

    stq_le_p(buf, val);

    /* Linux crc32c converts the output to one's complement.  */
    return crc32c(acc, buf, bytes) ^ 0xffffffff;
}

/*
 * AdvSIMD half-precision
 */

#define ADVSIMD_HELPER(name, suffix) HELPER(glue(glue(advsimd_, name), suffix))

#define ADVSIMD_HALFOP(name) \
uint32_t ADVSIMD_HELPER(name, h)(uint32_t a, uint32_t b, void *fpstp) \
{ \
    float_status *fpst = fpstp; \
    return float16_ ## name(a, b, fpst);    \
}

ADVSIMD_HALFOP(add)
ADVSIMD_HALFOP(sub)
ADVSIMD_HALFOP(mul)
ADVSIMD_HALFOP(div)
ADVSIMD_HALFOP(min)
ADVSIMD_HALFOP(max)
ADVSIMD_HALFOP(minnum)
ADVSIMD_HALFOP(maxnum)

#define ADVSIMD_TWOHALFOP(name)                                         \
uint32_t ADVSIMD_HELPER(name, 2h)(uint32_t two_a, uint32_t two_b, void *fpstp) \
{ \
    float16  a1, a2, b1, b2;                        \
    uint32_t r1, r2;                                \
    float_status *fpst = fpstp;                     \
    a1 = extract32(two_a, 0, 16);                   \
    a2 = extract32(two_a, 16, 16);                  \
    b1 = extract32(two_b, 0, 16);                   \
    b2 = extract32(two_b, 16, 16);                  \
    r1 = float16_ ## name(a1, b1, fpst);            \
    r2 = float16_ ## name(a2, b2, fpst);            \
    return deposit32(r1, 16, 16, r2);               \
}

ADVSIMD_TWOHALFOP(add)
ADVSIMD_TWOHALFOP(sub)
ADVSIMD_TWOHALFOP(mul)
ADVSIMD_TWOHALFOP(div)
ADVSIMD_TWOHALFOP(min)
ADVSIMD_TWOHALFOP(max)
ADVSIMD_TWOHALFOP(minnum)
ADVSIMD_TWOHALFOP(maxnum)

/* Data processing - scalar floating-point and advanced SIMD */
static float16 float16_mulx(float16 a, float16 b, void *fpstp)
{
    float_status *fpst = fpstp;

    a = float16_squash_input_denormal(a, fpst);
    b = float16_squash_input_denormal(b, fpst);

    if ((float16_is_zero(a) && float16_is_infinity(b)) ||
        (float16_is_infinity(a) && float16_is_zero(b))) {
        /* 2.0 with the sign bit set to sign(A) XOR sign(B) */
        return make_float16((1U << 14) |
                            ((float16_val(a) ^ float16_val(b)) & (1U << 15)));
    }
    return float16_mul(a, b, fpst);
}

ADVSIMD_HALFOP(mulx)
ADVSIMD_TWOHALFOP(mulx)

/* fused multiply-accumulate */
uint32_t HELPER(advsimd_muladdh)(uint32_t a, uint32_t b, uint32_t c,
                                 void *fpstp)
{
    float_status *fpst = fpstp;
    return float16_muladd(a, b, c, 0, fpst);
}

uint32_t HELPER(advsimd_muladd2h)(uint32_t two_a, uint32_t two_b,
                                  uint32_t two_c, void *fpstp)
{
    float_status *fpst = fpstp;
    float16  a1, a2, b1, b2, c1, c2;
    uint32_t r1, r2;
    a1 = extract32(two_a, 0, 16);
    a2 = extract32(two_a, 16, 16);
    b1 = extract32(two_b, 0, 16);
    b2 = extract32(two_b, 16, 16);
    c1 = extract32(two_c, 0, 16);
    c2 = extract32(two_c, 16, 16);
    r1 = float16_muladd(a1, b1, c1, 0, fpst);
    r2 = float16_muladd(a2, b2, c2, 0, fpst);
    return deposit32(r1, 16, 16, r2);
}

/*
 * Floating point comparisons produce an integer result. Softfloat
 * routines return float_relation types which we convert to the 0/-1
 * Neon requires.
 */

#define ADVSIMD_CMPRES(test) (test) ? 0xffff : 0

uint32_t HELPER(advsimd_ceq_f16)(uint32_t a, uint32_t b, void *fpstp)
{
    float_status *fpst = fpstp;
    int compare = float16_compare_quiet(a, b, fpst);
    return ADVSIMD_CMPRES(compare == float_relation_equal);
}

uint32_t HELPER(advsimd_cge_f16)(uint32_t a, uint32_t b, void *fpstp)
{
    float_status *fpst = fpstp;
    int compare = float16_compare(a, b, fpst);
    return ADVSIMD_CMPRES(compare == float_relation_greater ||
                          compare == float_relation_equal);
}

uint32_t HELPER(advsimd_cgt_f16)(uint32_t a, uint32_t b, void *fpstp)
{
    float_status *fpst = fpstp;
    int compare = float16_compare(a, b, fpst);
    return ADVSIMD_CMPRES(compare == float_relation_greater);
}

uint32_t HELPER(advsimd_acge_f16)(uint32_t a, uint32_t b, void *fpstp)
{
    float_status *fpst = fpstp;
    float16 f0 = float16_abs(a);
    float16 f1 = float16_abs(b);
    int compare = float16_compare(f0, f1, fpst);
    return ADVSIMD_CMPRES(compare == float_relation_greater ||
                          compare == float_relation_equal);
}

uint32_t HELPER(advsimd_acgt_f16)(uint32_t a, uint32_t b, void *fpstp)
{
    float_status *fpst = fpstp;
    float16 f0 = float16_abs(a);
    float16 f1 = float16_abs(b);
    int compare = float16_compare(f0, f1, fpst);
    return ADVSIMD_CMPRES(compare == float_relation_greater);
}

/* round to integral */
uint32_t HELPER(advsimd_rinth_exact)(uint32_t x, void *fp_status)
{
    return float16_round_to_int(x, fp_status);
}

uint32_t HELPER(advsimd_rinth)(uint32_t x, void *fp_status)
{
    int old_flags = get_float_exception_flags(fp_status), new_flags;
    float16 ret;

    ret = float16_round_to_int(x, fp_status);

    /* Suppress any inexact exceptions the conversion produced */
    if (!(old_flags & float_flag_inexact)) {
        new_flags = get_float_exception_flags(fp_status);
        set_float_exception_flags(new_flags & ~float_flag_inexact, fp_status);
    }

    return ret;
}

/*
 * Half-precision floating point conversion functions
 *
 * There are a multitude of conversion functions with various
 * different rounding modes. This is dealt with by the calling code
 * setting the mode appropriately before calling the helper.
 */

uint32_t HELPER(advsimd_f16tosinth)(uint32_t a, void *fpstp)
{
    float_status *fpst = fpstp;

    /* Invalid if we are passed a NaN */
    if (float16_is_any_nan(a)) {
        float_raise(float_flag_invalid, fpst);
        return 0;
    }
    return float16_to_int16(a, fpst);
}

uint32_t HELPER(advsimd_f16touinth)(uint32_t a, void *fpstp)
{
    float_status *fpst = fpstp;

    /* Invalid if we are passed a NaN */
    if (float16_is_any_nan(a)) {
        float_raise(float_flag_invalid, fpst);
        return 0;
    }
    return float16_to_uint16(a, fpst);
}

static int el_from_spsr(uint32_t spsr)
{
    /* Return the exception level that this SPSR is requesting a return to,
     * or -1 if it is invalid (an illegal return)
     */
    if (spsr & PSTATE_nRW) {
        switch (spsr & CPSR_M) {
        case ARM_CPU_MODE_USR:
            return 0;
        case ARM_CPU_MODE_HYP:
            return 2;
        case ARM_CPU_MODE_FIQ:
        case ARM_CPU_MODE_IRQ:
        case ARM_CPU_MODE_SVC:
        case ARM_CPU_MODE_ABT:
        case ARM_CPU_MODE_UND:
        case ARM_CPU_MODE_SYS:
            return 1;
        case ARM_CPU_MODE_MON:
            /* Returning to Mon from AArch64 is never possible,
             * so this is an illegal return.
             */
        default:
            return -1;
        }
    } else {
        if (extract32(spsr, 1, 1)) {
            /* Return with reserved M[1] bit set */
            return -1;
        }
        if (extract32(spsr, 0, 4) == 1) {
            /* return to EL0 with M[0] bit set */
            return -1;
        }
        return extract32(spsr, 2, 2);
    }
}

static void cpsr_write_from_spsr_elx(CPUARMState *env,
                                     uint32_t val)
{
    uint32_t mask;

    /* Save SPSR_ELx.SS into PSTATE. */
    env->pstate = (env->pstate & ~PSTATE_SS) | (val & PSTATE_SS);
    val &= ~PSTATE_SS;

    /* Move DIT to the correct location for CPSR */
    if (val & PSTATE_DIT) {
        val &= ~PSTATE_DIT;
        val |= CPSR_DIT;
    }

    mask = aarch32_cpsr_valid_mask(env->features, \
        &env_archcpu(env)->isar);
    cpsr_write(env, val, mask, CPSRWriteRaw);
}

void HELPER(exception_return)(CPUARMState *env, uint64_t new_pc)
{
    int cur_el = arm_current_el(env);
    unsigned int spsr_idx = aarch64_banked_spsr_index(cur_el);
    uint32_t spsr;
    int new_el;
    bool return_to_aa64;

    if (arm_is_guarded(env)) {
        spsr = env->gxf.spsr_gl[cur_el];
    } else {
        spsr = env->banked_spsr[spsr_idx];
    }

    return_to_aa64 = (spsr & PSTATE_nRW) == 0;

    aarch64_save_sp(env, cur_el);

    arm_clear_exclusive(env);

    /* We must squash the PSTATE.SS bit to zero unless both of the
     * following hold:
     *  1. debug exceptions are currently disabled
     *  2. singlestep will be active in the EL we return to
     * We check 1 here and 2 after we've done the pstate/cpsr write() to
     * transition to the EL we're going to.
     */
    if (arm_generate_debug_exceptions(env)) {
        spsr &= ~PSTATE_SS;
    }

    /*
     * FEAT_RME forbids return from EL3 with an invalid security state.
     * We don't need an explicit check for FEAT_RME here because we enforce
     * in scr_write() that you can't set the NSE bit without it.
     */
    if (cur_el == 3 && (env->cp15.scr_el3 & (SCR_NS | SCR_NSE)) == SCR_NSE) {
        goto illegal_return;
    }

    new_el = el_from_spsr(spsr);
    if (new_el == -1) {
        goto illegal_return;
    }
    if (new_el > cur_el || (new_el == 2 && !arm_is_el2_enabled(env))) {
        /* Disallow return to an EL which is unimplemented or higher
         * than the current one.
         */
        goto illegal_return;
    }

    if (new_el != 0 && arm_el_is_aa64(env, new_el) != return_to_aa64) {
        /* Return to an EL which is configured for a different register width */
        goto illegal_return;
    }

    if (new_el == 1 && (arm_hcr_el2_eff(env) & HCR_TGE)) {
        goto illegal_return;
    }

    bql_lock();
    arm_call_pre_el_change_hook(env_archcpu(env));
    bql_unlock();

    if (!return_to_aa64) {
        env->aarch64 = false;
        /* We do a raw CPSR write because aarch64_sync_64_to_32()
         * will sort the register banks out for us, and we've already
         * caught all the bad-mode cases in el_from_spsr().
         */
        cpsr_write_from_spsr_elx(env, spsr);
        if (!arm_singlestep_active(env)) {
            env->pstate &= ~PSTATE_SS;
        }
        aarch64_sync_64_to_32(env);

        if (spsr & CPSR_T) {
            env->regs[15] = new_pc & ~0x1;
        } else {
            env->regs[15] = new_pc & ~0x3;
        }
        helper_rebuild_hflags_a32(env, new_el);
        qemu_log_mask(CPU_LOG_INT, "Exception return from AArch64 EL%d to "
                      "AArch32 EL%d PC 0x%" PRIx32 "\n",
                      cur_el, new_el, env->regs[15]);
    } else {
        int tbii;

        env->aarch64 = true;
        spsr &= aarch64_pstate_valid_mask(&env_archcpu(env)->isar);
        pstate_write(env, spsr);
        if (!arm_singlestep_active(env)) {
            env->pstate &= ~PSTATE_SS;
        }
        aarch64_restore_sp(env, new_el);
        helper_rebuild_hflags_a64(env, new_el);

        /*
         * Apply TBI to the exception return address.  We had to delay this
         * until after we selected the new EL, so that we could select the
         * correct TBI+TBID bits.  This is made easier by waiting until after
         * the hflags rebuild, since we can pull the composite TBII field
         * from there.
         */
        tbii = EX_TBFLAG_A64(env->hflags, TBII);
        if ((tbii >> extract64(new_pc, 55, 1)) & 1) {
            /* TBI is enabled. */
            int core_mmu_idx = arm_env_mmu_index(env);
            if (regime_has_2_ranges(core_to_aa64_mmu_idx(core_mmu_idx))) {
                new_pc = sextract64(new_pc, 0, 56);
            } else {
                new_pc = extract64(new_pc, 0, 56);
            }
        }
        env->pc = new_pc;

        qemu_log_mask(CPU_LOG_INT, "Exception return from AArch64 EL%d to "
                      "AArch64 EL%d PC 0x%" PRIx64 "\n",
                      cur_el, new_el, env->pc);
    }

    /*
     * Note that cur_el can never be 0.  If new_el is 0, then
     * el0_a64 is return_to_aa64, else el0_a64 is ignored.
     */
    aarch64_sve_change_el(env, cur_el, new_el, return_to_aa64);

    bql_lock();
    arm_call_el_change_hook(env_archcpu(env));
    bql_unlock();

    return;

illegal_return:
    /* Illegal return events of various kinds have architecturally
     * mandated behaviour:
     * restore NZCV and DAIF from SPSR_ELx
     * set PSTATE.IL
     * restore PC from ELR_ELx
     * no change to exception level, execution state or stack pointer
     */
    env->pstate |= PSTATE_IL;
    env->pc = new_pc;
    spsr &= PSTATE_NZCV | PSTATE_DAIF | PSTATE_ALLINT;
    spsr |= pstate_read(env) & ~(PSTATE_NZCV | PSTATE_DAIF | PSTATE_ALLINT);
    pstate_write(env, spsr);
    if (!arm_singlestep_active(env)) {
        env->pstate &= ~PSTATE_SS;
    }
    helper_rebuild_hflags_a64(env, cur_el);
    qemu_log_mask(LOG_GUEST_ERROR, "Illegal exception return at EL%d: "
                  "resuming execution at 0x%" PRIx64 "\n", cur_el, env->pc);
}

void HELPER(gexit)(CPUARMState *env)
{
    int cur_el = arm_current_el(env);
    uint32_t spsr = env->gxf.spsr_gl[cur_el];

    aarch64_save_sp(env, cur_el);

    if (arm_generate_debug_exceptions(env)) {
        spsr &= ~PSTATE_SS;
    }

    spsr &= aarch64_pstate_valid_mask(&env_archcpu(env)->isar);
    pstate_write(env, spsr);

    if (!arm_singlestep_active(env)) {
        env->pstate &= ~PSTATE_SS;
    }

    env->gxf.gxf_status_el[cur_el] &= ~1;
    aarch64_restore_sp(env, cur_el);
    env->pc = env->gxf.elr_gl[cur_el];
    helper_rebuild_hflags_a64(env, cur_el);
    qemu_log_mask(CPU_LOG_INT, "Guarded execution exit from AArch64 GL%d to "
                      "AArch64 EL%d PC 0x%" PRIx64 "\n",
                      cur_el, cur_el, env->pc);
    return;
}

/*
 * Square Root and Reciprocal square root
 */

uint32_t HELPER(sqrt_f16)(uint32_t a, void *fpstp)
{
    float_status *s = fpstp;

    return float16_sqrt(a, s);
}

void HELPER(dc_zva)(CPUARMState *env, uint64_t vaddr_in)
{
    uintptr_t ra = GETPC();

    /*
     * Implement DC ZVA, which zeroes a fixed-length block of memory.
     * Note that we do not implement the (architecturally mandated)
     * alignment fault for attempts to use this on Device memory
     * (which matches the usual QEMU behaviour of not implementing either
     * alignment faults or any memory attribute handling).
     */
    int blocklen = 4 << env_archcpu(env)->dcz_blocksize;
    uint64_t vaddr = vaddr_in & ~(blocklen - 1);
    int mmu_idx = arm_env_mmu_index(env);
    void *mem;

    /*
     * Trapless lookup.  In addition to actual invalid page, may
     * return NULL for I/O, watchpoints, clean pages, etc.
     */
    mem = tlb_vaddr_to_host(env, vaddr, MMU_DATA_STORE, mmu_idx);

#ifndef CONFIG_USER_ONLY
    if (unlikely(!mem)) {
        /*
         * Trap if accessing an invalid page.  DC_ZVA requires that we supply
         * the original pointer for an invalid page.  But watchpoints require
         * that we probe the actual space.  So do both.
         */
        (void) probe_write(env, vaddr_in, 1, mmu_idx, ra);
        mem = probe_write(env, vaddr, blocklen, mmu_idx, ra);

        if (unlikely(!mem)) {
            /*
             * The only remaining reason for mem == NULL is I/O.
             * Just do a series of byte writes as the architecture demands.
             */
            for (int i = 0; i < blocklen; i++) {
                cpu_stb_mmuidx_ra(env, vaddr + i, 0, mmu_idx, ra);
            }
            return;
        }
    }
#endif

    set_helper_retaddr(ra);
    memset(mem, 0, blocklen);
    clear_helper_retaddr();
}

void HELPER(unaligned_access)(CPUARMState *env, uint64_t addr,
                              uint32_t access_type, uint32_t mmu_idx)
{
    arm_cpu_do_unaligned_access(env_cpu(env), addr, access_type,
                                mmu_idx, GETPC());
}

/* Memory operations (memset, memmove, memcpy) */

/*
 * Return true if the CPY* and SET* insns can execute; compare
 * pseudocode CheckMOPSEnabled(), though we refactor it a little.
 */
static bool mops_enabled(CPUARMState *env)
{
    int el = arm_current_el(env);

    if (el < 2 &&
        (arm_hcr_el2_eff(env) & (HCR_E2H | HCR_TGE)) != (HCR_E2H | HCR_TGE) &&
        !(arm_hcrx_el2_eff(env) & HCRX_MSCEN)) {
        return false;
    }

    if (el == 0) {
        if (!el_is_in_host(env, 0)) {
            return env->cp15.sctlr_el[1] & SCTLR_MSCEN;
        } else {
            return env->cp15.sctlr_el[2] & SCTLR_MSCEN;
        }
    }
    return true;
}

static void check_mops_enabled(CPUARMState *env, uintptr_t ra)
{
    if (!mops_enabled(env)) {
        raise_exception_ra(env, EXCP_UDEF, syn_uncategorized(),
                           exception_target_el(env), ra);
    }
}

/*
 * Return the target exception level for an exception due
 * to mismatched arguments in a FEAT_MOPS copy or set.
 * Compare pseudocode MismatchedCpySetTargetEL()
 */
static int mops_mismatch_exception_target_el(CPUARMState *env)
{
    int el = arm_current_el(env);

    if (el > 1) {
        return el;
    }
    if (el == 0 && (arm_hcr_el2_eff(env) & HCR_TGE)) {
        return 2;
    }
    if (el == 1 && (arm_hcrx_el2_eff(env) & HCRX_MCE2)) {
        return 2;
    }
    return 1;
}

/*
 * Check whether an M or E instruction was executed with a CF value
 * indicating the wrong option for this implementation.
 * Assumes we are always Option A.
 */
static void check_mops_wrong_option(CPUARMState *env, uint32_t syndrome,
                                    uintptr_t ra)
{
    if (env->CF != 0) {
        syndrome |= 1 << 17; /* Set the wrong-option bit */
        raise_exception_ra(env, EXCP_UDEF, syndrome,
                           mops_mismatch_exception_target_el(env), ra);
    }
}

/*
 * Return the maximum number of bytes we can transfer starting at addr
 * without crossing a page boundary.
 */
static uint64_t page_limit(uint64_t addr)
{
    return TARGET_PAGE_ALIGN(addr + 1) - addr;
}

/*
 * Return the number of bytes we can copy starting from addr and working
 * backwards without crossing a page boundary.
 */
static uint64_t page_limit_rev(uint64_t addr)
{
    return (addr & ~TARGET_PAGE_MASK) + 1;
}

/*
 * Perform part of a memory set on an area of guest memory starting at
 * toaddr (a dirty address) and extending for setsize bytes.
 *
 * Returns the number of bytes actually set, which might be less than
 * setsize; the caller should loop until the whole set has been done.
 * The caller should ensure that the guest registers are correct
 * for the possibility that the first byte of the set encounters
 * an exception or watchpoint. We guarantee not to take any faults
 * for bytes other than the first.
 */
static uint64_t set_step(CPUARMState *env, uint64_t toaddr,
                         uint64_t setsize, uint32_t data, int memidx,
                         uint32_t *mtedesc, uintptr_t ra)
{
    void *mem;

    setsize = MIN(setsize, page_limit(toaddr));
    if (*mtedesc) {
        uint64_t mtesize = mte_mops_probe(env, toaddr, setsize, *mtedesc);
        if (mtesize == 0) {
            /* Trap, or not. All CPU state is up to date */
            mte_check_fail(env, *mtedesc, toaddr, ra);
            /* Continue, with no further MTE checks required */
            *mtedesc = 0;
        } else {
            /* Advance to the end, or to the tag mismatch */
            setsize = MIN(setsize, mtesize);
        }
    }

    toaddr = useronly_clean_ptr(toaddr);
    /*
     * Trapless lookup: returns NULL for invalid page, I/O,
     * watchpoints, clean pages, etc.
     */
    mem = tlb_vaddr_to_host(env, toaddr, MMU_DATA_STORE, memidx);

#ifndef CONFIG_USER_ONLY
    if (unlikely(!mem)) {
        /*
         * Slow-path: just do one byte write. This will handle the
         * watchpoint, invalid page, etc handling correctly.
         * For clean code pages, the next iteration will see
         * the page dirty and will use the fast path.
         */
        cpu_stb_mmuidx_ra(env, toaddr, data, memidx, ra);
        return 1;
    }
#endif
    /* Easy case: just memset the host memory */
    set_helper_retaddr(ra);
    memset(mem, data, setsize);
    clear_helper_retaddr();
    return setsize;
}

/*
 * Similar, but setting tags. The architecture requires us to do this
 * in 16-byte chunks. SETP accesses are not tag checked; they set
 * the tags.
 */
static uint64_t set_step_tags(CPUARMState *env, uint64_t toaddr,
                              uint64_t setsize, uint32_t data, int memidx,
                              uint32_t *mtedesc, uintptr_t ra)
{
    void *mem;
    uint64_t cleanaddr;

    setsize = MIN(setsize, page_limit(toaddr));

    cleanaddr = useronly_clean_ptr(toaddr);
    /*
     * Trapless lookup: returns NULL for invalid page, I/O,
     * watchpoints, clean pages, etc.
     */
    mem = tlb_vaddr_to_host(env, cleanaddr, MMU_DATA_STORE, memidx);

#ifndef CONFIG_USER_ONLY
    if (unlikely(!mem)) {
        /*
         * Slow-path: just do one write. This will handle the
         * watchpoint, invalid page, etc handling correctly.
         * The architecture requires that we do 16 bytes at a time,
         * and we know both ptr and size are 16 byte aligned.
         * For clean code pages, the next iteration will see
         * the page dirty and will use the fast path.
         */
        uint64_t repldata = data * 0x0101010101010101ULL;
        MemOpIdx oi16 = make_memop_idx(MO_TE | MO_128, memidx);
        cpu_st16_mmu(env, toaddr, int128_make128(repldata, repldata), oi16, ra);
        mte_mops_set_tags(env, toaddr, 16, *mtedesc);
        return 16;
    }
#endif
    /* Easy case: just memset the host memory */
    set_helper_retaddr(ra);
    memset(mem, data, setsize);
    clear_helper_retaddr();
    mte_mops_set_tags(env, toaddr, setsize, *mtedesc);
    return setsize;
}

typedef uint64_t StepFn(CPUARMState *env, uint64_t toaddr,
                        uint64_t setsize, uint32_t data,
                        int memidx, uint32_t *mtedesc, uintptr_t ra);

/* Extract register numbers from a MOPS exception syndrome value */
static int mops_destreg(uint32_t syndrome)
{
    return extract32(syndrome, 10, 5);
}

static int mops_srcreg(uint32_t syndrome)
{
    return extract32(syndrome, 5, 5);
}

static int mops_sizereg(uint32_t syndrome)
{
    return extract32(syndrome, 0, 5);
}

/*
 * Return true if TCMA and TBI bits mean we need to do MTE checks.
 * We only need to do this once per MOPS insn, not for every page.
 */
static bool mte_checks_needed(uint64_t ptr, uint32_t desc)
{
    int bit55 = extract64(ptr, 55, 1);

    /*
     * Note that tbi_check() returns true for "access checked" but
     * tcma_check() returns true for "access unchecked".
     */
    if (!tbi_check(desc, bit55)) {
        return false;
    }
    return !tcma_check(desc, bit55, allocation_tag_from_addr(ptr));
}

/* Take an exception if the SETG addr/size are not granule aligned */
static void check_setg_alignment(CPUARMState *env, uint64_t ptr, uint64_t size,
                                 uint32_t memidx, uintptr_t ra)
{
    if ((size != 0 && !QEMU_IS_ALIGNED(ptr, TAG_GRANULE)) ||
        !QEMU_IS_ALIGNED(size, TAG_GRANULE)) {
        arm_cpu_do_unaligned_access(env_cpu(env), ptr, MMU_DATA_STORE,
                                    memidx, ra);

    }
}

static uint64_t arm_reg_or_xzr(CPUARMState *env, int reg)
{
    /*
     * Runtime equivalent of cpu_reg() -- return the CPU register value,
     * for contexts when index 31 means XZR (not SP).
     */
    return reg == 31 ? 0 : env->xregs[reg];
}

/*
 * For the Memory Set operation, our implementation chooses
 * always to use "option A", where we update Xd to the final
 * address in the SETP insn, and set Xn to be -(bytes remaining).
 * On SETM and SETE insns we only need update Xn.
 *
 * @env: CPU
 * @syndrome: syndrome value for mismatch exceptions
 * (also contains the register numbers we need to use)
 * @mtedesc: MTE descriptor word
 * @stepfn: function which does a single part of the set operation
 * @is_setg: true if this is the tag-setting SETG variant
 */
static void do_setp(CPUARMState *env, uint32_t syndrome, uint32_t mtedesc,
                    StepFn *stepfn, bool is_setg, uintptr_t ra)
{
    /* Prologue: we choose to do up to the next page boundary */
    int rd = mops_destreg(syndrome);
    int rs = mops_srcreg(syndrome);
    int rn = mops_sizereg(syndrome);
    uint8_t data = arm_reg_or_xzr(env, rs);
    uint32_t memidx = FIELD_EX32(mtedesc, MTEDESC, MIDX);
    uint64_t toaddr = env->xregs[rd];
    uint64_t setsize = env->xregs[rn];
    uint64_t stagesetsize, step;

    check_mops_enabled(env, ra);

    if (setsize > INT64_MAX) {
        setsize = INT64_MAX;
        if (is_setg) {
            setsize &= ~0xf;
        }
    }

    if (unlikely(is_setg)) {
        check_setg_alignment(env, toaddr, setsize, memidx, ra);
    } else if (!mte_checks_needed(toaddr, mtedesc)) {
        mtedesc = 0;
    }

    stagesetsize = MIN(setsize, page_limit(toaddr));
    while (stagesetsize) {
        env->xregs[rd] = toaddr;
        env->xregs[rn] = setsize;
        step = stepfn(env, toaddr, stagesetsize, data, memidx, &mtedesc, ra);
        toaddr += step;
        setsize -= step;
        stagesetsize -= step;
    }
    /* Insn completed, so update registers to the Option A format */
    env->xregs[rd] = toaddr + setsize;
    env->xregs[rn] = -setsize;

    /* Set NZCV = 0000 to indicate we are an Option A implementation */
    env->NF = 0;
    env->ZF = 1; /* our env->ZF encoding is inverted */
    env->CF = 0;
    env->VF = 0;
    return;
}

void HELPER(setp)(CPUARMState *env, uint32_t syndrome, uint32_t mtedesc)
{
    do_setp(env, syndrome, mtedesc, set_step, false, GETPC());
}

void HELPER(setgp)(CPUARMState *env, uint32_t syndrome, uint32_t mtedesc)
{
    do_setp(env, syndrome, mtedesc, set_step_tags, true, GETPC());
}

static void do_setm(CPUARMState *env, uint32_t syndrome, uint32_t mtedesc,
                    StepFn *stepfn, bool is_setg, uintptr_t ra)
{
    /* Main: we choose to do all the full-page chunks */
    CPUState *cs = env_cpu(env);
    int rd = mops_destreg(syndrome);
    int rs = mops_srcreg(syndrome);
    int rn = mops_sizereg(syndrome);
    uint8_t data = arm_reg_or_xzr(env, rs);
    uint64_t toaddr = env->xregs[rd] + env->xregs[rn];
    uint64_t setsize = -env->xregs[rn];
    uint32_t memidx = FIELD_EX32(mtedesc, MTEDESC, MIDX);
    uint64_t step, stagesetsize;

    check_mops_enabled(env, ra);

    /*
     * We're allowed to NOP out "no data to copy" before the consistency
     * checks; we choose to do so.
     */
    if (env->xregs[rn] == 0) {
        return;
    }

    check_mops_wrong_option(env, syndrome, ra);

    /*
     * Our implementation will work fine even if we have an unaligned
     * destination address, and because we update Xn every time around
     * the loop below and the return value from stepfn() may be less
     * than requested, we might find toaddr is unaligned. So we don't
     * have an IMPDEF check for alignment here.
     */

    if (unlikely(is_setg)) {
        check_setg_alignment(env, toaddr, setsize, memidx, ra);
    } else if (!mte_checks_needed(toaddr, mtedesc)) {
        mtedesc = 0;
    }

    /* Do the actual memset: we leave the last partial page to SETE */
    stagesetsize = setsize & TARGET_PAGE_MASK;
    while (stagesetsize > 0) {
        step = stepfn(env, toaddr, stagesetsize, data, memidx, &mtedesc, ra);
        toaddr += step;
        setsize -= step;
        stagesetsize -= step;
        env->xregs[rn] = -setsize;
        if (stagesetsize > 0 && unlikely(cpu_loop_exit_requested(cs))) {
            cpu_loop_exit_restore(cs, ra);
        }
    }
}

void HELPER(setm)(CPUARMState *env, uint32_t syndrome, uint32_t mtedesc)
{
    do_setm(env, syndrome, mtedesc, set_step, false, GETPC());
}

void HELPER(setgm)(CPUARMState *env, uint32_t syndrome, uint32_t mtedesc)
{
    do_setm(env, syndrome, mtedesc, set_step_tags, true, GETPC());
}

static void do_sete(CPUARMState *env, uint32_t syndrome, uint32_t mtedesc,
                    StepFn *stepfn, bool is_setg, uintptr_t ra)
{
    /* Epilogue: do the last partial page */
    int rd = mops_destreg(syndrome);
    int rs = mops_srcreg(syndrome);
    int rn = mops_sizereg(syndrome);
    uint8_t data = arm_reg_or_xzr(env, rs);
    uint64_t toaddr = env->xregs[rd] + env->xregs[rn];
    uint64_t setsize = -env->xregs[rn];
    uint32_t memidx = FIELD_EX32(mtedesc, MTEDESC, MIDX);
    uint64_t step;

    check_mops_enabled(env, ra);

    /*
     * We're allowed to NOP out "no data to copy" before the consistency
     * checks; we choose to do so.
     */
    if (setsize == 0) {
        return;
    }

    check_mops_wrong_option(env, syndrome, ra);

    /*
     * Our implementation has no address alignment requirements, but
     * we do want to enforce the "less than a page" size requirement,
     * so we don't need to have the "check for interrupts" here.
     */
    if (setsize >= TARGET_PAGE_SIZE) {
        raise_exception_ra(env, EXCP_UDEF, syndrome,
                           mops_mismatch_exception_target_el(env), ra);
    }

    if (unlikely(is_setg)) {
        check_setg_alignment(env, toaddr, setsize, memidx, ra);
    } else if (!mte_checks_needed(toaddr, mtedesc)) {
        mtedesc = 0;
    }

    /* Do the actual memset */
    while (setsize > 0) {
        step = stepfn(env, toaddr, setsize, data, memidx, &mtedesc, ra);
        toaddr += step;
        setsize -= step;
        env->xregs[rn] = -setsize;
    }
}

void HELPER(sete)(CPUARMState *env, uint32_t syndrome, uint32_t mtedesc)
{
    do_sete(env, syndrome, mtedesc, set_step, false, GETPC());
}

void HELPER(setge)(CPUARMState *env, uint32_t syndrome, uint32_t mtedesc)
{
    do_sete(env, syndrome, mtedesc, set_step_tags, true, GETPC());
}

/*
 * Perform part of a memory copy from the guest memory at fromaddr
 * and extending for copysize bytes, to the guest memory at
 * toaddr. Both addresses are dirty.
 *
 * Returns the number of bytes actually set, which might be less than
 * copysize; the caller should loop until the whole copy has been done.
 * The caller should ensure that the guest registers are correct
 * for the possibility that the first byte of the copy encounters
 * an exception or watchpoint. We guarantee not to take any faults
 * for bytes other than the first.
 */
static uint64_t copy_step(CPUARMState *env, uint64_t toaddr, uint64_t fromaddr,
                          uint64_t copysize, int wmemidx, int rmemidx,
                          uint32_t *wdesc, uint32_t *rdesc, uintptr_t ra)
{
    void *rmem;
    void *wmem;

    /* Don't cross a page boundary on either source or destination */
    copysize = MIN(copysize, page_limit(toaddr));
    copysize = MIN(copysize, page_limit(fromaddr));
    /*
     * Handle MTE tag checks: either handle the tag mismatch for byte 0,
     * or else copy up to but not including the byte with the mismatch.
     */
    if (*rdesc) {
        uint64_t mtesize = mte_mops_probe(env, fromaddr, copysize, *rdesc);
        if (mtesize == 0) {
            mte_check_fail(env, *rdesc, fromaddr, ra);
            *rdesc = 0;
        } else {
            copysize = MIN(copysize, mtesize);
        }
    }
    if (*wdesc) {
        uint64_t mtesize = mte_mops_probe(env, toaddr, copysize, *wdesc);
        if (mtesize == 0) {
            mte_check_fail(env, *wdesc, toaddr, ra);
            *wdesc = 0;
        } else {
            copysize = MIN(copysize, mtesize);
        }
    }

    toaddr = useronly_clean_ptr(toaddr);
    fromaddr = useronly_clean_ptr(fromaddr);
    /* Trapless lookup of whether we can get a host memory pointer */
    wmem = tlb_vaddr_to_host(env, toaddr, MMU_DATA_STORE, wmemidx);
    rmem = tlb_vaddr_to_host(env, fromaddr, MMU_DATA_LOAD, rmemidx);

#ifndef CONFIG_USER_ONLY
    /*
     * If we don't have host memory for both source and dest then just
     * do a single byte copy. This will handle watchpoints, invalid pages,
     * etc correctly. For clean code pages, the next iteration will see
     * the page dirty and will use the fast path.
     */
    if (unlikely(!rmem || !wmem)) {
        uint8_t byte;
        if (rmem) {
            byte = *(uint8_t *)rmem;
        } else {
            byte = cpu_ldub_mmuidx_ra(env, fromaddr, rmemidx, ra);
        }
        if (wmem) {
            *(uint8_t *)wmem = byte;
        } else {
            cpu_stb_mmuidx_ra(env, toaddr, byte, wmemidx, ra);
        }
        return 1;
    }
#endif
    /* Easy case: just memmove the host memory */
    set_helper_retaddr(ra);
    memmove(wmem, rmem, copysize);
    clear_helper_retaddr();
    return copysize;
}

/*
 * Do part of a backwards memory copy. Here toaddr and fromaddr point
 * to the *last* byte to be copied.
 */
static uint64_t copy_step_rev(CPUARMState *env, uint64_t toaddr,
                              uint64_t fromaddr,
                              uint64_t copysize, int wmemidx, int rmemidx,
                              uint32_t *wdesc, uint32_t *rdesc, uintptr_t ra)
{
    void *rmem;
    void *wmem;

    /* Don't cross a page boundary on either source or destination */
    copysize = MIN(copysize, page_limit_rev(toaddr));
    copysize = MIN(copysize, page_limit_rev(fromaddr));

    /*
     * Handle MTE tag checks: either handle the tag mismatch for byte 0,
     * or else copy up to but not including the byte with the mismatch.
     */
    if (*rdesc) {
        uint64_t mtesize = mte_mops_probe_rev(env, fromaddr, copysize, *rdesc);
        if (mtesize == 0) {
            mte_check_fail(env, *rdesc, fromaddr, ra);
            *rdesc = 0;
        } else {
            copysize = MIN(copysize, mtesize);
        }
    }
    if (*wdesc) {
        uint64_t mtesize = mte_mops_probe_rev(env, toaddr, copysize, *wdesc);
        if (mtesize == 0) {
            mte_check_fail(env, *wdesc, toaddr, ra);
            *wdesc = 0;
        } else {
            copysize = MIN(copysize, mtesize);
        }
    }

    toaddr = useronly_clean_ptr(toaddr);
    fromaddr = useronly_clean_ptr(fromaddr);
    /* Trapless lookup of whether we can get a host memory pointer */
    wmem = tlb_vaddr_to_host(env, toaddr, MMU_DATA_STORE, wmemidx);
    rmem = tlb_vaddr_to_host(env, fromaddr, MMU_DATA_LOAD, rmemidx);

#ifndef CONFIG_USER_ONLY
    /*
     * If we don't have host memory for both source and dest then just
     * do a single byte copy. This will handle watchpoints, invalid pages,
     * etc correctly. For clean code pages, the next iteration will see
     * the page dirty and will use the fast path.
     */
    if (unlikely(!rmem || !wmem)) {
        uint8_t byte;
        if (rmem) {
            byte = *(uint8_t *)rmem;
        } else {
            byte = cpu_ldub_mmuidx_ra(env, fromaddr, rmemidx, ra);
        }
        if (wmem) {
            *(uint8_t *)wmem = byte;
        } else {
            cpu_stb_mmuidx_ra(env, toaddr, byte, wmemidx, ra);
        }
        return 1;
    }
#endif
    /*
     * Easy case: just memmove the host memory. Note that wmem and
     * rmem here point to the *last* byte to copy.
     */
    set_helper_retaddr(ra);
    memmove(wmem - (copysize - 1), rmem - (copysize - 1), copysize);
    clear_helper_retaddr();
    return copysize;
}

/*
 * for the Memory Copy operation, our implementation chooses always
 * to use "option A", where we update Xd and Xs to the final addresses
 * in the CPYP insn, and then in CPYM and CPYE only need to update Xn.
 *
 * @env: CPU
 * @syndrome: syndrome value for mismatch exceptions
 * (also contains the register numbers we need to use)
 * @wdesc: MTE descriptor for the writes (destination)
 * @rdesc: MTE descriptor for the reads (source)
 * @move: true if this is CPY (memmove), false for CPYF (memcpy forwards)
 */
static void do_cpyp(CPUARMState *env, uint32_t syndrome, uint32_t wdesc,
                    uint32_t rdesc, uint32_t move, uintptr_t ra)
{
    int rd = mops_destreg(syndrome);
    int rs = mops_srcreg(syndrome);
    int rn = mops_sizereg(syndrome);
    uint32_t rmemidx = FIELD_EX32(rdesc, MTEDESC, MIDX);
    uint32_t wmemidx = FIELD_EX32(wdesc, MTEDESC, MIDX);
    bool forwards = true;
    uint64_t toaddr = env->xregs[rd];
    uint64_t fromaddr = env->xregs[rs];
    uint64_t copysize = env->xregs[rn];
    uint64_t stagecopysize, step;

    check_mops_enabled(env, ra);


    if (move) {
        /*
         * Copy backwards if necessary. The direction for a non-overlapping
         * copy is IMPDEF; we choose forwards.
         */
        if (copysize > 0x007FFFFFFFFFFFFFULL) {
            copysize = 0x007FFFFFFFFFFFFFULL;
        }
        uint64_t fs = extract64(fromaddr, 0, 56);
        uint64_t ts = extract64(toaddr, 0, 56);
        uint64_t fe = extract64(fromaddr + copysize, 0, 56);

        if (fs < ts && fe > ts) {
            forwards = false;
        }
    } else {
        if (copysize > INT64_MAX) {
            copysize = INT64_MAX;
        }
    }

    if (!mte_checks_needed(fromaddr, rdesc)) {
        rdesc = 0;
    }
    if (!mte_checks_needed(toaddr, wdesc)) {
        wdesc = 0;
    }

    if (forwards) {
        stagecopysize = MIN(copysize, page_limit(toaddr));
        stagecopysize = MIN(stagecopysize, page_limit(fromaddr));
        while (stagecopysize) {
            env->xregs[rd] = toaddr;
            env->xregs[rs] = fromaddr;
            env->xregs[rn] = copysize;
            step = copy_step(env, toaddr, fromaddr, stagecopysize,
                             wmemidx, rmemidx, &wdesc, &rdesc, ra);
            toaddr += step;
            fromaddr += step;
            copysize -= step;
            stagecopysize -= step;
        }
        /* Insn completed, so update registers to the Option A format */
        env->xregs[rd] = toaddr + copysize;
        env->xregs[rs] = fromaddr + copysize;
        env->xregs[rn] = -copysize;
    } else {
        /*
         * In a reverse copy the to and from addrs in Xs and Xd are the start
         * of the range, but it's more convenient for us to work with pointers
         * to the last byte being copied.
         */
        toaddr += copysize - 1;
        fromaddr += copysize - 1;
        stagecopysize = MIN(copysize, page_limit_rev(toaddr));
        stagecopysize = MIN(stagecopysize, page_limit_rev(fromaddr));
        while (stagecopysize) {
            env->xregs[rn] = copysize;
            step = copy_step_rev(env, toaddr, fromaddr, stagecopysize,
                                 wmemidx, rmemidx, &wdesc, &rdesc, ra);
            copysize -= step;
            stagecopysize -= step;
            toaddr -= step;
            fromaddr -= step;
        }
        /*
         * Insn completed, so update registers to the Option A format.
         * For a reverse copy this is no different to the CPYP input format.
         */
        env->xregs[rn] = copysize;
    }

    /* Set NZCV = 0000 to indicate we are an Option A implementation */
    env->NF = 0;
    env->ZF = 1; /* our env->ZF encoding is inverted */
    env->CF = 0;
    env->VF = 0;
    return;
}

void HELPER(cpyp)(CPUARMState *env, uint32_t syndrome, uint32_t wdesc,
                  uint32_t rdesc)
{
    do_cpyp(env, syndrome, wdesc, rdesc, true, GETPC());
}

void HELPER(cpyfp)(CPUARMState *env, uint32_t syndrome, uint32_t wdesc,
                   uint32_t rdesc)
{
    do_cpyp(env, syndrome, wdesc, rdesc, false, GETPC());
}

static void do_cpym(CPUARMState *env, uint32_t syndrome, uint32_t wdesc,
                    uint32_t rdesc, uint32_t move, uintptr_t ra)
{
    /* Main: we choose to copy until less than a page remaining */
    CPUState *cs = env_cpu(env);
    int rd = mops_destreg(syndrome);
    int rs = mops_srcreg(syndrome);
    int rn = mops_sizereg(syndrome);
    uint32_t rmemidx = FIELD_EX32(rdesc, MTEDESC, MIDX);
    uint32_t wmemidx = FIELD_EX32(wdesc, MTEDESC, MIDX);
    bool forwards = true;
    uint64_t toaddr, fromaddr, copysize, step;

    check_mops_enabled(env, ra);

    /* We choose to NOP out "no data to copy" before consistency checks */
    if (env->xregs[rn] == 0) {
        return;
    }

    check_mops_wrong_option(env, syndrome, ra);

    if (move) {
        forwards = (int64_t)env->xregs[rn] < 0;
    }

    if (forwards) {
        toaddr = env->xregs[rd] + env->xregs[rn];
        fromaddr = env->xregs[rs] + env->xregs[rn];
        copysize = -env->xregs[rn];
    } else {
        copysize = env->xregs[rn];
        /* This toaddr and fromaddr point to the *last* byte to copy */
        toaddr = env->xregs[rd] + copysize - 1;
        fromaddr = env->xregs[rs] + copysize - 1;
    }

    if (!mte_checks_needed(fromaddr, rdesc)) {
        rdesc = 0;
    }
    if (!mte_checks_needed(toaddr, wdesc)) {
        wdesc = 0;
    }

    /* Our implementation has no particular parameter requirements for CPYM */

    /* Do the actual memmove */
    if (forwards) {
        while (copysize >= TARGET_PAGE_SIZE) {
            step = copy_step(env, toaddr, fromaddr, copysize,
                             wmemidx, rmemidx, &wdesc, &rdesc, ra);
            toaddr += step;
            fromaddr += step;
            copysize -= step;
            env->xregs[rn] = -copysize;
            if (copysize >= TARGET_PAGE_SIZE &&
                unlikely(cpu_loop_exit_requested(cs))) {
                cpu_loop_exit_restore(cs, ra);
            }
        }
    } else {
        while (copysize >= TARGET_PAGE_SIZE) {
            step = copy_step_rev(env, toaddr, fromaddr, copysize,
                                 wmemidx, rmemidx, &wdesc, &rdesc, ra);
            toaddr -= step;
            fromaddr -= step;
            copysize -= step;
            env->xregs[rn] = copysize;
            if (copysize >= TARGET_PAGE_SIZE &&
                unlikely(cpu_loop_exit_requested(cs))) {
                cpu_loop_exit_restore(cs, ra);
            }
        }
    }
}

void HELPER(cpym)(CPUARMState *env, uint32_t syndrome, uint32_t wdesc,
                  uint32_t rdesc)
{
    do_cpym(env, syndrome, wdesc, rdesc, true, GETPC());
}

void HELPER(cpyfm)(CPUARMState *env, uint32_t syndrome, uint32_t wdesc,
                   uint32_t rdesc)
{
    do_cpym(env, syndrome, wdesc, rdesc, false, GETPC());
}

static void do_cpye(CPUARMState *env, uint32_t syndrome, uint32_t wdesc,
                    uint32_t rdesc, uint32_t move, uintptr_t ra)
{
    /* Epilogue: do the last partial page */
    int rd = mops_destreg(syndrome);
    int rs = mops_srcreg(syndrome);
    int rn = mops_sizereg(syndrome);
    uint32_t rmemidx = FIELD_EX32(rdesc, MTEDESC, MIDX);
    uint32_t wmemidx = FIELD_EX32(wdesc, MTEDESC, MIDX);
    bool forwards = true;
    uint64_t toaddr, fromaddr, copysize, step;

    check_mops_enabled(env, ra);

    /* We choose to NOP out "no data to copy" before consistency checks */
    if (env->xregs[rn] == 0) {
        return;
    }

    check_mops_wrong_option(env, syndrome, ra);

    if (move) {
        forwards = (int64_t)env->xregs[rn] < 0;
    }

    if (forwards) {
        toaddr = env->xregs[rd] + env->xregs[rn];
        fromaddr = env->xregs[rs] + env->xregs[rn];
        copysize = -env->xregs[rn];
    } else {
        copysize = env->xregs[rn];
        /* This toaddr and fromaddr point to the *last* byte to copy */
        toaddr = env->xregs[rd] + copysize - 1;
        fromaddr = env->xregs[rs] + copysize - 1;
    }

    if (!mte_checks_needed(fromaddr, rdesc)) {
        rdesc = 0;
    }
    if (!mte_checks_needed(toaddr, wdesc)) {
        wdesc = 0;
    }

    /* Check the size; we don't want to have do a check-for-interrupts */
    if (copysize >= TARGET_PAGE_SIZE) {
        raise_exception_ra(env, EXCP_UDEF, syndrome,
                           mops_mismatch_exception_target_el(env), ra);
    }

    /* Do the actual memmove */
    if (forwards) {
        while (copysize > 0) {
            step = copy_step(env, toaddr, fromaddr, copysize,
                             wmemidx, rmemidx, &wdesc, &rdesc, ra);
            toaddr += step;
            fromaddr += step;
            copysize -= step;
            env->xregs[rn] = -copysize;
        }
    } else {
        while (copysize > 0) {
            step = copy_step_rev(env, toaddr, fromaddr, copysize,
                                 wmemidx, rmemidx, &wdesc, &rdesc, ra);
            toaddr -= step;
            fromaddr -= step;
            copysize -= step;
            env->xregs[rn] = copysize;
        }
    }
}

void HELPER(cpye)(CPUARMState *env, uint32_t syndrome, uint32_t wdesc,
                  uint32_t rdesc)
{
    do_cpye(env, syndrome, wdesc, rdesc, true, GETPC());
}

void HELPER(cpyfe)(CPUARMState *env, uint32_t syndrome, uint32_t wdesc,
                   uint32_t rdesc)
{
    do_cpye(env, syndrome, wdesc, rdesc, false, GETPC());
}

<<<<<<< HEAD
static void *get_page_read(CPUARMState *env, uint64_t vaddr_in, int mmu_idx)
{
    uint64_t vaddr = vaddr_in & TARGET_PAGE_MASK;

    void *mem = tlb_vaddr_to_host(env, vaddr, MMU_DATA_LOAD, mmu_idx);
#ifndef CONFIG_USER_ONLY
    if (unlikely(!mem)) {
        uintptr_t ra = GETPC();

        /*
         * Trap if accessing an invalid page.
         */
        (void) probe_read(env, vaddr_in, 1, mmu_idx, ra);
        mem = probe_read(env, vaddr, TARGET_PAGE_SIZE, mmu_idx, ra);
    }
#endif

    return mem;
}

static void *get_page_write(CPUARMState *env, uint64_t vaddr_in, int mmu_idx)
{
    uint64_t vaddr = vaddr_in & TARGET_PAGE_MASK;

    void *mem = tlb_vaddr_to_host(env, vaddr, MMU_DATA_STORE, mmu_idx);
#ifndef CONFIG_USER_ONLY
    if (unlikely(!mem)) {
        uintptr_t ra = GETPC();

        /*
         * Trap if accessing an invalid page.
         */
        (void) probe_write(env, vaddr_in, 1, mmu_idx, ra);
        mem = probe_write(env, vaddr, TARGET_PAGE_SIZE, mmu_idx, ra);
    }
#endif

    return mem;
}

uint64_t HELPER(wkdmc)(CPUARMState *env, uint64_t vaddr_in, uint64_t vaddr_out)
{
    int mmu_idx;
    char *in_mem;
    char *out_mem;
    int out_offset;
    int csize;

    if (TARGET_PAGE_BITS < 10 || TARGET_PAGE_BITS > 14) {
        return -1;
    }

    mmu_idx = arm_env_mmu_index(env);
    vaddr_in &= TARGET_PAGE_MASK;
    vaddr_out &= ~0x3f;
    in_mem = get_page_read(env, vaddr_in, mmu_idx);
    out_mem = get_page_write(env, vaddr_out, mmu_idx);
    out_offset = vaddr_out - (vaddr_out & TARGET_PAGE_MASK);
    csize = TARGET_PAGE_SIZE - out_offset;

    if (in_mem == NULL || out_mem == NULL) {
        return -1;
    }

    int n = WKdm_compress(in_mem, out_mem + out_offset, csize);
    if (n <= 0) {
        return n;
    }
    if (n > csize) {
        return -1;
    }
    return n >> 6;
}

uint64_t HELPER(wkdmd)(CPUARMState *env, uint64_t vaddr_in, uint64_t vaddr_out)
{
    int mmu_idx;
    uint8_t *in_mem, *out_mem;
    int in_offset;
    int csize;

    if (TARGET_PAGE_BITS < 10 || TARGET_PAGE_BITS > 14) {
        return 0x3000;
    }

    mmu_idx = arm_env_mmu_index(env);
    vaddr_out &= TARGET_PAGE_MASK;
    vaddr_in &= ~0x3f;
    in_mem = get_page_read(env, vaddr_in, mmu_idx);
    out_mem = get_page_write(env, vaddr_out, mmu_idx);
    in_offset = vaddr_in - (vaddr_in & TARGET_PAGE_MASK);
    csize = TARGET_PAGE_SIZE - in_offset;

    if (in_mem == NULL || out_mem == NULL) {
        return 0x3000;
    }

    if (WKdm_decompress(in_mem + in_offset, out_mem, csize)) {
        return 0;
    }

    return 0x3000;
=======
static bool is_guarded_page(CPUARMState *env, target_ulong addr, uintptr_t ra)
{
#ifdef CONFIG_USER_ONLY
    return page_get_flags(addr) & PAGE_BTI;
#else
    CPUTLBEntryFull *full;
    void *host;
    int mmu_idx = cpu_mmu_index(env_cpu(env), true);
    int flags = probe_access_full(env, addr, 0, MMU_INST_FETCH, mmu_idx,
                                  false, &host, &full, ra);

    assert(!(flags & TLB_INVALID_MASK));
    return full->extra.arm.guarded;
#endif
}

void HELPER(guarded_page_check)(CPUARMState *env)
{
    /*
     * We have already verified that bti is enabled, and that the
     * instruction at PC is not ok for BTYPE.  This is always at
     * the beginning of a block, so PC is always up-to-date and
     * no unwind is required.
     */
    if (is_guarded_page(env, env->pc, 0)) {
        raise_exception(env, EXCP_UDEF, syn_btitrap(env->btype),
                        exception_target_el(env));
    }
}

void HELPER(guarded_page_br)(CPUARMState *env, target_ulong pc)
{
    /*
     * We have already checked for branch via x16 and x17.
     * What remains for choosing BTYPE is checking for a guarded page.
     */
    env->btype = is_guarded_page(env, pc, GETPC()) ? 3 : 1;
>>>>>>> ae35f033
}<|MERGE_RESOLUTION|>--- conflicted
+++ resolved
@@ -34,12 +34,8 @@
 #include "qemu/int128.h"
 #include "qemu/atomic128.h"
 #include "fpu/softfloat.h"
-<<<<<<< HEAD
-#include <zlib.h> /* For crc32 */
+#include <zlib.h> /* for crc32 */
 #include "WKdm.h"
-=======
-#include <zlib.h> /* for crc32 */
->>>>>>> ae35f033
 
 /* C2.4.7 Multiply and divide */
 /* special cases for 0 and LLONG_MIN are mandated by the standard */
@@ -1920,110 +1916,6 @@
     do_cpye(env, syndrome, wdesc, rdesc, false, GETPC());
 }
 
-<<<<<<< HEAD
-static void *get_page_read(CPUARMState *env, uint64_t vaddr_in, int mmu_idx)
-{
-    uint64_t vaddr = vaddr_in & TARGET_PAGE_MASK;
-
-    void *mem = tlb_vaddr_to_host(env, vaddr, MMU_DATA_LOAD, mmu_idx);
-#ifndef CONFIG_USER_ONLY
-    if (unlikely(!mem)) {
-        uintptr_t ra = GETPC();
-
-        /*
-         * Trap if accessing an invalid page.
-         */
-        (void) probe_read(env, vaddr_in, 1, mmu_idx, ra);
-        mem = probe_read(env, vaddr, TARGET_PAGE_SIZE, mmu_idx, ra);
-    }
-#endif
-
-    return mem;
-}
-
-static void *get_page_write(CPUARMState *env, uint64_t vaddr_in, int mmu_idx)
-{
-    uint64_t vaddr = vaddr_in & TARGET_PAGE_MASK;
-
-    void *mem = tlb_vaddr_to_host(env, vaddr, MMU_DATA_STORE, mmu_idx);
-#ifndef CONFIG_USER_ONLY
-    if (unlikely(!mem)) {
-        uintptr_t ra = GETPC();
-
-        /*
-         * Trap if accessing an invalid page.
-         */
-        (void) probe_write(env, vaddr_in, 1, mmu_idx, ra);
-        mem = probe_write(env, vaddr, TARGET_PAGE_SIZE, mmu_idx, ra);
-    }
-#endif
-
-    return mem;
-}
-
-uint64_t HELPER(wkdmc)(CPUARMState *env, uint64_t vaddr_in, uint64_t vaddr_out)
-{
-    int mmu_idx;
-    char *in_mem;
-    char *out_mem;
-    int out_offset;
-    int csize;
-
-    if (TARGET_PAGE_BITS < 10 || TARGET_PAGE_BITS > 14) {
-        return -1;
-    }
-
-    mmu_idx = arm_env_mmu_index(env);
-    vaddr_in &= TARGET_PAGE_MASK;
-    vaddr_out &= ~0x3f;
-    in_mem = get_page_read(env, vaddr_in, mmu_idx);
-    out_mem = get_page_write(env, vaddr_out, mmu_idx);
-    out_offset = vaddr_out - (vaddr_out & TARGET_PAGE_MASK);
-    csize = TARGET_PAGE_SIZE - out_offset;
-
-    if (in_mem == NULL || out_mem == NULL) {
-        return -1;
-    }
-
-    int n = WKdm_compress(in_mem, out_mem + out_offset, csize);
-    if (n <= 0) {
-        return n;
-    }
-    if (n > csize) {
-        return -1;
-    }
-    return n >> 6;
-}
-
-uint64_t HELPER(wkdmd)(CPUARMState *env, uint64_t vaddr_in, uint64_t vaddr_out)
-{
-    int mmu_idx;
-    uint8_t *in_mem, *out_mem;
-    int in_offset;
-    int csize;
-
-    if (TARGET_PAGE_BITS < 10 || TARGET_PAGE_BITS > 14) {
-        return 0x3000;
-    }
-
-    mmu_idx = arm_env_mmu_index(env);
-    vaddr_out &= TARGET_PAGE_MASK;
-    vaddr_in &= ~0x3f;
-    in_mem = get_page_read(env, vaddr_in, mmu_idx);
-    out_mem = get_page_write(env, vaddr_out, mmu_idx);
-    in_offset = vaddr_in - (vaddr_in & TARGET_PAGE_MASK);
-    csize = TARGET_PAGE_SIZE - in_offset;
-
-    if (in_mem == NULL || out_mem == NULL) {
-        return 0x3000;
-    }
-
-    if (WKdm_decompress(in_mem + in_offset, out_mem, csize)) {
-        return 0;
-    }
-
-    return 0x3000;
-=======
 static bool is_guarded_page(CPUARMState *env, target_ulong addr, uintptr_t ra)
 {
 #ifdef CONFIG_USER_ONLY
@@ -2061,5 +1953,108 @@
      * What remains for choosing BTYPE is checking for a guarded page.
      */
     env->btype = is_guarded_page(env, pc, GETPC()) ? 3 : 1;
->>>>>>> ae35f033
+}
+
+static void *get_page_read(CPUARMState *env, uint64_t vaddr_in, int mmu_idx)
+{
+    uint64_t vaddr = vaddr_in & TARGET_PAGE_MASK;
+
+    void *mem = tlb_vaddr_to_host(env, vaddr, MMU_DATA_LOAD, mmu_idx);
+#ifndef CONFIG_USER_ONLY
+    if (unlikely(!mem)) {
+        uintptr_t ra = GETPC();
+
+        /*
+         * Trap if accessing an invalid page.
+         */
+        (void) probe_read(env, vaddr_in, 1, mmu_idx, ra);
+        mem = probe_read(env, vaddr, TARGET_PAGE_SIZE, mmu_idx, ra);
+    }
+#endif
+
+    return mem;
+}
+
+static void *get_page_write(CPUARMState *env, uint64_t vaddr_in, int mmu_idx)
+{
+    uint64_t vaddr = vaddr_in & TARGET_PAGE_MASK;
+
+    void *mem = tlb_vaddr_to_host(env, vaddr, MMU_DATA_STORE, mmu_idx);
+#ifndef CONFIG_USER_ONLY
+    if (unlikely(!mem)) {
+        uintptr_t ra = GETPC();
+
+        /*
+         * Trap if accessing an invalid page.
+         */
+        (void) probe_write(env, vaddr_in, 1, mmu_idx, ra);
+        mem = probe_write(env, vaddr, TARGET_PAGE_SIZE, mmu_idx, ra);
+    }
+#endif
+
+    return mem;
+}
+
+uint64_t HELPER(wkdmc)(CPUARMState *env, uint64_t vaddr_in, uint64_t vaddr_out)
+{
+    int mmu_idx;
+    char *in_mem;
+    char *out_mem;
+    int out_offset;
+    int csize;
+
+    if (TARGET_PAGE_BITS < 10 || TARGET_PAGE_BITS > 14) {
+        return -1;
+    }
+
+    mmu_idx = arm_env_mmu_index(env);
+    vaddr_in &= TARGET_PAGE_MASK;
+    vaddr_out &= ~0x3f;
+    in_mem = get_page_read(env, vaddr_in, mmu_idx);
+    out_mem = get_page_write(env, vaddr_out, mmu_idx);
+    out_offset = vaddr_out - (vaddr_out & TARGET_PAGE_MASK);
+    csize = TARGET_PAGE_SIZE - out_offset;
+
+    if (in_mem == NULL || out_mem == NULL) {
+        return -1;
+    }
+
+    int n = WKdm_compress(in_mem, out_mem + out_offset, csize);
+    if (n <= 0) {
+        return n;
+    }
+    if (n > csize) {
+        return -1;
+    }
+    return n >> 6;
+}
+
+uint64_t HELPER(wkdmd)(CPUARMState *env, uint64_t vaddr_in, uint64_t vaddr_out)
+{
+    int mmu_idx;
+    uint8_t *in_mem, *out_mem;
+    int in_offset;
+    int csize;
+
+    if (TARGET_PAGE_BITS < 10 || TARGET_PAGE_BITS > 14) {
+        return 0x3000;
+    }
+
+    mmu_idx = arm_env_mmu_index(env);
+    vaddr_out &= TARGET_PAGE_MASK;
+    vaddr_in &= ~0x3f;
+    in_mem = get_page_read(env, vaddr_in, mmu_idx);
+    out_mem = get_page_write(env, vaddr_out, mmu_idx);
+    in_offset = vaddr_in - (vaddr_in & TARGET_PAGE_MASK);
+    csize = TARGET_PAGE_SIZE - in_offset;
+
+    if (in_mem == NULL || out_mem == NULL) {
+        return 0x3000;
+    }
+
+    if (WKdm_decompress(in_mem + in_offset, out_mem, csize)) {
+        return 0;
+    }
+
+    return 0x3000;
 }