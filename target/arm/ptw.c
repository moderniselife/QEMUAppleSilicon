/*
 * ARM page table walking.
 *
 * This code is licensed under the GNU GPL v2 or later.
 *
 * SPDX-License-Identifier: GPL-2.0-or-later
 */

#include "qemu/osdep.h"
#include "qemu/log.h"
#include "qemu/range.h"
#include "qemu/main-loop.h"
#include "exec/exec-all.h"
#include "exec/page-protection.h"
#include "cpu.h"
#include "internals.h"
#include "cpu-features.h"
#include "idau.h"
#ifdef CONFIG_TCG
# include "tcg/oversized-guest.h"
#endif

typedef struct S1Translate {
    /*
     * in_mmu_idx : specifies which TTBR, TCR, etc to use for the walk.
     * Together with in_space, specifies the architectural translation regime.
     */
    ARMMMUIdx in_mmu_idx;
    /*
     * in_ptw_idx: specifies which mmuidx to use for the actual
     * page table descriptor load operations. This will be one of the
     * ARMMMUIdx_Stage2* or one of the ARMMMUIdx_Phys_* indexes.
     * If a Secure ptw is "downgraded" to NonSecure by an NSTable bit,
     * this field is updated accordingly.
     */
    ARMMMUIdx in_ptw_idx;
    /*
     * in_space: the security space for this walk. This plus
     * the in_mmu_idx specify the architectural translation regime.
     * If a Secure ptw is "downgraded" to NonSecure by an NSTable bit,
     * this field is updated accordingly.
     *
     * Note that the security space for the in_ptw_idx may be different
     * from that for the in_mmu_idx. We do not need to explicitly track
     * the in_ptw_idx security space because:
     *  - if the in_ptw_idx is an ARMMMUIdx_Phys_* then the mmuidx
     *    itself specifies the security space
     *  - if the in_ptw_idx is an ARMMMUIdx_Stage2* then the security
     *    space used for ptw reads is the same as that of the security
     *    space of the stage 1 translation for all cases except where
     *    stage 1 is Secure; in that case the only possibilities for
     *    the ptw read are Secure and NonSecure, and the in_ptw_idx
     *    value being Stage2 vs Stage2_S distinguishes those.
     */
    ARMSecuritySpace in_space;
    /*
     * in_debug: is this a QEMU debug access (gdbstub, etc)? Debug
     * accesses will not update the guest page table access flags
     * and will not change the state of the softmmu TLBs.
     */
    bool in_debug;
    /*
     * If this is stage 2 of a stage 1+2 page table walk, then this must
     * be true if stage 1 is an EL0 access; otherwise this is ignored.
     * Stage 2 is indicated by in_mmu_idx set to ARMMMUIdx_Stage2{,_S}.
     */
    bool in_s1_is_el0;
    bool out_rw;
    bool out_be;
    ARMSecuritySpace out_space;
    hwaddr out_virt;
    hwaddr out_phys;
    void *out_host;
} S1Translate;

static bool get_phys_addr_nogpc(CPUARMState *env, S1Translate *ptw,
                                vaddr address,
                                MMUAccessType access_type, MemOp memop,
                                GetPhysAddrResult *result,
                                ARMMMUFaultInfo *fi);

static bool get_phys_addr_gpc(CPUARMState *env, S1Translate *ptw,
                              vaddr address,
                              MMUAccessType access_type, MemOp memop,
                              GetPhysAddrResult *result,
                              ARMMMUFaultInfo *fi);

static int get_S1prot(CPUARMState *env, ARMMMUIdx mmu_idx, bool is_aa64,
                      int user_rw, int prot_rw, int xn, int pxn,
                      ARMSecuritySpace in_pa, ARMSecuritySpace out_pa);

/* This mapping is common between ID_AA64MMFR0.PARANGE and TCR_ELx.{I}PS. */
static const uint8_t pamax_map[] = {
    [0] = 32,
    [1] = 36,
    [2] = 40,
    [3] = 42,
    [4] = 44,
    [5] = 48,
    [6] = 52,
};

uint8_t round_down_to_parange_index(uint8_t bit_size)
{
    for (int i = ARRAY_SIZE(pamax_map) - 1; i >= 0; i--) {
        if (pamax_map[i] <= bit_size) {
            return i;
        }
    }
    g_assert_not_reached();
}

uint8_t round_down_to_parange_bit_size(uint8_t bit_size)
{
    return pamax_map[round_down_to_parange_index(bit_size)];
}

/*
 * The cpu-specific constant value of PAMax; also used by hw/arm/virt.
 * Note that machvirt_init calls this on a CPU that is inited but not realized!
 */
unsigned int arm_pamax(ARMCPU *cpu)
{
    if (arm_feature(&cpu->env, ARM_FEATURE_AARCH64)) {
        unsigned int parange =
            FIELD_EX64(cpu->isar.id_aa64mmfr0, ID_AA64MMFR0, PARANGE);

        /*
         * id_aa64mmfr0 is a read-only register so values outside of the
         * supported mappings can be considered an implementation error.
         */
        assert(parange < ARRAY_SIZE(pamax_map));
        return pamax_map[parange];
    }

    if (arm_feature(&cpu->env, ARM_FEATURE_LPAE)) {
        /* v7 or v8 with LPAE */
        return 40;
    }
    /* Anything else */
    return 32;
}

/*
 * Convert a possible stage1+2 MMU index into the appropriate stage 1 MMU index
 */
ARMMMUIdx stage_1_mmu_idx(ARMMMUIdx mmu_idx)
{
    switch (mmu_idx) {
    case ARMMMUIdx_E10_0:
        return ARMMMUIdx_Stage1_E0;
    case ARMMMUIdx_E10_1:
        return ARMMMUIdx_Stage1_E1;
    case ARMMMUIdx_E10_1_PAN:
        return ARMMMUIdx_Stage1_E1_PAN;
    case ARMMMUIdx_GE10_1:
        return ARMMMUIdx_Stage1_GE1;
    case ARMMMUIdx_GE10_1_PAN:
        return ARMMMUIdx_Stage1_GE1_PAN;
    default:
        return mmu_idx;
    }
}

ARMMMUIdx arm_stage1_mmu_idx(CPUARMState *env)
{
    return stage_1_mmu_idx(arm_mmu_idx(env));
}

/*
 * Return where we should do ptw loads from for a stage 2 walk.
 * This depends on whether the address we are looking up is a
 * Secure IPA or a NonSecure IPA, which we know from whether this is
 * Stage2 or Stage2_S.
 * If this is the Secure EL1&0 regime we need to check the NSW and SW bits.
 */
static ARMMMUIdx ptw_idx_for_stage_2(CPUARMState *env, ARMMMUIdx stage2idx)
{
    bool s2walk_secure;

    /*
     * We're OK to check the current state of the CPU here because
     * (1) we always invalidate all TLBs when the SCR_EL3.NS or SCR_EL3.NSE bit
     * changes.
     * (2) there's no way to do a lookup that cares about Stage 2 for a
     * different security state to the current one for AArch64, and AArch32
     * never has a secure EL2. (AArch32 ATS12NSO[UP][RW] allow EL3 to do
     * an NS stage 1+2 lookup while the NS bit is 0.)
     */
    if (!arm_el_is_aa64(env, 3)) {
        return ARMMMUIdx_Phys_NS;
    }

    switch (arm_security_space_below_el3(env)) {
    case ARMSS_NonSecure:
        return ARMMMUIdx_Phys_NS;
    case ARMSS_Realm:
        return ARMMMUIdx_Phys_Realm;
    case ARMSS_Secure:
        if (stage2idx == ARMMMUIdx_Stage2_S) {
            s2walk_secure = !(env->cp15.vstcr_el2 & VSTCR_SW);
        } else {
            s2walk_secure = !(env->cp15.vtcr_el2 & VTCR_NSW);
        }
        return s2walk_secure ? ARMMMUIdx_Phys_S : ARMMMUIdx_Phys_NS;
    default:
        g_assert_not_reached();
    }
}

static bool regime_translation_big_endian(CPUARMState *env, ARMMMUIdx mmu_idx)
{
    return (regime_sctlr(env, mmu_idx) & SCTLR_EE) != 0;
}

/* Return the TTBR associated with this translation regime */
static uint64_t regime_ttbr(CPUARMState *env, ARMMMUIdx mmu_idx, int ttbrn)
{
    if (mmu_idx == ARMMMUIdx_Stage2) {
        return env->cp15.vttbr_el2;
    }
    if (mmu_idx == ARMMMUIdx_Stage2_S) {
        return env->cp15.vsttbr_el2;
    }
    if (ttbrn == 0) {
        return env->cp15.ttbr0_el[regime_el(env, mmu_idx)];
    } else {
        return env->cp15.ttbr1_el[regime_el(env, mmu_idx)];
    }
}

/* Return true if the specified stage of address translation is disabled */
static bool regime_translation_disabled(CPUARMState *env, ARMMMUIdx mmu_idx,
                                        ARMSecuritySpace space)
{
    uint64_t hcr_el2;

    if (arm_feature(env, ARM_FEATURE_M)) {
        bool is_secure = arm_space_is_secure(space);
        switch (env->v7m.mpu_ctrl[is_secure] &
                (R_V7M_MPU_CTRL_ENABLE_MASK | R_V7M_MPU_CTRL_HFNMIENA_MASK)) {
        case R_V7M_MPU_CTRL_ENABLE_MASK:
            /* Enabled, but not for HardFault and NMI */
            return mmu_idx & ARM_MMU_IDX_M_NEGPRI;
        case R_V7M_MPU_CTRL_ENABLE_MASK | R_V7M_MPU_CTRL_HFNMIENA_MASK:
            /* Enabled for all cases */
            return false;
        case 0:
        default:
            /*
             * HFNMIENA set and ENABLE clear is UNPREDICTABLE, but
             * we warned about that in armv7m_nvic.c when the guest set it.
             */
            return true;
        }
    }


    switch (mmu_idx) {
    case ARMMMUIdx_Stage2:
    case ARMMMUIdx_Stage2_S:
        /* HCR.DC means HCR.VM behaves as 1 */
        hcr_el2 = arm_hcr_el2_eff_secstate(env, space);
        return (hcr_el2 & (HCR_DC | HCR_VM)) == 0;

    case ARMMMUIdx_E10_0:
    case ARMMMUIdx_E10_1:
    case ARMMMUIdx_E10_1_PAN:
    case ARMMMUIdx_GE10_1:
    case ARMMMUIdx_GE10_1_PAN:
        /* TGE means that EL0/1 act as if SCTLR_EL1.M is zero */
        hcr_el2 = arm_hcr_el2_eff_secstate(env, space);
        if (hcr_el2 & HCR_TGE) {
            return true;
        }
        break;

    case ARMMMUIdx_Stage1_E0:
    case ARMMMUIdx_Stage1_E1:
    case ARMMMUIdx_Stage1_E1_PAN:
    case ARMMMUIdx_Stage1_GE1:
    case ARMMMUIdx_Stage1_GE1_PAN:
        /* HCR.DC means SCTLR_EL1.M behaves as 0 */
        hcr_el2 = arm_hcr_el2_eff_secstate(env, space);
        if (hcr_el2 & HCR_DC) {
            return true;
        }
        break;

    case ARMMMUIdx_E20_0:
    case ARMMMUIdx_E20_2:
    case ARMMMUIdx_E20_2_PAN:
    case ARMMMUIdx_GE2:
    case ARMMMUIdx_GE20_2:
    case ARMMMUIdx_GE20_2_PAN:
    case ARMMMUIdx_E2:
    case ARMMMUIdx_E3:
    case ARMMMUIdx_E30_0:
    case ARMMMUIdx_E30_3_PAN:
        break;

    case ARMMMUIdx_Phys_S:
    case ARMMMUIdx_Phys_NS:
    case ARMMMUIdx_Phys_Root:
    case ARMMMUIdx_Phys_Realm:
        /* No translation for physical address spaces. */
        return true;

    default:
        g_assert_not_reached();
    }

    return (regime_sctlr(env, mmu_idx) & SCTLR_M) == 0;
}

static bool granule_protection_check(CPUARMState *env, uint64_t paddress,
                                     ARMSecuritySpace pspace,
                                     ARMMMUFaultInfo *fi)
{
    MemTxAttrs attrs = {
        .secure = true,
        .space = ARMSS_Root,
    };
    ARMCPU *cpu = env_archcpu(env);
    uint64_t gpccr = env->cp15.gpccr_el3;
    unsigned pps, pgs, l0gptsz, level = 0;
    uint64_t tableaddr, pps_mask, align, entry, index;
    AddressSpace *as;
    MemTxResult result;
    int gpi;

    if (!FIELD_EX64(gpccr, GPCCR, GPC)) {
        return true;
    }

    /*
     * GPC Priority 1 (R_GMGRR):
     * R_JWCSM: If the configuration of GPCCR_EL3 is invalid,
     * the access fails as GPT walk fault at level 0.
     */

    /*
     * Configuration of PPS to a value exceeding the implemented
     * physical address size is invalid.
     */
    pps = FIELD_EX64(gpccr, GPCCR, PPS);
    if (pps > FIELD_EX64(cpu->isar.id_aa64mmfr0, ID_AA64MMFR0, PARANGE)) {
        goto fault_walk;
    }
    pps = pamax_map[pps];
    pps_mask = MAKE_64BIT_MASK(0, pps);

    switch (FIELD_EX64(gpccr, GPCCR, SH)) {
    case 0b10: /* outer shareable */
        break;
    case 0b00: /* non-shareable */
    case 0b11: /* inner shareable */
        /* Inner and Outer non-cacheable requires Outer shareable. */
        if (FIELD_EX64(gpccr, GPCCR, ORGN) == 0 &&
            FIELD_EX64(gpccr, GPCCR, IRGN) == 0) {
            goto fault_walk;
        }
        break;
    default:   /* reserved */
        goto fault_walk;
    }

    switch (FIELD_EX64(gpccr, GPCCR, PGS)) {
    case 0b00: /* 4KB */
        pgs = 12;
        break;
    case 0b01: /* 64KB */
        pgs = 16;
        break;
    case 0b10: /* 16KB */
        pgs = 14;
        break;
    default: /* reserved */
        goto fault_walk;
    }

    /* Note this field is read-only and fixed at reset. */
    l0gptsz = 30 + FIELD_EX64(gpccr, GPCCR, L0GPTSZ);

    /*
     * GPC Priority 2: Secure, Realm or Root address exceeds PPS.
     * R_CPDSB: A NonSecure physical address input exceeding PPS
     * does not experience any fault.
     */
    if (paddress & ~pps_mask) {
        if (pspace == ARMSS_NonSecure) {
            return true;
        }
        goto fault_size;
    }

    /* GPC Priority 3: the base address of GPTBR_EL3 exceeds PPS. */
    tableaddr = env->cp15.gptbr_el3 << 12;
    if (tableaddr & ~pps_mask) {
        goto fault_size;
    }

    /*
     * BADDR is aligned per a function of PPS and L0GPTSZ.
     * These bits of GPTBR_EL3 are RES0, but are not a configuration error,
     * unlike the RES0 bits of the GPT entries (R_XNKFZ).
     */
    align = MAX(pps - l0gptsz + 3, 12);
    align = MAKE_64BIT_MASK(0, align);
    tableaddr &= ~align;

    as = arm_addressspace(env_cpu(env), attrs);

    /* Level 0 lookup. */
    index = extract64(paddress, l0gptsz, pps - l0gptsz);
    tableaddr += index * 8;
    entry = address_space_ldq_le(as, tableaddr, attrs, &result);
    if (result != MEMTX_OK) {
        goto fault_eabt;
    }

    switch (extract32(entry, 0, 4)) {
    case 1: /* block descriptor */
        if (entry >> 8) {
            goto fault_walk; /* RES0 bits not 0 */
        }
        gpi = extract32(entry, 4, 4);
        goto found;
    case 3: /* table descriptor */
        tableaddr = entry & ~0xf;
        align = MAX(l0gptsz - pgs - 1, 12);
        align = MAKE_64BIT_MASK(0, align);
        if (tableaddr & (~pps_mask | align)) {
            goto fault_walk; /* RES0 bits not 0 */
        }
        break;
    default: /* invalid */
        goto fault_walk;
    }

    /* Level 1 lookup */
    level = 1;
    index = extract64(paddress, pgs + 4, l0gptsz - pgs - 4);
    tableaddr += index * 8;
    entry = address_space_ldq_le(as, tableaddr, attrs, &result);
    if (result != MEMTX_OK) {
        goto fault_eabt;
    }

    switch (extract32(entry, 0, 4)) {
    case 1: /* contiguous descriptor */
        if (entry >> 10) {
            goto fault_walk; /* RES0 bits not 0 */
        }
        /*
         * Because the softmmu tlb only works on units of TARGET_PAGE_SIZE,
         * and because we cannot invalidate by pa, and thus will always
         * flush entire tlbs, we don't actually care about the range here
         * and can simply extract the GPI as the result.
         */
        if (extract32(entry, 8, 2) == 0) {
            goto fault_walk; /* reserved contig */
        }
        gpi = extract32(entry, 4, 4);
        break;
    default:
        index = extract64(paddress, pgs, 4);
        gpi = extract64(entry, index * 4, 4);
        break;
    }

 found:
    switch (gpi) {
    case 0b0000: /* no access */
        break;
    case 0b1111: /* all access */
        return true;
    case 0b1000:
    case 0b1001:
    case 0b1010:
    case 0b1011:
        if (pspace == (gpi & 3)) {
            return true;
        }
        break;
    default:
        goto fault_walk; /* reserved */
    }

    fi->gpcf = GPCF_Fail;
    goto fault_common;
 fault_eabt:
    fi->gpcf = GPCF_EABT;
    goto fault_common;
 fault_size:
    fi->gpcf = GPCF_AddressSize;
    goto fault_common;
 fault_walk:
    fi->gpcf = GPCF_Walk;
 fault_common:
    fi->level = level;
    fi->paddr = paddress;
    fi->paddr_space = pspace;
    return false;
}

static bool S1_attrs_are_device(uint8_t attrs)
{
    /*
     * This slightly under-decodes the MAIR_ELx field:
     * 0b0000dd01 is Device with FEAT_XS, otherwise UNPREDICTABLE;
     * 0b0000dd1x is UNPREDICTABLE.
     */
    return (attrs & 0xf0) == 0;
}

static bool S2_attrs_are_device(uint64_t hcr, uint8_t attrs)
{
    /*
     * For an S1 page table walk, the stage 1 attributes are always
     * some form of "this is Normal memory". The combined S1+S2
     * attributes are therefore only Device if stage 2 specifies Device.
     * With HCR_EL2.FWB == 0 this is when descriptor bits [5:4] are 0b00,
     * ie when cacheattrs.attrs bits [3:2] are 0b00.
     * With HCR_EL2.FWB == 1 this is when descriptor bit [4] is 0, ie
     * when cacheattrs.attrs bit [2] is 0.
     */
    if (hcr & HCR_FWB) {
        return (attrs & 0x4) == 0;
    } else {
        return (attrs & 0xc) == 0;
    }
}

static ARMSecuritySpace S2_security_space(ARMSecuritySpace s1_space,
                                          ARMMMUIdx s2_mmu_idx)
{
    /*
     * Return the security space to use for stage 2 when doing
     * the S1 page table descriptor load.
     */
    if (regime_is_stage2(s2_mmu_idx)) {
        /*
         * The security space for ptw reads is almost always the same
         * as that of the security space of the stage 1 translation.
         * The only exception is when stage 1 is Secure; in that case
         * the ptw read might be to the Secure or the NonSecure space
         * (but never Realm or Root), and the s2_mmu_idx tells us which.
         * Root translations are always single-stage.
         */
        if (s1_space == ARMSS_Secure) {
            return arm_secure_to_space(s2_mmu_idx == ARMMMUIdx_Stage2_S);
        } else {
            assert(s2_mmu_idx != ARMMMUIdx_Stage2_S);
            assert(s1_space != ARMSS_Root);
            return s1_space;
        }
    } else {
        /* ptw loads are from phys: the mmu idx itself says which space */
        return arm_phys_to_space(s2_mmu_idx);
    }
}

static bool fault_s1ns(ARMSecuritySpace space, ARMMMUIdx s2_mmu_idx)
{
    /*
     * For stage 2 faults in Secure EL22, S1NS indicates
     * whether the faulting IPA is in the Secure or NonSecure
     * IPA space. For all other kinds of fault, it is false.
     */
    return space == ARMSS_Secure && regime_is_stage2(s2_mmu_idx)
        && s2_mmu_idx == ARMMMUIdx_Stage2_S;
}

/* Translate a S1 pagetable walk through S2 if needed.  */
static bool S1_ptw_translate(CPUARMState *env, S1Translate *ptw,
                             hwaddr addr, ARMMMUFaultInfo *fi)
{
    ARMMMUIdx mmu_idx = ptw->in_mmu_idx;
    ARMMMUIdx s2_mmu_idx = ptw->in_ptw_idx;
    uint8_t pte_attrs;

    ptw->out_virt = addr;

    if (unlikely(ptw->in_debug)) {
        /*
         * From gdbstub, do not use softmmu so that we don't modify the
         * state of the cpu at all, including softmmu tlb contents.
         */
        ARMSecuritySpace s2_space = S2_security_space(ptw->in_space, s2_mmu_idx);
        S1Translate s2ptw = {
            .in_mmu_idx = s2_mmu_idx,
            .in_ptw_idx = ptw_idx_for_stage_2(env, s2_mmu_idx),
            .in_space = s2_space,
            .in_debug = true,
        };
        GetPhysAddrResult s2 = { };

        if (get_phys_addr_gpc(env, &s2ptw, addr, MMU_DATA_LOAD, 0, &s2, fi)) {
            goto fail;
        }

        ptw->out_phys = s2.f.phys_addr;
        pte_attrs = s2.cacheattrs.attrs;
        ptw->out_host = NULL;
        ptw->out_rw = false;
        ptw->out_space = s2.f.attrs.space;
    } else {
#ifdef CONFIG_TCG
        CPUTLBEntryFull *full;
        int flags;

        env->tlb_fi = fi;
        flags = probe_access_full_mmu(env, addr, 0, MMU_DATA_LOAD,
                                      arm_to_core_mmu_idx(s2_mmu_idx),
                                      &ptw->out_host, &full);
        env->tlb_fi = NULL;

        if (unlikely(flags & TLB_INVALID_MASK)) {
            goto fail;
        }
        ptw->out_phys = full->phys_addr | (addr & ~TARGET_PAGE_MASK);
        ptw->out_rw = full->prot & PAGE_WRITE;
        pte_attrs = full->extra.arm.pte_attrs;
        ptw->out_space = full->attrs.space;
#else
        g_assert_not_reached();
#endif
    }

    if (regime_is_stage2(s2_mmu_idx)) {
        uint64_t hcr = arm_hcr_el2_eff_secstate(env, ptw->in_space);

        if ((hcr & HCR_PTW) && S2_attrs_are_device(hcr, pte_attrs)) {
            /*
             * PTW set and S1 walk touched S2 Device memory:
             * generate Permission fault.
             */
            fi->type = ARMFault_Permission;
            fi->s2addr = addr;
            fi->stage2 = true;
            fi->s1ptw = true;
            fi->s1ns = fault_s1ns(ptw->in_space, s2_mmu_idx);
            return false;
        }
    }

    ptw->out_be = regime_translation_big_endian(env, mmu_idx);
    return true;

 fail:
    assert(fi->type != ARMFault_None);
    if (fi->type == ARMFault_GPCFOnOutput) {
        fi->type = ARMFault_GPCFOnWalk;
    }
    fi->s2addr = addr;
    fi->stage2 = regime_is_stage2(s2_mmu_idx);
    fi->s1ptw = fi->stage2;
    fi->s1ns = fault_s1ns(ptw->in_space, s2_mmu_idx);
    return false;
}

/* All loads done in the course of a page table walk go through here. */
static uint32_t arm_ldl_ptw(CPUARMState *env, S1Translate *ptw,
                            ARMMMUFaultInfo *fi)
{
    CPUState *cs = env_cpu(env);
    void *host = ptw->out_host;
    uint32_t data;

    if (likely(host)) {
        /* Page tables are in RAM, and we have the host address. */
        data = qatomic_read((uint32_t *)host);
        if (ptw->out_be) {
            data = be32_to_cpu(data);
        } else {
            data = le32_to_cpu(data);
        }
    } else {
        /* Page tables are in MMIO. */
        MemTxAttrs attrs = {
            .space = ptw->out_space,
            .secure = arm_space_is_secure(ptw->out_space),
        };
        AddressSpace *as = arm_addressspace(cs, attrs);
        MemTxResult result = MEMTX_OK;

        if (ptw->out_be) {
            data = address_space_ldl_be(as, ptw->out_phys, attrs, &result);
        } else {
            data = address_space_ldl_le(as, ptw->out_phys, attrs, &result);
        }
        if (unlikely(result != MEMTX_OK)) {
            fi->type = ARMFault_SyncExternalOnWalk;
            fi->ea = arm_extabort_type(result);
            return 0;
        }
    }
    return data;
}

static uint64_t arm_ldq_ptw(CPUARMState *env, S1Translate *ptw,
                            ARMMMUFaultInfo *fi)
{
    CPUState *cs = env_cpu(env);
    void *host = ptw->out_host;
    uint64_t data;

    if (likely(host)) {
        /* Page tables are in RAM, and we have the host address. */
#ifdef CONFIG_ATOMIC64
        data = qatomic_read__nocheck((uint64_t *)host);
        if (ptw->out_be) {
            data = be64_to_cpu(data);
        } else {
            data = le64_to_cpu(data);
        }
#else
        if (ptw->out_be) {
            data = ldq_be_p(host);
        } else {
            data = ldq_le_p(host);
        }
#endif
    } else {
        /* Page tables are in MMIO. */
        MemTxAttrs attrs = {
            .space = ptw->out_space,
            .secure = arm_space_is_secure(ptw->out_space),
        };
        AddressSpace *as = arm_addressspace(cs, attrs);
        MemTxResult result = MEMTX_OK;

        if (ptw->out_be) {
            data = address_space_ldq_be(as, ptw->out_phys, attrs, &result);
        } else {
            data = address_space_ldq_le(as, ptw->out_phys, attrs, &result);
        }
        if (unlikely(result != MEMTX_OK)) {
            fi->type = ARMFault_SyncExternalOnWalk;
            fi->ea = arm_extabort_type(result);
            return 0;
        }
    }
    return data;
}

static uint64_t arm_casq_ptw(CPUARMState *env, uint64_t old_val,
                             uint64_t new_val, S1Translate *ptw,
                             ARMMMUFaultInfo *fi)
{
#if defined(TARGET_AARCH64) && defined(CONFIG_TCG)
    uint64_t cur_val;
    void *host = ptw->out_host;

    if (unlikely(!host)) {
        /* Page table in MMIO Memory Region */
        CPUState *cs = env_cpu(env);
        MemTxAttrs attrs = {
            .space = ptw->out_space,
            .secure = arm_space_is_secure(ptw->out_space),
        };
        AddressSpace *as = arm_addressspace(cs, attrs);
        MemTxResult result = MEMTX_OK;
        bool need_lock = !bql_locked();

        if (need_lock) {
            bql_lock();
        }
        if (ptw->out_be) {
            cur_val = address_space_ldq_be(as, ptw->out_phys, attrs, &result);
            if (unlikely(result != MEMTX_OK)) {
                fi->type = ARMFault_SyncExternalOnWalk;
                fi->ea = arm_extabort_type(result);
                if (need_lock) {
                    bql_unlock();
                }
                return old_val;
            }
            if (cur_val == old_val) {
                address_space_stq_be(as, ptw->out_phys, new_val, attrs, &result);
                if (unlikely(result != MEMTX_OK)) {
                    fi->type = ARMFault_SyncExternalOnWalk;
                    fi->ea = arm_extabort_type(result);
                    if (need_lock) {
                        bql_unlock();
                    }
                    return old_val;
                }
                cur_val = new_val;
            }
        } else {
            cur_val = address_space_ldq_le(as, ptw->out_phys, attrs, &result);
            if (unlikely(result != MEMTX_OK)) {
                fi->type = ARMFault_SyncExternalOnWalk;
                fi->ea = arm_extabort_type(result);
                if (need_lock) {
                    bql_unlock();
                }
                return old_val;
            }
            if (cur_val == old_val) {
                address_space_stq_le(as, ptw->out_phys, new_val, attrs, &result);
                if (unlikely(result != MEMTX_OK)) {
                    fi->type = ARMFault_SyncExternalOnWalk;
                    fi->ea = arm_extabort_type(result);
                    if (need_lock) {
                        bql_unlock();
                    }
                    return old_val;
                }
                cur_val = new_val;
            }
        }
        if (need_lock) {
            bql_unlock();
        }
        return cur_val;
    }

    /*
     * Raising a stage2 Protection fault for an atomic update to a read-only
     * page is delayed until it is certain that there is a change to make.
     */
    if (unlikely(!ptw->out_rw)) {
        int flags;

        env->tlb_fi = fi;
        flags = probe_access_full_mmu(env, ptw->out_virt, 0,
                                      MMU_DATA_STORE,
                                      arm_to_core_mmu_idx(ptw->in_ptw_idx),
                                      NULL, NULL);
        env->tlb_fi = NULL;

        if (unlikely(flags & TLB_INVALID_MASK)) {
            /*
             * We know this must be a stage 2 fault because the granule
             * protection table does not separately track read and write
             * permission, so all GPC faults are caught in S1_ptw_translate():
             * we only get here for "readable but not writeable".
             */
            assert(fi->type != ARMFault_None);
            fi->s2addr = ptw->out_virt;
            fi->stage2 = true;
            fi->s1ptw = true;
            fi->s1ns = fault_s1ns(ptw->in_space, ptw->in_ptw_idx);
            return 0;
        }

        /* In case CAS mismatches and we loop, remember writability. */
        ptw->out_rw = true;
    }

#ifdef CONFIG_ATOMIC64
    if (ptw->out_be) {
        old_val = cpu_to_be64(old_val);
        new_val = cpu_to_be64(new_val);
        cur_val = qatomic_cmpxchg__nocheck((uint64_t *)host, old_val, new_val);
        cur_val = be64_to_cpu(cur_val);
    } else {
        old_val = cpu_to_le64(old_val);
        new_val = cpu_to_le64(new_val);
        cur_val = qatomic_cmpxchg__nocheck((uint64_t *)host, old_val, new_val);
        cur_val = le64_to_cpu(cur_val);
    }
#else
    /*
     * We can't support the full 64-bit atomic cmpxchg on the host.
     * Because this is only used for FEAT_HAFDBS, which is only for AA64,
     * we know that TCG_OVERSIZED_GUEST is set, which means that we are
     * running in round-robin mode and could only race with dma i/o.
     */
#if !TCG_OVERSIZED_GUEST
# error "Unexpected configuration"
#endif
    bool locked = bql_locked();
    if (!locked) {
        bql_lock();
    }
    if (ptw->out_be) {
        cur_val = ldq_be_p(host);
        if (cur_val == old_val) {
            stq_be_p(host, new_val);
        }
    } else {
        cur_val = ldq_le_p(host);
        if (cur_val == old_val) {
            stq_le_p(host, new_val);
        }
    }
    if (!locked) {
        bql_unlock();
    }
#endif

    return cur_val;
#else
    /* AArch32 does not have FEAT_HADFS; non-TCG guests only use debug-mode. */
    g_assert_not_reached();
#endif
}

static bool get_level1_table_address(CPUARMState *env, ARMMMUIdx mmu_idx,
                                     uint32_t *table, uint32_t address)
{
    /* Note that we can only get here for an AArch32 PL0/PL1 lookup */
    uint64_t tcr = regime_tcr(env, mmu_idx);
    int maskshift = extract32(tcr, 0, 3);
    uint32_t mask = ~(((uint32_t)0xffffffffu) >> maskshift);
    uint32_t base_mask;

    if (address & mask) {
        if (tcr & TTBCR_PD1) {
            /* Translation table walk disabled for TTBR1 */
            return false;
        }
        *table = regime_ttbr(env, mmu_idx, 1) & 0xffffc000;
    } else {
        if (tcr & TTBCR_PD0) {
            /* Translation table walk disabled for TTBR0 */
            return false;
        }
        base_mask = ~((uint32_t)0x3fffu >> maskshift);
        *table = regime_ttbr(env, mmu_idx, 0) & base_mask;
    }
    *table |= (address >> 18) & 0x3ffc;
    return true;
}

/*
 * Translate section/page access permissions to page R/W protection flags
 * @env:         CPUARMState
 * @mmu_idx:     MMU index indicating required translation regime
 * @ap:          The 3-bit access permissions (AP[2:0])
 * @domain_prot: The 2-bit domain access permissions
 * @is_user: TRUE if accessing from PL0
 */
static int ap_to_rw_prot_is_user(CPUARMState *env, ARMMMUIdx mmu_idx,
                         int ap, int domain_prot, bool is_user)
{
    if (domain_prot == 3) {
        return PAGE_READ | PAGE_WRITE;
    }

    switch (ap) {
    case 0:
        if (arm_feature(env, ARM_FEATURE_V7)) {
            return 0;
        }
        switch (regime_sctlr(env, mmu_idx) & (SCTLR_S | SCTLR_R)) {
        case SCTLR_S:
            return is_user ? 0 : PAGE_READ;
        case SCTLR_R:
            return PAGE_READ;
        default:
            return 0;
        }
    case 1:
        return is_user ? 0 : PAGE_READ | PAGE_WRITE;
    case 2:
        if (is_user) {
            return PAGE_READ;
        } else {
            return PAGE_READ | PAGE_WRITE;
        }
    case 3:
        return PAGE_READ | PAGE_WRITE;
    case 4: /* Reserved.  */
        return 0;
    case 5:
        return is_user ? 0 : PAGE_READ;
    case 6:
        return PAGE_READ;
    case 7:
        if (!arm_feature(env, ARM_FEATURE_V6K)) {
            return 0;
        }
        return PAGE_READ;
    default:
        g_assert_not_reached();
    }
}

/*
 * Translate section/page access permissions to page R/W protection flags
 * @env:         CPUARMState
 * @mmu_idx:     MMU index indicating required translation regime
 * @ap:          The 3-bit access permissions (AP[2:0])
 * @domain_prot: The 2-bit domain access permissions
 */
static int ap_to_rw_prot(CPUARMState *env, ARMMMUIdx mmu_idx,
                         int ap, int domain_prot)
{
   return ap_to_rw_prot_is_user(env, mmu_idx, ap, domain_prot,
                                regime_is_user(env, mmu_idx));
}

/*
 * Translate section/page access permissions to page R/W protection flags.
 * @ap:      The 2-bit simple AP (AP[2:1])
 * @is_user: TRUE if accessing from PL0
 */
static int simple_ap_to_rw_prot_is_user(int ap, bool is_user)
{
    switch (ap) {
    case 0:
        return is_user ? 0 : PAGE_READ | PAGE_WRITE;
    case 1:
        return PAGE_READ | PAGE_WRITE;
    case 2:
        return is_user ? 0 : PAGE_READ;
    case 3:
        return PAGE_READ;
    default:
        g_assert_not_reached();
    }
}

static int simple_ap_to_rw_prot(CPUARMState *env, ARMMMUIdx mmu_idx, int ap)
{
    return simple_ap_to_rw_prot_is_user(ap, regime_is_user(env, mmu_idx));
}

/* Translate section/page attributes to page
 * R/W/X protection flags.
 *
 * @env:     CPUARMState
 * @ap:      The 2-bit simple AP (AP[2:1])
 * @xn:      XN (execute-never) bits
 * @pxn:     PXN (privileged-execute-never) bits
 * @guarded: TRUE if accessing from GXF
 */
static inline int
pte_to_sprr_prot_is_guarded(CPUARMState *env, int ap, int xn, int pxn, bool guarded)
{
    int sprr_idx = ((ap << 2) | (xn << 1) | pxn) & 0xf;
    assert(arm_current_el(env) < 2);
    uint64_t sprr_perm = env->sprr.sprr_el_br_el1[arm_current_el(env)][arm_current_el(env)];

    if (arm_is_sprr_enabled(env)) {
        int attr = SPRR_EXTRACT_IDX_ATTR(sprr_perm, sprr_idx);
        int prot = 0;

        if (guarded) {
            switch (attr >> 2) {
            case 0:
                prot = 0;
                break;
            case 1:
                prot = PAGE_READ | PAGE_EXEC;
                break;
            case 2:
                prot = PAGE_READ;
                break;
            case 3:
                prot = PAGE_READ | PAGE_WRITE;
                break;
            default:
                g_assert_not_reached();
                break;
            }
        } else {
            switch (attr & 3) {
            case 0:
                prot = 0;
                break;
            case 1:
                prot = PAGE_READ | PAGE_EXEC;
                if ((attr >> 2) == 2) {
                    prot = PAGE_EXEC;
                }
                break;
            case 2:
                prot = PAGE_READ;
                break;
            case 3:
                prot = PAGE_READ | PAGE_WRITE;
                if ((attr >> 2) == 1) {
                    /* No R/W in EL if RX in GXF */
                    prot = 0;
                }
                break;
            default:
                g_assert_not_reached();
                break;
            }
        }
        return prot;
    }
    return PAGE_READ | PAGE_WRITE | PAGE_EXEC;
}


/* Translate section/page attributes to page
 * R/W/X protection flags.
 *
 * @env:     CPUARMState
 * @ap:      The 2-bit simple AP (AP[2:1])
 * @xn:      XN (execute-never) bits
 * @pxn:     PXN (privileged-execute-never) bits
 */
static inline int
pte_to_sprr_prot(CPUARMState *env, int ap, int xn, int pxn)
{
    return pte_to_sprr_prot_is_guarded(env, ap, xn, pxn, arm_is_guarded(env));
}

static bool get_phys_addr_v5(CPUARMState *env, S1Translate *ptw,
                             uint32_t address, MMUAccessType access_type,
                             GetPhysAddrResult *result, ARMMMUFaultInfo *fi)
{
    int level = 1;
    uint32_t table;
    uint32_t desc;
    int type;
    int ap;
    int domain = 0;
    int domain_prot;
    hwaddr phys_addr;
    uint32_t dacr;

    /* Pagetable walk.  */
    /* Lookup l1 descriptor.  */
    if (!get_level1_table_address(env, ptw->in_mmu_idx, &table, address)) {
        /* Section translation fault if page walk is disabled by PD0 or PD1 */
        fi->type = ARMFault_Translation;
        goto do_fault;
    }
    if (!S1_ptw_translate(env, ptw, table, fi)) {
        goto do_fault;
    }
    desc = arm_ldl_ptw(env, ptw, fi);
    if (fi->type != ARMFault_None) {
        goto do_fault;
    }
    type = (desc & 3);
    domain = (desc >> 5) & 0x0f;
    if (regime_el(env, ptw->in_mmu_idx) == 1) {
        dacr = env->cp15.dacr_ns;
    } else {
        dacr = env->cp15.dacr_s;
    }
    domain_prot = (dacr >> (domain * 2)) & 3;
    if (type == 0) {
        /* Section translation fault.  */
        fi->type = ARMFault_Translation;
        goto do_fault;
    }
    if (type != 2) {
        level = 2;
    }
    if (domain_prot == 0 || domain_prot == 2) {
        fi->type = ARMFault_Domain;
        goto do_fault;
    }
    if (type == 2) {
        /* 1Mb section.  */
        phys_addr = (desc & 0xfff00000) | (address & 0x000fffff);
        ap = (desc >> 10) & 3;
        result->f.lg_page_size = 20; /* 1MB */
    } else {
        /* Lookup l2 entry.  */
        if (type == 1) {
            /* Coarse pagetable.  */
            table = (desc & 0xfffffc00) | ((address >> 10) & 0x3fc);
        } else {
            /* Fine pagetable.  */
            table = (desc & 0xfffff000) | ((address >> 8) & 0xffc);
        }
        if (!S1_ptw_translate(env, ptw, table, fi)) {
            goto do_fault;
        }
        desc = arm_ldl_ptw(env, ptw, fi);
        if (fi->type != ARMFault_None) {
            goto do_fault;
        }
        switch (desc & 3) {
        case 0: /* Page translation fault.  */
            fi->type = ARMFault_Translation;
            goto do_fault;
        case 1: /* 64k page.  */
            phys_addr = (desc & 0xffff0000) | (address & 0xffff);
            ap = (desc >> (4 + ((address >> 13) & 6))) & 3;
            result->f.lg_page_size = 16;
            break;
        case 2: /* 4k page.  */
            phys_addr = (desc & 0xfffff000) | (address & 0xfff);
            ap = (desc >> (4 + ((address >> 9) & 6))) & 3;
            result->f.lg_page_size = 12;
            break;
        case 3: /* 1k page, or ARMv6/XScale "extended small (4k) page" */
            if (type == 1) {
                /* ARMv6/XScale extended small page format */
                if (arm_feature(env, ARM_FEATURE_XSCALE)
                    || arm_feature(env, ARM_FEATURE_V6)) {
                    phys_addr = (desc & 0xfffff000) | (address & 0xfff);
                    result->f.lg_page_size = 12;
                } else {
                    /*
                     * UNPREDICTABLE in ARMv5; we choose to take a
                     * page translation fault.
                     */
                    fi->type = ARMFault_Translation;
                    goto do_fault;
                }
            } else {
                phys_addr = (desc & 0xfffffc00) | (address & 0x3ff);
                result->f.lg_page_size = 10;
            }
            ap = (desc >> 4) & 3;
            break;
        default:
            /* Never happens, but compiler isn't smart enough to tell.  */
            g_assert_not_reached();
        }
    }
    result->f.prot = ap_to_rw_prot(env, ptw->in_mmu_idx, ap, domain_prot);
    result->f.prot |= result->f.prot ? PAGE_EXEC : 0;
    if (!(result->f.prot & (1 << access_type))) {
        /* Access permission fault.  */
        fi->type = ARMFault_Permission;
        goto do_fault;
    }
    result->f.phys_addr = phys_addr;
    return false;
do_fault:
    fi->domain = domain;
    fi->level = level;
    return true;
}

static bool get_phys_addr_v6(CPUARMState *env, S1Translate *ptw,
                             uint32_t address, MMUAccessType access_type,
                             GetPhysAddrResult *result, ARMMMUFaultInfo *fi)
{
    ARMCPU *cpu = env_archcpu(env);
    ARMMMUIdx mmu_idx = ptw->in_mmu_idx;
    int level = 1;
    uint32_t table;
    uint32_t desc;
    uint32_t xn;
    uint32_t pxn = 0;
    int type;
    int ap;
    int domain = 0;
    int domain_prot;
    hwaddr phys_addr;
    uint32_t dacr;
    bool ns;
    ARMSecuritySpace out_space;

    /* Pagetable walk.  */
    /* Lookup l1 descriptor.  */
    if (!get_level1_table_address(env, mmu_idx, &table, address)) {
        /* Section translation fault if page walk is disabled by PD0 or PD1 */
        fi->type = ARMFault_Translation;
        goto do_fault;
    }
    if (!S1_ptw_translate(env, ptw, table, fi)) {
        goto do_fault;
    }
    desc = arm_ldl_ptw(env, ptw, fi);
    if (fi->type != ARMFault_None) {
        goto do_fault;
    }
    type = (desc & 3);
    if (type == 0 || (type == 3 && !cpu_isar_feature(aa32_pxn, cpu))) {
        /* Section translation fault, or attempt to use the encoding
         * which is Reserved on implementations without PXN.
         */
        fi->type = ARMFault_Translation;
        goto do_fault;
    }
    if ((type == 1) || !(desc & (1 << 18))) {
        /* Page or Section.  */
        domain = (desc >> 5) & 0x0f;
    }
    if (regime_el(env, mmu_idx) == 1) {
        dacr = env->cp15.dacr_ns;
    } else {
        dacr = env->cp15.dacr_s;
    }
    if (type == 1) {
        level = 2;
    }
    domain_prot = (dacr >> (domain * 2)) & 3;
    if (domain_prot == 0 || domain_prot == 2) {
        /* Section or Page domain fault */
        fi->type = ARMFault_Domain;
        goto do_fault;
    }
    if (type != 1) {
        if (desc & (1 << 18)) {
            /* Supersection.  */
            phys_addr = (desc & 0xff000000) | (address & 0x00ffffff);
            phys_addr |= (uint64_t)extract32(desc, 20, 4) << 32;
            phys_addr |= (uint64_t)extract32(desc, 5, 4) << 36;
            result->f.lg_page_size = 24;  /* 16MB */
        } else {
            /* Section.  */
            phys_addr = (desc & 0xfff00000) | (address & 0x000fffff);
            result->f.lg_page_size = 20;  /* 1MB */
        }
        ap = ((desc >> 10) & 3) | ((desc >> 13) & 4);
        xn = desc & (1 << 4);
        pxn = desc & 1;
        ns = extract32(desc, 19, 1);
    } else {
        if (cpu_isar_feature(aa32_pxn, cpu)) {
            pxn = (desc >> 2) & 1;
        }
        ns = extract32(desc, 3, 1);
        /* Lookup l2 entry.  */
        table = (desc & 0xfffffc00) | ((address >> 10) & 0x3fc);
        if (!S1_ptw_translate(env, ptw, table, fi)) {
            goto do_fault;
        }
        desc = arm_ldl_ptw(env, ptw, fi);
        if (fi->type != ARMFault_None) {
            goto do_fault;
        }
        ap = ((desc >> 4) & 3) | ((desc >> 7) & 4);
        switch (desc & 3) {
        case 0: /* Page translation fault.  */
            fi->type = ARMFault_Translation;
            goto do_fault;
        case 1: /* 64k page.  */
            phys_addr = (desc & 0xffff0000) | (address & 0xffff);
            xn = desc & (1 << 15);
            result->f.lg_page_size = 16;
            break;
        case 2: case 3: /* 4k page.  */
            phys_addr = (desc & 0xfffff000) | (address & 0xfff);
            xn = desc & 1;
            result->f.lg_page_size = 12;
            break;
        default:
            /* Never happens, but compiler isn't smart enough to tell.  */
            g_assert_not_reached();
        }
    }
    out_space = ptw->in_space;
    if (ns) {
        /*
         * The NS bit will (as required by the architecture) have no effect if
         * the CPU doesn't support TZ or this is a non-secure translation
         * regime, because the output space will already be non-secure.
         */
        out_space = ARMSS_NonSecure;
    }
    if (domain_prot == 3) {
        result->f.prot = PAGE_READ | PAGE_WRITE | PAGE_EXEC;
    } else {
        int user_rw, prot_rw;

        if (arm_feature(env, ARM_FEATURE_V6K) &&
                (regime_sctlr(env, mmu_idx) & SCTLR_AFE)) {
            /* The simplified model uses AP[0] as an access control bit.  */
            if ((ap & 1) == 0) {
                /* Access flag fault.  */
                fi->type = ARMFault_AccessFlag;
                goto do_fault;
            }
            prot_rw = simple_ap_to_rw_prot(env, mmu_idx, ap >> 1);
            user_rw = simple_ap_to_rw_prot_is_user(ap >> 1, 1);
        } else {
            prot_rw = ap_to_rw_prot(env, mmu_idx, ap, domain_prot);
            user_rw = ap_to_rw_prot_is_user(env, mmu_idx, ap, domain_prot, 1);
        }

        result->f.prot = get_S1prot(env, mmu_idx, false, user_rw, prot_rw,
                                    xn, pxn, result->f.attrs.space, out_space);
        if (!(result->f.prot & (1 << access_type))) {
            /* Access permission fault.  */
            fi->type = ARMFault_Permission;
            goto do_fault;
        }
    }
    result->f.attrs.space = out_space;
    result->f.attrs.secure = arm_space_is_secure(out_space);
    result->f.phys_addr = phys_addr;
    return false;
do_fault:
    fi->domain = domain;
    fi->level = level;
    return true;
}

/*
 * Translate S2 section/page access permissions to protection flags
 * @env:     CPUARMState
 * @s2ap:    The 2-bit stage2 access permissions (S2AP)
 * @xn:      XN (execute-never) bits
 * @s1_is_el0: true if this is S2 of an S1+2 walk for EL0
 */
static int get_S2prot_noexecute(int s2ap)
{
    int prot = 0;

    if (s2ap & 1) {
        prot |= PAGE_READ;
    }
    if (s2ap & 2) {
        prot |= PAGE_WRITE;
    }
    return prot;
}

static int get_S2prot(CPUARMState *env, int s2ap, int xn, bool s1_is_el0)
{
    int prot = get_S2prot_noexecute(s2ap);

    if (cpu_isar_feature(any_tts2uxn, env_archcpu(env))) {
        switch (xn) {
        case 0:
            prot |= PAGE_EXEC;
            break;
        case 1:
            if (s1_is_el0) {
                prot |= PAGE_EXEC;
            }
            break;
        case 2:
            break;
        case 3:
            if (!s1_is_el0) {
                prot |= PAGE_EXEC;
            }
            break;
        default:
            g_assert_not_reached();
        }
    } else {
        if (!extract32(xn, 1, 1)) {
            if (arm_el_is_aa64(env, 2) || prot & PAGE_READ) {
                prot |= PAGE_EXEC;
            }
        }
    }
    return prot;
}

/*
 * Translate section/page access permissions to protection flags
 * @env:     CPUARMState
 * @mmu_idx: MMU index indicating required translation regime
 * @is_aa64: TRUE if AArch64
 * @user_rw: Translated AP for user access
 * @prot_rw: Translated AP for privileged access
 * @xn:      XN (execute-never) bit
 * @pxn:     PXN (privileged execute-never) bit
 * @in_pa:   The original input pa space
 * @out_pa:  The output pa space, modified by NSTable, NS, and NSE
 */
static int get_S1prot(CPUARMState *env, ARMMMUIdx mmu_idx, bool is_aa64,
                      int user_rw, int prot_rw, int xn, int pxn,
                      ARMSecuritySpace in_pa, ARMSecuritySpace out_pa)
{
    ARMCPU *cpu = env_archcpu(env);
    bool is_user = regime_is_user(env, mmu_idx);
    bool have_wxn;
    int wxn = 0;

    assert(!regime_is_stage2(mmu_idx));

    if (is_user) {
        if (arm_is_sprr_enabled(env)) {
            prot_rw = pte_to_sprr_prot(env, ap, xn, pxn) & (PAGE_READ | PAGE_WRITE);
        } else {
            prot_rw = user_rw;
        }
    } else {
        /*
         * PAN controls can forbid data accesses but don't affect insn fetch.
         * Plain PAN forbids data accesses if EL0 has data permissions;
         * PAN3 forbids data accesses if EL0 has either data or exec perms.
         * Note that for AArch64 the 'user can exec' case is exactly !xn.
         * We make the IMPDEF choices that SCR_EL3.SIF and Realm EL2&0
         * do not affect EPAN.
         */
        if (user_rw && regime_is_pan(env, mmu_idx)) {
            prot_rw = 0;
        } else if (cpu_isar_feature(aa64_pan3, cpu) && is_aa64 &&
                   regime_is_pan(env, mmu_idx) &&
                   (regime_sctlr(env, mmu_idx) & SCTLR_EPAN) && !xn) {
            prot_rw = 0;
<<<<<<< HEAD
        } else {
            if (arm_is_sprr_enabled(env)) {
                prot_rw = pte_to_sprr_prot(env, ap, xn, pxn) & (PAGE_READ | PAGE_WRITE);
            } else {
                prot_rw = simple_ap_to_rw_prot_is_user(ap, false);
            }
=======
>>>>>>> ae35f033
        }
    }

    if (in_pa != out_pa) {
        switch (in_pa) {
        case ARMSS_Root:
            /*
             * R_ZWRVD: permission fault for insn fetched from non-Root,
             * I_WWBFB: SIF has no effect in EL3.
             */
            return prot_rw;
        case ARMSS_Realm:
            /*
             * R_PKTDS: permission fault for insn fetched from non-Realm,
             * for Realm EL2 or EL2&0.  The corresponding fault for EL1&0
             * happens during any stage2 translation.
             */
            switch (mmu_idx) {
            case ARMMMUIdx_E2:
            case ARMMMUIdx_E20_0:
            case ARMMMUIdx_E20_2:
            case ARMMMUIdx_E20_2_PAN:
                return prot_rw;
            default:
                break;
            }
            break;
        case ARMSS_Secure:
            if (env->cp15.scr_el3 & SCR_SIF) {
                return prot_rw;
            }
            break;
        default:
            /* Input NonSecure must have output NonSecure. */
            g_assert_not_reached();
        }
    }

    /* TODO have_wxn should be replaced with
     *   ARM_FEATURE_V8 || (ARM_FEATURE_V7 && ARM_FEATURE_EL2)
     * when ARM_FEATURE_EL2 starts getting set. For now we assume all LPAE
     * compatible processors have EL2, which is required for [U]WXN.
     */
    have_wxn = arm_feature(env, ARM_FEATURE_LPAE);

    if (have_wxn) {
        wxn = regime_sctlr(env, mmu_idx) & SCTLR_WXN;
    }

    if (arm_is_sprr_enabled(env)) {
        xn = pxn = !(pte_to_sprr_prot(env, ap, xn, pxn) & PAGE_EXEC);
    }

    if (is_aa64) {
        if (regime_has_2_ranges(mmu_idx) && !is_user) {
            xn = pxn || (user_rw & PAGE_WRITE);
        }
    } else if (arm_feature(env, ARM_FEATURE_V7)) {
        switch (regime_el(env, mmu_idx)) {
        case 1:
        case 3:
            if (is_user) {
                xn = xn || !(user_rw & PAGE_READ);
            } else {
                int uwxn = 0;
                if (have_wxn) {
                    uwxn = regime_sctlr(env, mmu_idx) & SCTLR_UWXN;
                }
                xn = xn || !(prot_rw & PAGE_READ) || pxn ||
                     (uwxn && (user_rw & PAGE_WRITE));
            }
            break;
        case 2:
            break;
        }
    } else {
        xn = wxn = 0;
    }

    if (xn || (wxn && (prot_rw & PAGE_WRITE))) {
        return prot_rw;
    }
    return prot_rw | PAGE_EXEC;
}

static ARMVAParameters aa32_va_parameters(CPUARMState *env, uint32_t va,
                                          ARMMMUIdx mmu_idx)
{
    uint64_t tcr = regime_tcr(env, mmu_idx);
    uint32_t el = regime_el(env, mmu_idx);
    int select, tsz;
    bool epd, hpd;

    assert(mmu_idx != ARMMMUIdx_Stage2_S);

    if (mmu_idx == ARMMMUIdx_Stage2) {
        /* VTCR */
        bool sext = extract32(tcr, 4, 1);
        bool sign = extract32(tcr, 3, 1);

        /*
         * If the sign-extend bit is not the same as t0sz[3], the result
         * is unpredictable. Flag this as a guest error.
         */
        if (sign != sext) {
            qemu_log_mask(LOG_GUEST_ERROR,
                          "AArch32: VTCR.S / VTCR.T0SZ[3] mismatch\n");
        }
        tsz = sextract32(tcr, 0, 4) + 8;
        select = 0;
        hpd = false;
        epd = false;
    } else if (el == 2) {
        /* HTCR */
        tsz = extract32(tcr, 0, 3);
        select = 0;
        hpd = extract64(tcr, 24, 1);
        epd = false;
    } else {
        int t0sz = extract32(tcr, 0, 3);
        int t1sz = extract32(tcr, 16, 3);

        if (t1sz == 0) {
            select = va > (0xffffffffu >> t0sz);
        } else {
            /* Note that we will detect errors later.  */
            select = va >= ~(0xffffffffu >> t1sz);
        }
        if (!select) {
            tsz = t0sz;
            epd = extract32(tcr, 7, 1);
            hpd = extract64(tcr, 41, 1);
        } else {
            tsz = t1sz;
            epd = extract32(tcr, 23, 1);
            hpd = extract64(tcr, 42, 1);
        }
        /* For aarch32, hpd0 is not enabled without t2e as well.  */
        hpd &= extract32(tcr, 6, 1);
    }

    return (ARMVAParameters) {
        .tsz = tsz,
        .select = select,
        .epd = epd,
        .hpd = hpd,
    };
}

/*
 * check_s2_mmu_setup
 * @cpu:        ARMCPU
 * @is_aa64:    True if the translation regime is in AArch64 state
 * @tcr:        VTCR_EL2 or VSTCR_EL2
 * @ds:         Effective value of TCR.DS.
 * @iasize:     Bitsize of IPAs
 * @stride:     Page-table stride (See the ARM ARM)
 *
 * Decode the starting level of the S2 lookup, returning INT_MIN if
 * the configuration is invalid.
 */
static int check_s2_mmu_setup(ARMCPU *cpu, bool is_aa64, uint64_t tcr,
                              bool ds, int iasize, int stride)
{
    int sl0, sl2, startlevel, granulebits, levels;
    int s1_min_iasize, s1_max_iasize;

    sl0 = extract32(tcr, 6, 2);
    if (is_aa64) {
        /*
         * AArch64.S2InvalidSL: Interpretation of SL depends on the page size,
         * so interleave AArch64.S2StartLevel.
         */
        switch (stride) {
        case 9: /* 4KB */
            /* SL2 is RES0 unless DS=1 & 4KB granule. */
            sl2 = extract64(tcr, 33, 1);
            if (ds && sl2) {
                if (sl0 != 0) {
                    goto fail;
                }
                startlevel = -1;
            } else {
                startlevel = 2 - sl0;
                switch (sl0) {
                case 2:
                    if (arm_pamax(cpu) < 44) {
                        goto fail;
                    }
                    break;
                case 3:
                    if (!cpu_isar_feature(aa64_st, cpu)) {
                        goto fail;
                    }
                    startlevel = 3;
                    break;
                }
            }
            break;
        case 11: /* 16KB */
            switch (sl0) {
            case 2:
                if (arm_pamax(cpu) < 42) {
                    goto fail;
                }
                break;
            case 3:
                if (!ds) {
                    goto fail;
                }
                break;
            }
            startlevel = 3 - sl0;
            break;
        case 13: /* 64KB */
            switch (sl0) {
            case 2:
                if (arm_pamax(cpu) < 44) {
                    goto fail;
                }
                break;
            case 3:
                goto fail;
            }
            startlevel = 3 - sl0;
            break;
        default:
            g_assert_not_reached();
        }
    } else {
        /*
         * Things are simpler for AArch32 EL2, with only 4k pages.
         * There is no separate S2InvalidSL function, but AArch32.S2Walk
         * begins with walkparms.sl0 in {'1x'}.
         */
        assert(stride == 9);
        if (sl0 >= 2) {
            goto fail;
        }
        startlevel = 2 - sl0;
    }

    /* AArch{64,32}.S2InconsistentSL are functionally equivalent.  */
    levels = 3 - startlevel;
    granulebits = stride + 3;

    s1_min_iasize = levels * stride + granulebits + 1;
    s1_max_iasize = s1_min_iasize + (stride - 1) + 4;

    if (iasize >= s1_min_iasize && iasize <= s1_max_iasize) {
        return startlevel;
    }

 fail:
    return INT_MIN;
}

static bool lpae_block_desc_valid(ARMCPU *cpu, bool ds,
                                  ARMGranuleSize gran, int level)
{
    /*
     * See pseudocode AArch46.BlockDescSupported(): block descriptors
     * are not valid at all levels, depending on the page size.
     */
    switch (gran) {
    case Gran4K:
        return (level == 0 && ds) || level == 1 || level == 2;
    case Gran16K:
        return (level == 1 && ds) || level == 2;
    case Gran64K:
        return (level == 1 && arm_pamax(cpu) == 52) || level == 2;
    default:
        g_assert_not_reached();
    }
}

static bool nv_nv1_enabled(CPUARMState *env, S1Translate *ptw)
{
    uint64_t hcr = arm_hcr_el2_eff_secstate(env, ptw->in_space);
    return (hcr & (HCR_NV | HCR_NV1)) == (HCR_NV | HCR_NV1);
}

/**
 * get_phys_addr_lpae: perform one stage of page table walk, LPAE format
 *
 * Returns false if the translation was successful. Otherwise, phys_ptr,
 * attrs, prot and page_size may not be filled in, and the populated fsr
 * value provides information on why the translation aborted, in the format
 * of a long-format DFSR/IFSR fault register, with the following caveat:
 * the WnR bit is never set (the caller must do this).
 *
 * @env: CPUARMState
 * @ptw: Current and next stage parameters for the walk.
 * @address: virtual address to get physical address for
 * @access_type: MMU_DATA_LOAD, MMU_DATA_STORE or MMU_INST_FETCH
 * @memop: memory operation feeding this access, or 0 for none
 * @result: set on translation success,
 * @fi: set to fault info if the translation fails
 */
static bool get_phys_addr_lpae(CPUARMState *env, S1Translate *ptw,
                               uint64_t address,
                               MMUAccessType access_type, MemOp memop,
                               GetPhysAddrResult *result, ARMMMUFaultInfo *fi)
{
    ARMCPU *cpu = env_archcpu(env);
    ARMMMUIdx mmu_idx = ptw->in_mmu_idx;
    int32_t level;
    ARMVAParameters param;
    uint64_t ttbr;
    hwaddr descaddr, indexmask, indexmask_grainsize;
    uint32_t tableattrs;
    target_ulong page_size;
    uint64_t attrs;
    int32_t stride;
    int addrsize, inputsize, outputsize;
    uint64_t tcr = regime_tcr(env, mmu_idx);
    int ap, xn, pxn;
    uint32_t el = regime_el(env, mmu_idx);
    uint64_t descaddrmask;
    bool aarch64 = arm_el_is_aa64(env, el);
    uint64_t descriptor, new_descriptor;
    ARMSecuritySpace out_space;
    bool device;

    /* TODO: This code does not support shareability levels. */
    if (aarch64) {
        int ps;

        param = aa64_va_parameters(env, address, mmu_idx,
                                   access_type != MMU_INST_FETCH,
                                   !arm_el_is_aa64(env, 1));
        level = 0;

        /*
         * If TxSZ is programmed to a value larger than the maximum,
         * or smaller than the effective minimum, it is IMPLEMENTATION
         * DEFINED whether we behave as if the field were programmed
         * within bounds, or if a level 0 Translation fault is generated.
         *
         * With FEAT_LVA, fault on less than minimum becomes required,
         * so our choice is to always raise the fault.
         */
        if (param.tsz_oob) {
            goto do_translation_fault;
        }

        addrsize = 64 - 8 * param.tbi;
        inputsize = 64 - param.tsz;

        /*
         * Bound PS by PARANGE to find the effective output address size.
         * ID_AA64MMFR0 is a read-only register so values outside of the
         * supported mappings can be considered an implementation error.
         */
        ps = FIELD_EX64(cpu->isar.id_aa64mmfr0, ID_AA64MMFR0, PARANGE);
        ps = MIN(ps, param.ps);
        assert(ps < ARRAY_SIZE(pamax_map));
        outputsize = pamax_map[ps];

        /*
         * With LPA2, the effective output address (OA) size is at most 48 bits
         * unless TCR.DS == 1
         */
        if (!param.ds && param.gran != Gran64K) {
            outputsize = MIN(outputsize, 48);
        }
    } else {
        param = aa32_va_parameters(env, address, mmu_idx);
        level = 1;
        addrsize = (mmu_idx == ARMMMUIdx_Stage2 ? 40 : 32);
        inputsize = addrsize - param.tsz;
        outputsize = 40;
    }

    /*
     * We determined the region when collecting the parameters, but we
     * have not yet validated that the address is valid for the region.
     * Extract the top bits and verify that they all match select.
     *
     * For aa32, if inputsize == addrsize, then we have selected the
     * region by exclusion in aa32_va_parameters and there is no more
     * validation to do here.
     */
    if (inputsize < addrsize) {
        target_ulong top_bits = sextract64(address, inputsize,
                                           addrsize - inputsize);
        if (-top_bits != param.select) {
            /* The gap between the two regions is a Translation fault */
            goto do_translation_fault;
        }
    }

    stride = arm_granule_bits(param.gran) - 3;

    /*
     * Note that QEMU ignores shareability and cacheability attributes,
     * so we don't need to do anything with the SH, ORGN, IRGN fields
     * in the TTBCR.  Similarly, TTBCR:A1 selects whether we get the
     * ASID from TTBR0 or TTBR1, but QEMU's TLB doesn't currently
     * implement any ASID-like capability so we can ignore it (instead
     * we will always flush the TLB any time the ASID is changed).
     */
    ttbr = regime_ttbr(env, mmu_idx, param.select);

    /*
     * Here we should have set up all the parameters for the translation:
     * inputsize, ttbr, epd, stride, tbi
     */

    if (param.epd) {
        /*
         * Translation table walk disabled => Translation fault on TLB miss
         * Note: This is always 0 on 64-bit EL2 and EL3.
         */
        goto do_translation_fault;
    }

    if (!regime_is_stage2(mmu_idx)) {
        /*
         * The starting level depends on the virtual address size (which can
         * be up to 48 bits) and the translation granule size. It indicates
         * the number of strides (stride bits at a time) needed to
         * consume the bits of the input address. In the pseudocode this is:
         *  level = 4 - RoundUp((inputsize - grainsize) / stride)
         * where their 'inputsize' is our 'inputsize', 'grainsize' is
         * our 'stride + 3' and 'stride' is our 'stride'.
         * Applying the usual "rounded up m/n is (m+n-1)/n" and simplifying:
         * = 4 - (inputsize - stride - 3 + stride - 1) / stride
         * = 4 - (inputsize - 4) / stride;
         */
        level = 4 - (inputsize - 4) / stride;
    } else {
        int startlevel = check_s2_mmu_setup(cpu, aarch64, tcr, param.ds,
                                            inputsize, stride);
        if (startlevel == INT_MIN) {
            level = 0;
            goto do_translation_fault;
        }
        level = startlevel;
    }

    indexmask_grainsize = MAKE_64BIT_MASK(0, stride + 3);
    indexmask = MAKE_64BIT_MASK(0, inputsize - (stride * (4 - level)));

    /* Now we can extract the actual base address from the TTBR */
    descaddr = extract64(ttbr, 0, 48);

    /*
     * For FEAT_LPA and PS=6, bits [51:48] of descaddr are in [5:2] of TTBR.
     *
     * Otherwise, if the base address is out of range, raise AddressSizeFault.
     * In the pseudocode, this is !IsZero(baseregister<47:outputsize>),
     * but we've just cleared the bits above 47, so simplify the test.
     */
    if (outputsize > 48) {
        descaddr |= extract64(ttbr, 2, 4) << 48;
    } else if (descaddr >> outputsize) {
        level = 0;
        fi->type = ARMFault_AddressSize;
        goto do_fault;
    }

    /*
     * We rely on this masking to clear the RES0 bits at the bottom of the TTBR
     * and also to mask out CnP (bit 0) which could validly be non-zero.
     */
    descaddr &= ~indexmask;

    /*
     * For AArch32, the address field in the descriptor goes up to bit 39
     * for both v7 and v8.  However, for v8 the SBZ bits [47:40] must be 0
     * or an AddressSize fault is raised.  So for v8 we extract those SBZ
     * bits as part of the address, which will be checked via outputsize.
     * For AArch64, the address field goes up to bit 47, or 49 with FEAT_LPA2;
     * the highest bits of a 52-bit output are placed elsewhere.
     */
    if (param.ds) {
        descaddrmask = MAKE_64BIT_MASK(0, 50);
    } else if (arm_feature(env, ARM_FEATURE_V8)) {
        descaddrmask = MAKE_64BIT_MASK(0, 48);
    } else {
        descaddrmask = MAKE_64BIT_MASK(0, 40);
    }
    descaddrmask &= ~indexmask_grainsize;
    tableattrs = 0;

 next_level:
    descaddr |= (address >> (stride * (4 - level))) & indexmask;
    descaddr &= ~7ULL;

    /*
     * Process the NSTable bit from the previous level.  This changes
     * the table address space and the output space from Secure to
     * NonSecure.  With RME, the EL3 translation regime does not change
     * from Root to NonSecure.
     */
    if (ptw->in_space == ARMSS_Secure
        && !regime_is_stage2(mmu_idx)
        && extract32(tableattrs, 4, 1)) {
        /*
         * Stage2_S -> Stage2 or Phys_S -> Phys_NS
         * Assert the relative order of the secure/non-secure indexes.
         */
        QEMU_BUILD_BUG_ON(ARMMMUIdx_Phys_S + 1 != ARMMMUIdx_Phys_NS);
        QEMU_BUILD_BUG_ON(ARMMMUIdx_Stage2_S + 1 != ARMMMUIdx_Stage2);
        ptw->in_ptw_idx += 1;
        ptw->in_space = ARMSS_NonSecure;
    }

    if (!S1_ptw_translate(env, ptw, descaddr, fi)) {
        goto do_fault;
    }
    descriptor = arm_ldq_ptw(env, ptw, fi);
    if (fi->type != ARMFault_None) {
        goto do_fault;
    }
    new_descriptor = descriptor;

 restart_atomic_update:
    if (!(descriptor & 1) ||
        (!(descriptor & 2) &&
         !lpae_block_desc_valid(cpu, param.ds, param.gran, level))) {
        /* Invalid, or a block descriptor at an invalid level */
        goto do_translation_fault;
    }

    descaddr = descriptor & descaddrmask;

    /*
     * For FEAT_LPA and PS=6, bits [51:48] of descaddr are in [15:12]
     * of descriptor.  For FEAT_LPA2 and effective DS, bits [51:50] of
     * descaddr are in [9:8].  Otherwise, if descaddr is out of range,
     * raise AddressSizeFault.
     */
    if (outputsize > 48) {
        if (param.ds) {
            descaddr |= extract64(descriptor, 8, 2) << 50;
        } else {
            descaddr |= extract64(descriptor, 12, 4) << 48;
        }
    } else if (descaddr >> outputsize) {
        fi->type = ARMFault_AddressSize;
        goto do_fault;
    }

    if ((descriptor & 2) && (level < 3)) {
        /*
         * Table entry. The top five bits are attributes which may
         * propagate down through lower levels of the table (and
         * which are all arranged so that 0 means "no effect", so
         * we can gather them up by ORing in the bits at each level).
         */
        tableattrs |= extract64(descriptor, 59, 5);
        level++;
        indexmask = indexmask_grainsize;
        goto next_level;
    }

    /*
     * Block entry at level 1 or 2, or page entry at level 3.
     * These are basically the same thing, although the number
     * of bits we pull in from the vaddr varies. Note that although
     * descaddrmask masks enough of the low bits of the descriptor
     * to give a correct page or table address, the address field
     * in a block descriptor is smaller; so we need to explicitly
     * clear the lower bits here before ORing in the low vaddr bits.
     *
     * Afterward, descaddr is the final physical address.
     */
    page_size = (1ULL << ((stride * (4 - level)) + 3));
    descaddr &= ~(hwaddr)(page_size - 1);
    descaddr |= (address & (page_size - 1));

    if (likely(!ptw->in_debug)) {
        /*
         * Access flag.
         * If HA is enabled, prepare to update the descriptor below.
         * Otherwise, pass the access fault on to software.
         */
        if (!(descriptor & (1 << 10))) {
            if (param.ha) {
                new_descriptor |= 1 << 10; /* AF */
            } else {
                fi->type = ARMFault_AccessFlag;
                goto do_fault;
            }
        }

        /*
         * Dirty Bit.
         * If HD is enabled, pre-emptively set/clear the appropriate AP/S2AP
         * bit for writeback. The actual write protection test may still be
         * overridden by tableattrs, to be merged below.
         */
        if (param.hd
            && extract64(descriptor, 51, 1)  /* DBM */
            && access_type == MMU_DATA_STORE) {
            if (regime_is_stage2(mmu_idx)) {
                new_descriptor |= 1ull << 7;    /* set S2AP[1] */
            } else {
                new_descriptor &= ~(1ull << 7); /* clear AP[2] */
            }
        }
    }

    /*
     * Extract attributes from the (modified) descriptor, and apply
     * table descriptors. Stage 2 table descriptors do not include
     * any attribute fields. HPD disables all the table attributes
     * except NSTable (which we have already handled).
     */
    attrs = new_descriptor & (MAKE_64BIT_MASK(2, 10) | MAKE_64BIT_MASK(50, 14));
    if (!regime_is_stage2(mmu_idx)) {
        if (!param.hpd) {
            attrs |= extract64(tableattrs, 0, 2) << 53;     /* XN, PXN */
            /*
             * The sense of AP[1] vs APTable[0] is reversed, as APTable[0] == 1
             * means "force PL1 access only", which means forcing AP[1] to 0.
             */
            attrs &= ~(extract64(tableattrs, 2, 1) << 6); /* !APT[0] => AP[1] */
            attrs |= extract32(tableattrs, 3, 1) << 7;    /* APT[1] => AP[2] */
        }
    }

    ap = extract32(attrs, 6, 2);
    out_space = ptw->in_space;
    if (regime_is_stage2(mmu_idx)) {
        /*
         * R_GYNXY: For stage2 in Realm security state, bit 55 is NS.
         * The bit remains ignored for other security states.
         * R_YMCSL: Executing an insn fetched from non-Realm causes
         * a stage2 permission fault.
         */
        if (out_space == ARMSS_Realm && extract64(attrs, 55, 1)) {
            out_space = ARMSS_NonSecure;
            result->f.prot = get_S2prot_noexecute(ap);
        } else {
            xn = extract64(attrs, 53, 2);
            result->f.prot = get_S2prot(env, ap, xn, ptw->in_s1_is_el0);
        }

        result->cacheattrs.is_s2_format = true;
        result->cacheattrs.attrs = extract32(attrs, 2, 4);
        /*
         * Security state does not really affect HCR_EL2.FWB;
         * we only need to filter FWB for aa32 or other FEAT.
         */
        device = S2_attrs_are_device(arm_hcr_el2_eff(env),
                                     result->cacheattrs.attrs);
    } else {
        int nse, ns = extract32(attrs, 5, 1);
        uint8_t attrindx;
        uint64_t mair;
        int user_rw, prot_rw;

        switch (out_space) {
        case ARMSS_Root:
            /*
             * R_GVZML: Bit 11 becomes the NSE field in the EL3 regime.
             * R_XTYPW: NSE and NS together select the output pa space.
             */
            nse = extract32(attrs, 11, 1);
            out_space = (nse << 1) | ns;
            if (out_space == ARMSS_Secure &&
                !cpu_isar_feature(aa64_sel2, cpu)) {
                out_space = ARMSS_NonSecure;
            }
            break;
        case ARMSS_Secure:
            if (ns) {
                out_space = ARMSS_NonSecure;
            }
            break;
        case ARMSS_Realm:
            switch (mmu_idx) {
            case ARMMMUIdx_Stage1_E0:
            case ARMMMUIdx_Stage1_E1:
            case ARMMMUIdx_Stage1_E1_PAN:
                /* I_CZPRF: For Realm EL1&0 stage1, NS bit is RES0. */
                break;
            case ARMMMUIdx_E2:
            case ARMMMUIdx_E20_0:
            case ARMMMUIdx_E20_2:
            case ARMMMUIdx_E20_2_PAN:
                /*
                 * R_LYKFZ, R_WGRZN: For Realm EL2 and EL2&1,
                 * NS changes the output to non-secure space.
                 */
                if (ns) {
                    out_space = ARMSS_NonSecure;
                }
                break;
            default:
                g_assert_not_reached();
            }
            break;
        case ARMSS_NonSecure:
            /* R_QRMFF: For NonSecure state, the NS bit is RES0. */
            break;
        default:
            g_assert_not_reached();
        }
        xn = extract64(attrs, 54, 1);
        pxn = extract64(attrs, 53, 1);

        if (el == 1 && nv_nv1_enabled(env, ptw)) {
            /*
             * With FEAT_NV, when HCR_EL2.{NV,NV1} == {1,1}, the block/page
             * descriptor bit 54 holds PXN, 53 is RES0, and the effective value
             * of UXN is 0. Similarly for bits 59 and 60 in table descriptors
             * (which we have already folded into bits 53 and 54 of attrs).
             * AP[1] (descriptor bit 6, our ap bit 0) is treated as 0.
             * Similarly, APTable[0] from the table descriptor is treated as 0;
             * we already folded this into AP[1] and squashing that to 0 does
             * the right thing.
             */
            pxn = xn;
            xn = 0;
            ap &= ~1;
        }

        user_rw = simple_ap_to_rw_prot_is_user(ap, true);
        prot_rw = simple_ap_to_rw_prot_is_user(ap, false);
        /*
         * Note that we modified ptw->in_space earlier for NSTable, but
         * result->f.attrs retains a copy of the original security space.
         */
<<<<<<< HEAD
        result->f.prot = get_S1prot(env, mmu_idx, aarch64, ap, xn, pxn,
                                    result->f.attrs.space, out_space);

        if (access_type == MMU_INST_FETCH) {
            if (arm_is_sprr_enabled(env) && !arm_is_guarded(env)) {
                if (!(result->f.prot & (1 << access_type))) {
                    int gl_prot = pte_to_sprr_prot_is_guarded(env, ap, xn,
                                                                 pxn, true);
                    if (gl_prot & (1 << access_type)) {
                        fi->type = ARMFault_GXF_Abort;
                        goto do_fault;
                    }
                }
            }
        }
=======
        result->f.prot = get_S1prot(env, mmu_idx, aarch64, user_rw, prot_rw,
                                    xn, pxn, result->f.attrs.space, out_space);

        /* Index into MAIR registers for cache attributes */
        attrindx = extract32(attrs, 2, 3);
        mair = env->cp15.mair_el[regime_el(env, mmu_idx)];
        assert(attrindx <= 7);
        result->cacheattrs.is_s2_format = false;
        result->cacheattrs.attrs = extract64(mair, attrindx * 8, 8);

        /* When in aarch64 mode, and BTI is enabled, remember GP in the TLB. */
        if (aarch64 && cpu_isar_feature(aa64_bti, cpu)) {
            result->f.extra.arm.guarded = extract64(attrs, 50, 1); /* GP */
        }
        device = S1_attrs_are_device(result->cacheattrs.attrs);
    }

    /*
     * Enable alignment checks on Device memory.
     *
     * Per R_XCHFJ, the correct ordering for alignment, permission,
     * and stage 2 faults is:
     *    - Alignment fault caused by the memory type
     *    - Permission fault
     *    - A stage 2 fault on the memory access
     * Perform the alignment check now, so that we recognize it in
     * the correct order.  Set TLB_CHECK_ALIGNED so that any subsequent
     * softmmu tlb hit will also check the alignment; clear along the
     * non-device path so that tlb_fill_flags is consistent in the
     * event of restart_atomic_update.
     *
     * In v7, for a CPU without the Virtualization Extensions this
     * access is UNPREDICTABLE; we choose to make it take the alignment
     * fault as is required for a v7VE CPU. (QEMU doesn't emulate any
     * CPUs with ARM_FEATURE_LPAE but not ARM_FEATURE_V7VE anyway.)
     */
    if (device) {
        unsigned a_bits = memop_atomicity_bits(memop);
        if (address & ((1 << a_bits) - 1)) {
            fi->type = ARMFault_Alignment;
            goto do_fault;
        }
        result->f.tlb_fill_flags = TLB_CHECK_ALIGNED;
    } else {
        result->f.tlb_fill_flags = 0;
>>>>>>> ae35f033
    }

    if (!(result->f.prot & (1 << access_type))) {
        fi->type = ARMFault_Permission;
        goto do_fault;
    }

    /* If FEAT_HAFDBS has made changes, update the PTE. */
    if (new_descriptor != descriptor) {
        new_descriptor = arm_casq_ptw(env, descriptor, new_descriptor, ptw, fi);
        if (fi->type != ARMFault_None) {
            goto do_fault;
        }
        /*
         * I_YZSVV says that if the in-memory descriptor has changed,
         * then we must use the information in that new value
         * (which might include a different output address, different
         * attributes, or generate a fault).
         * Restart the handling of the descriptor value from scratch.
         */
        if (new_descriptor != descriptor) {
            descriptor = new_descriptor;
            goto restart_atomic_update;
        }
    }

    result->f.attrs.space = out_space;
    result->f.attrs.secure = arm_space_is_secure(out_space);

    /*
     * For FEAT_LPA2 and effective DS, the SH field in the attributes
     * was re-purposed for output address bits.  The SH attribute in
     * that case comes from TCR_ELx, which we extracted earlier.
     */
    if (param.ds) {
        result->cacheattrs.shareability = param.sh;
    } else {
        result->cacheattrs.shareability = extract32(attrs, 8, 2);
    }

    result->f.phys_addr = descaddr;
    result->f.lg_page_size = ctz64(page_size);
    return false;

 do_translation_fault:
    fi->type = ARMFault_Translation;
 do_fault:
    if (fi->s1ptw) {
        /* Retain the existing stage 2 fi->level */
        assert(fi->stage2);
    } else {
        fi->level = level;
        fi->stage2 = regime_is_stage2(mmu_idx);
    }
    fi->s1ns = fault_s1ns(ptw->in_space, mmu_idx);
    return true;
}

static bool get_phys_addr_pmsav5(CPUARMState *env,
                                 S1Translate *ptw,
                                 uint32_t address,
                                 MMUAccessType access_type,
                                 GetPhysAddrResult *result,
                                 ARMMMUFaultInfo *fi)
{
    int n;
    uint32_t mask;
    uint32_t base;
    ARMMMUIdx mmu_idx = ptw->in_mmu_idx;
    bool is_user = regime_is_user(env, mmu_idx);

    if (regime_translation_disabled(env, mmu_idx, ptw->in_space)) {
        /* MPU disabled.  */
        result->f.phys_addr = address;
        result->f.prot = PAGE_READ | PAGE_WRITE | PAGE_EXEC;
        return false;
    }

    result->f.phys_addr = address;
    for (n = 7; n >= 0; n--) {
        base = env->cp15.c6_region[n];
        if ((base & 1) == 0) {
            continue;
        }
        mask = 1 << ((base >> 1) & 0x1f);
        /* Keep this shift separate from the above to avoid an
           (undefined) << 32.  */
        mask = (mask << 1) - 1;
        if (((base ^ address) & ~mask) == 0) {
            break;
        }
    }
    if (n < 0) {
        fi->type = ARMFault_Background;
        return true;
    }

    if (access_type == MMU_INST_FETCH) {
        mask = env->cp15.pmsav5_insn_ap;
    } else {
        mask = env->cp15.pmsav5_data_ap;
    }
    mask = (mask >> (n * 4)) & 0xf;
    switch (mask) {
    case 0:
        fi->type = ARMFault_Permission;
        fi->level = 1;
        return true;
    case 1:
        if (is_user) {
            fi->type = ARMFault_Permission;
            fi->level = 1;
            return true;
        }
        result->f.prot = PAGE_READ | PAGE_WRITE;
        break;
    case 2:
        result->f.prot = PAGE_READ;
        if (!is_user) {
            result->f.prot |= PAGE_WRITE;
        }
        break;
    case 3:
        result->f.prot = PAGE_READ | PAGE_WRITE;
        break;
    case 5:
        if (is_user) {
            fi->type = ARMFault_Permission;
            fi->level = 1;
            return true;
        }
        result->f.prot = PAGE_READ;
        break;
    case 6:
        result->f.prot = PAGE_READ;
        break;
    default:
        /* Bad permission.  */
        fi->type = ARMFault_Permission;
        fi->level = 1;
        return true;
    }
    result->f.prot |= PAGE_EXEC;
    return false;
}

static void get_phys_addr_pmsav7_default(CPUARMState *env, ARMMMUIdx mmu_idx,
                                         int32_t address, uint8_t *prot)
{
    if (!arm_feature(env, ARM_FEATURE_M)) {
        *prot = PAGE_READ | PAGE_WRITE;
        switch (address) {
        case 0xF0000000 ... 0xFFFFFFFF:
            if (regime_sctlr(env, mmu_idx) & SCTLR_V) {
                /* hivecs execing is ok */
                *prot |= PAGE_EXEC;
            }
            break;
        case 0x00000000 ... 0x7FFFFFFF:
            *prot |= PAGE_EXEC;
            break;
        }
    } else {
        /* Default system address map for M profile cores.
         * The architecture specifies which regions are execute-never;
         * at the MPU level no other checks are defined.
         */
        switch (address) {
        case 0x00000000 ... 0x1fffffff: /* ROM */
        case 0x20000000 ... 0x3fffffff: /* SRAM */
        case 0x60000000 ... 0x7fffffff: /* RAM */
        case 0x80000000 ... 0x9fffffff: /* RAM */
            *prot = PAGE_READ | PAGE_WRITE | PAGE_EXEC;
            break;
        case 0x40000000 ... 0x5fffffff: /* Peripheral */
        case 0xa0000000 ... 0xbfffffff: /* Device */
        case 0xc0000000 ... 0xdfffffff: /* Device */
        case 0xe0000000 ... 0xffffffff: /* System */
            *prot = PAGE_READ | PAGE_WRITE;
            break;
        default:
            g_assert_not_reached();
        }
    }
}

static bool m_is_ppb_region(CPUARMState *env, uint32_t address)
{
    /* True if address is in the M profile PPB region 0xe0000000 - 0xe00fffff */
    return arm_feature(env, ARM_FEATURE_M) &&
        extract32(address, 20, 12) == 0xe00;
}

static bool m_is_system_region(CPUARMState *env, uint32_t address)
{
    /*
     * True if address is in the M profile system region
     * 0xe0000000 - 0xffffffff
     */
    return arm_feature(env, ARM_FEATURE_M) && extract32(address, 29, 3) == 0x7;
}

static bool pmsav7_use_background_region(ARMCPU *cpu, ARMMMUIdx mmu_idx,
                                         bool is_secure, bool is_user)
{
    /*
     * Return true if we should use the default memory map as a
     * "background" region if there are no hits against any MPU regions.
     */
    CPUARMState *env = &cpu->env;

    if (is_user) {
        return false;
    }

    if (arm_feature(env, ARM_FEATURE_M)) {
        return env->v7m.mpu_ctrl[is_secure] & R_V7M_MPU_CTRL_PRIVDEFENA_MASK;
    }

    if (mmu_idx == ARMMMUIdx_Stage2) {
        return false;
    }

    return regime_sctlr(env, mmu_idx) & SCTLR_BR;
}

static bool get_phys_addr_pmsav7(CPUARMState *env,
                                 S1Translate *ptw,
                                 uint32_t address,
                                 MMUAccessType access_type,
                                 GetPhysAddrResult *result,
                                 ARMMMUFaultInfo *fi)
{
    ARMCPU *cpu = env_archcpu(env);
    int n;
    ARMMMUIdx mmu_idx = ptw->in_mmu_idx;
    bool is_user = regime_is_user(env, mmu_idx);
    bool secure = arm_space_is_secure(ptw->in_space);

    result->f.phys_addr = address;
    result->f.lg_page_size = TARGET_PAGE_BITS;
    result->f.prot = 0;

    if (regime_translation_disabled(env, mmu_idx, ptw->in_space) ||
        m_is_ppb_region(env, address)) {
        /*
         * MPU disabled or M profile PPB access: use default memory map.
         * The other case which uses the default memory map in the
         * v7M ARM ARM pseudocode is exception vector reads from the vector
         * table. In QEMU those accesses are done in arm_v7m_load_vector(),
         * which always does a direct read using address_space_ldl(), rather
         * than going via this function, so we don't need to check that here.
         */
        get_phys_addr_pmsav7_default(env, mmu_idx, address, &result->f.prot);
    } else { /* MPU enabled */
        for (n = (int)cpu->pmsav7_dregion - 1; n >= 0; n--) {
            /* region search */
            uint32_t base = env->pmsav7.drbar[n];
            uint32_t rsize = extract32(env->pmsav7.drsr[n], 1, 5);
            uint32_t rmask;
            bool srdis = false;

            if (!(env->pmsav7.drsr[n] & 0x1)) {
                continue;
            }

            if (!rsize) {
                qemu_log_mask(LOG_GUEST_ERROR,
                              "DRSR[%d]: Rsize field cannot be 0\n", n);
                continue;
            }
            rsize++;
            rmask = (1ull << rsize) - 1;

            if (base & rmask) {
                qemu_log_mask(LOG_GUEST_ERROR,
                              "DRBAR[%d]: 0x%" PRIx32 " misaligned "
                              "to DRSR region size, mask = 0x%" PRIx32 "\n",
                              n, base, rmask);
                continue;
            }

            if (address < base || address > base + rmask) {
                /*
                 * Address not in this region. We must check whether the
                 * region covers addresses in the same page as our address.
                 * In that case we must not report a size that covers the
                 * whole page for a subsequent hit against a different MPU
                 * region or the background region, because it would result in
                 * incorrect TLB hits for subsequent accesses to addresses that
                 * are in this MPU region.
                 */
                if (ranges_overlap(base, rmask,
                                   address & TARGET_PAGE_MASK,
                                   TARGET_PAGE_SIZE)) {
                    result->f.lg_page_size = 0;
                }
                continue;
            }

            /* Region matched */

            if (rsize >= 8) { /* no subregions for regions < 256 bytes */
                int i, snd;
                uint32_t srdis_mask;

                rsize -= 3; /* sub region size (power of 2) */
                snd = ((address - base) >> rsize) & 0x7;
                srdis = extract32(env->pmsav7.drsr[n], snd + 8, 1);

                srdis_mask = srdis ? 0x3 : 0x0;
                for (i = 2; i <= 8 && rsize < TARGET_PAGE_BITS; i *= 2) {
                    /*
                     * This will check in groups of 2, 4 and then 8, whether
                     * the subregion bits are consistent. rsize is incremented
                     * back up to give the region size, considering consistent
                     * adjacent subregions as one region. Stop testing if rsize
                     * is already big enough for an entire QEMU page.
                     */
                    int snd_rounded = snd & ~(i - 1);
                    uint32_t srdis_multi = extract32(env->pmsav7.drsr[n],
                                                     snd_rounded + 8, i);
                    if (srdis_mask ^ srdis_multi) {
                        break;
                    }
                    srdis_mask = (srdis_mask << i) | srdis_mask;
                    rsize++;
                }
            }
            if (srdis) {
                continue;
            }
            if (rsize < TARGET_PAGE_BITS) {
                result->f.lg_page_size = rsize;
            }
            break;
        }

        if (n == -1) { /* no hits */
            if (!pmsav7_use_background_region(cpu, mmu_idx, secure, is_user)) {
                /* background fault */
                fi->type = ARMFault_Background;
                return true;
            }
            get_phys_addr_pmsav7_default(env, mmu_idx, address,
                                         &result->f.prot);
        } else { /* a MPU hit! */
            uint32_t ap = extract32(env->pmsav7.dracr[n], 8, 3);
            uint32_t xn = extract32(env->pmsav7.dracr[n], 12, 1);

            if (m_is_system_region(env, address)) {
                /* System space is always execute never */
                xn = 1;
            }

            if (is_user) { /* User mode AP bit decoding */
                switch (ap) {
                case 0:
                case 1:
                case 5:
                    break; /* no access */
                case 3:
                    result->f.prot |= PAGE_WRITE;
                    /* fall through */
                case 2:
                case 6:
                    result->f.prot |= PAGE_READ | PAGE_EXEC;
                    break;
                case 7:
                    /* for v7M, same as 6; for R profile a reserved value */
                    if (arm_feature(env, ARM_FEATURE_M)) {
                        result->f.prot |= PAGE_READ | PAGE_EXEC;
                        break;
                    }
                    /* fall through */
                default:
                    qemu_log_mask(LOG_GUEST_ERROR,
                                  "DRACR[%d]: Bad value for AP bits: 0x%"
                                  PRIx32 "\n", n, ap);
                }
            } else { /* Priv. mode AP bits decoding */
                switch (ap) {
                case 0:
                    break; /* no access */
                case 1:
                case 2:
                case 3:
                    result->f.prot |= PAGE_WRITE;
                    /* fall through */
                case 5:
                case 6:
                    result->f.prot |= PAGE_READ | PAGE_EXEC;
                    break;
                case 7:
                    /* for v7M, same as 6; for R profile a reserved value */
                    if (arm_feature(env, ARM_FEATURE_M)) {
                        result->f.prot |= PAGE_READ | PAGE_EXEC;
                        break;
                    }
                    /* fall through */
                default:
                    qemu_log_mask(LOG_GUEST_ERROR,
                                  "DRACR[%d]: Bad value for AP bits: 0x%"
                                  PRIx32 "\n", n, ap);
                }
            }

            /* execute never */
            if (xn) {
                result->f.prot &= ~PAGE_EXEC;
            }
        }
    }

    fi->type = ARMFault_Permission;
    fi->level = 1;
    return !(result->f.prot & (1 << access_type));
}

static uint32_t *regime_rbar(CPUARMState *env, ARMMMUIdx mmu_idx,
                             uint32_t secure)
{
    if (regime_el(env, mmu_idx) == 2) {
        return env->pmsav8.hprbar;
    } else {
        return env->pmsav8.rbar[secure];
    }
}

static uint32_t *regime_rlar(CPUARMState *env, ARMMMUIdx mmu_idx,
                             uint32_t secure)
{
    if (regime_el(env, mmu_idx) == 2) {
        return env->pmsav8.hprlar;
    } else {
        return env->pmsav8.rlar[secure];
    }
}

bool pmsav8_mpu_lookup(CPUARMState *env, uint32_t address,
                       MMUAccessType access_type, ARMMMUIdx mmu_idx,
                       bool secure, GetPhysAddrResult *result,
                       ARMMMUFaultInfo *fi, uint32_t *mregion)
{
    /*
     * Perform a PMSAv8 MPU lookup (without also doing the SAU check
     * that a full phys-to-virt translation does).
     * mregion is (if not NULL) set to the region number which matched,
     * or -1 if no region number is returned (MPU off, address did not
     * hit a region, address hit in multiple regions).
     * If the region hit doesn't cover the entire TARGET_PAGE the address
     * is within, then we set the result page_size to 1 to force the
     * memory system to use a subpage.
     */
    ARMCPU *cpu = env_archcpu(env);
    bool is_user = regime_is_user(env, mmu_idx);
    int n;
    int matchregion = -1;
    bool hit = false;
    uint32_t addr_page_base = address & TARGET_PAGE_MASK;
    uint32_t addr_page_limit = addr_page_base + (TARGET_PAGE_SIZE - 1);
    int region_counter;

    if (regime_el(env, mmu_idx) == 2) {
        region_counter = cpu->pmsav8r_hdregion;
    } else {
        region_counter = cpu->pmsav7_dregion;
    }

    result->f.lg_page_size = TARGET_PAGE_BITS;
    result->f.phys_addr = address;
    result->f.prot = 0;
    if (mregion) {
        *mregion = -1;
    }

    if (mmu_idx == ARMMMUIdx_Stage2) {
        fi->stage2 = true;
    }

    /*
     * Unlike the ARM ARM pseudocode, we don't need to check whether this
     * was an exception vector read from the vector table (which is always
     * done using the default system address map), because those accesses
     * are done in arm_v7m_load_vector(), which always does a direct
     * read using address_space_ldl(), rather than going via this function.
     */
    if (regime_translation_disabled(env, mmu_idx, arm_secure_to_space(secure))) {
        /* MPU disabled */
        hit = true;
    } else if (m_is_ppb_region(env, address)) {
        hit = true;
    } else {
        if (pmsav7_use_background_region(cpu, mmu_idx, secure, is_user)) {
            hit = true;
        }

        uint32_t bitmask;
        if (arm_feature(env, ARM_FEATURE_M)) {
            bitmask = 0x1f;
        } else {
            bitmask = 0x3f;
            fi->level = 0;
        }

        for (n = region_counter - 1; n >= 0; n--) {
            /* region search */
            /*
             * Note that the base address is bits [31:x] from the register
             * with bits [x-1:0] all zeroes, but the limit address is bits
             * [31:x] from the register with bits [x:0] all ones. Where x is
             * 5 for Cortex-M and 6 for Cortex-R
             */
            uint32_t base = regime_rbar(env, mmu_idx, secure)[n] & ~bitmask;
            uint32_t limit = regime_rlar(env, mmu_idx, secure)[n] | bitmask;

            if (!(regime_rlar(env, mmu_idx, secure)[n] & 0x1)) {
                /* Region disabled */
                continue;
            }

            if (address < base || address > limit) {
                /*
                 * Address not in this region. We must check whether the
                 * region covers addresses in the same page as our address.
                 * In that case we must not report a size that covers the
                 * whole page for a subsequent hit against a different MPU
                 * region or the background region, because it would result in
                 * incorrect TLB hits for subsequent accesses to addresses that
                 * are in this MPU region.
                 */
                if (limit >= base &&
                    ranges_overlap(base, limit - base + 1,
                                   addr_page_base,
                                   TARGET_PAGE_SIZE)) {
                    result->f.lg_page_size = 0;
                }
                continue;
            }

            if (base > addr_page_base || limit < addr_page_limit) {
                result->f.lg_page_size = 0;
            }

            if (matchregion != -1) {
                /*
                 * Multiple regions match -- always a failure (unlike
                 * PMSAv7 where highest-numbered-region wins)
                 */
                fi->type = ARMFault_Permission;
                if (arm_feature(env, ARM_FEATURE_M)) {
                    fi->level = 1;
                }
                return true;
            }

            matchregion = n;
            hit = true;
        }
    }

    if (!hit) {
        if (arm_feature(env, ARM_FEATURE_M)) {
            fi->type = ARMFault_Background;
        } else {
            fi->type = ARMFault_Permission;
        }
        return true;
    }

    if (matchregion == -1) {
        /* hit using the background region */
        get_phys_addr_pmsav7_default(env, mmu_idx, address, &result->f.prot);
    } else {
        uint32_t matched_rbar = regime_rbar(env, mmu_idx, secure)[matchregion];
        uint32_t matched_rlar = regime_rlar(env, mmu_idx, secure)[matchregion];
        uint32_t ap = extract32(matched_rbar, 1, 2);
        uint32_t xn = extract32(matched_rbar, 0, 1);
        bool pxn = false;

        if (arm_feature(env, ARM_FEATURE_V8_1M)) {
            pxn = extract32(matched_rlar, 4, 1);
        }

        if (m_is_system_region(env, address)) {
            /* System space is always execute never */
            xn = 1;
        }

        if (regime_el(env, mmu_idx) == 2) {
            result->f.prot = simple_ap_to_rw_prot_is_user(ap,
                                            mmu_idx != ARMMMUIdx_E2 && mmu_idx != ARMMMUIdx_GE2);
        } else {
            result->f.prot = simple_ap_to_rw_prot(env, mmu_idx, ap);
        }

        if (!arm_feature(env, ARM_FEATURE_M)) {
            uint8_t attrindx = extract32(matched_rlar, 1, 3);
            uint64_t mair = env->cp15.mair_el[regime_el(env, mmu_idx)];
            uint8_t sh = extract32(matched_rlar, 3, 2);

            if (regime_sctlr(env, mmu_idx) & SCTLR_WXN &&
                result->f.prot & PAGE_WRITE && mmu_idx != ARMMMUIdx_Stage2) {
                xn = 0x1;
            }

            if ((regime_el(env, mmu_idx) == 1) &&
                regime_sctlr(env, mmu_idx) & SCTLR_UWXN && ap == 0x1) {
                pxn = 0x1;
            }

            result->cacheattrs.is_s2_format = false;
            result->cacheattrs.attrs = extract64(mair, attrindx * 8, 8);
            result->cacheattrs.shareability = sh;
        }

        if (result->f.prot && !xn && !(pxn && !is_user)) {
            result->f.prot |= PAGE_EXEC;
        }

        if (mregion) {
            *mregion = matchregion;
        }
    }

    fi->type = ARMFault_Permission;
    if (arm_feature(env, ARM_FEATURE_M)) {
        fi->level = 1;
    }
    return !(result->f.prot & (1 << access_type));
}

static bool v8m_is_sau_exempt(CPUARMState *env,
                              uint32_t address, MMUAccessType access_type)
{
    /*
     * The architecture specifies that certain address ranges are
     * exempt from v8M SAU/IDAU checks.
     */
    return
        (access_type == MMU_INST_FETCH && m_is_system_region(env, address)) ||
        (address >= 0xe0000000 && address <= 0xe0002fff) ||
        (address >= 0xe000e000 && address <= 0xe000efff) ||
        (address >= 0xe002e000 && address <= 0xe002efff) ||
        (address >= 0xe0040000 && address <= 0xe0041fff) ||
        (address >= 0xe00ff000 && address <= 0xe00fffff);
}

void v8m_security_lookup(CPUARMState *env, uint32_t address,
                         MMUAccessType access_type, ARMMMUIdx mmu_idx,
                         bool is_secure, V8M_SAttributes *sattrs)
{
    /*
     * Look up the security attributes for this address. Compare the
     * pseudocode SecurityCheck() function.
     * We assume the caller has zero-initialized *sattrs.
     */
    ARMCPU *cpu = env_archcpu(env);
    int r;
    bool idau_exempt = false, idau_ns = true, idau_nsc = true;
    int idau_region = IREGION_NOTVALID;
    uint32_t addr_page_base = address & TARGET_PAGE_MASK;
    uint32_t addr_page_limit = addr_page_base + (TARGET_PAGE_SIZE - 1);

    if (cpu->idau) {
        IDAUInterfaceClass *iic = IDAU_INTERFACE_GET_CLASS(cpu->idau);
        IDAUInterface *ii = IDAU_INTERFACE(cpu->idau);

        iic->check(ii, address, &idau_region, &idau_exempt, &idau_ns,
                   &idau_nsc);
    }

    if (access_type == MMU_INST_FETCH && extract32(address, 28, 4) == 0xf) {
        /* 0xf0000000..0xffffffff is always S for insn fetches */
        return;
    }

    if (idau_exempt || v8m_is_sau_exempt(env, address, access_type)) {
        sattrs->ns = !is_secure;
        return;
    }

    if (idau_region != IREGION_NOTVALID) {
        sattrs->irvalid = true;
        sattrs->iregion = idau_region;
    }

    switch (env->sau.ctrl & 3) {
    case 0: /* SAU.ENABLE == 0, SAU.ALLNS == 0 */
        break;
    case 2: /* SAU.ENABLE == 0, SAU.ALLNS == 1 */
        sattrs->ns = true;
        break;
    default: /* SAU.ENABLE == 1 */
        for (r = 0; r < cpu->sau_sregion; r++) {
            if (env->sau.rlar[r] & 1) {
                uint32_t base = env->sau.rbar[r] & ~0x1f;
                uint32_t limit = env->sau.rlar[r] | 0x1f;

                if (base <= address && limit >= address) {
                    if (base > addr_page_base || limit < addr_page_limit) {
                        sattrs->subpage = true;
                    }
                    if (sattrs->srvalid) {
                        /*
                         * If we hit in more than one region then we must report
                         * as Secure, not NS-Callable, with no valid region
                         * number info.
                         */
                        sattrs->ns = false;
                        sattrs->nsc = false;
                        sattrs->sregion = 0;
                        sattrs->srvalid = false;
                        break;
                    } else {
                        if (env->sau.rlar[r] & 2) {
                            sattrs->nsc = true;
                        } else {
                            sattrs->ns = true;
                        }
                        sattrs->srvalid = true;
                        sattrs->sregion = r;
                    }
                } else {
                    /*
                     * Address not in this region. We must check whether the
                     * region covers addresses in the same page as our address.
                     * In that case we must not report a size that covers the
                     * whole page for a subsequent hit against a different MPU
                     * region or the background region, because it would result
                     * in incorrect TLB hits for subsequent accesses to
                     * addresses that are in this MPU region.
                     */
                    if (limit >= base &&
                        ranges_overlap(base, limit - base + 1,
                                       addr_page_base,
                                       TARGET_PAGE_SIZE)) {
                        sattrs->subpage = true;
                    }
                }
            }
        }
        break;
    }

    /*
     * The IDAU will override the SAU lookup results if it specifies
     * higher security than the SAU does.
     */
    if (!idau_ns) {
        if (sattrs->ns || (!idau_nsc && sattrs->nsc)) {
            sattrs->ns = false;
            sattrs->nsc = idau_nsc;
        }
    }
}

static bool get_phys_addr_pmsav8(CPUARMState *env,
                                 S1Translate *ptw,
                                 uint32_t address,
                                 MMUAccessType access_type,
                                 GetPhysAddrResult *result,
                                 ARMMMUFaultInfo *fi)
{
    V8M_SAttributes sattrs = {};
    ARMMMUIdx mmu_idx = ptw->in_mmu_idx;
    bool secure = arm_space_is_secure(ptw->in_space);
    bool ret;

    if (arm_feature(env, ARM_FEATURE_M_SECURITY)) {
        v8m_security_lookup(env, address, access_type, mmu_idx,
                            secure, &sattrs);
        if (access_type == MMU_INST_FETCH) {
            /*
             * Instruction fetches always use the MMU bank and the
             * transaction attribute determined by the fetch address,
             * regardless of CPU state. This is painful for QEMU
             * to handle, because it would mean we need to encode
             * into the mmu_idx not just the (user, negpri) information
             * for the current security state but also that for the
             * other security state, which would balloon the number
             * of mmu_idx values needed alarmingly.
             * Fortunately we can avoid this because it's not actually
             * possible to arbitrarily execute code from memory with
             * the wrong security attribute: it will always generate
             * an exception of some kind or another, apart from the
             * special case of an NS CPU executing an SG instruction
             * in S&NSC memory. So we always just fail the translation
             * here and sort things out in the exception handler
             * (including possibly emulating an SG instruction).
             */
            if (sattrs.ns != !secure) {
                if (sattrs.nsc) {
                    fi->type = ARMFault_QEMU_NSCExec;
                } else {
                    fi->type = ARMFault_QEMU_SFault;
                }
                result->f.lg_page_size = sattrs.subpage ? 0 : TARGET_PAGE_BITS;
                result->f.phys_addr = address;
                result->f.prot = 0;
                return true;
            }
        } else {
            /*
             * For data accesses we always use the MMU bank indicated
             * by the current CPU state, but the security attributes
             * might downgrade a secure access to nonsecure.
             */
            if (sattrs.ns) {
                result->f.attrs.secure = false;
                result->f.attrs.space = ARMSS_NonSecure;
            } else if (!secure) {
                /*
                 * NS access to S memory must fault.
                 * Architecturally we should first check whether the
                 * MPU information for this address indicates that we
                 * are doing an unaligned access to Device memory, which
                 * should generate a UsageFault instead. QEMU does not
                 * currently check for that kind of unaligned access though.
                 * If we added it we would need to do so as a special case
                 * for M_FAKE_FSR_SFAULT in arm_v7m_cpu_do_interrupt().
                 */
                fi->type = ARMFault_QEMU_SFault;
                result->f.lg_page_size = sattrs.subpage ? 0 : TARGET_PAGE_BITS;
                result->f.phys_addr = address;
                result->f.prot = 0;
                return true;
            }
        }
    }

    ret = pmsav8_mpu_lookup(env, address, access_type, mmu_idx, secure,
                            result, fi, NULL);
    if (sattrs.subpage) {
        result->f.lg_page_size = 0;
    }
    return ret;
}

/*
 * Translate from the 4-bit stage 2 representation of
 * memory attributes (without cache-allocation hints) to
 * the 8-bit representation of the stage 1 MAIR registers
 * (which includes allocation hints).
 *
 * ref: shared/translation/attrs/S2AttrDecode()
 *      .../S2ConvertAttrsHints()
 */
static uint8_t convert_stage2_attrs(uint64_t hcr, uint8_t s2attrs)
{
    uint8_t hiattr = extract32(s2attrs, 2, 2);
    uint8_t loattr = extract32(s2attrs, 0, 2);
    uint8_t hihint = 0, lohint = 0;

    if (hiattr != 0) { /* normal memory */
        if (hcr & HCR_CD) { /* cache disabled */
            hiattr = loattr = 1; /* non-cacheable */
        } else {
            if (hiattr != 1) { /* Write-through or write-back */
                hihint = 3; /* RW allocate */
            }
            if (loattr != 1) { /* Write-through or write-back */
                lohint = 3; /* RW allocate */
            }
        }
    }

    return (hiattr << 6) | (hihint << 4) | (loattr << 2) | lohint;
}

/*
 * Combine either inner or outer cacheability attributes for normal
 * memory, according to table D4-42 and pseudocode procedure
 * CombineS1S2AttrHints() of ARM DDI 0487B.b (the ARMv8 ARM).
 *
 * NB: only stage 1 includes allocation hints (RW bits), leading to
 * some asymmetry.
 */
static uint8_t combine_cacheattr_nibble(uint8_t s1, uint8_t s2)
{
    if (s1 == 4 || s2 == 4) {
        /* non-cacheable has precedence */
        return 4;
    } else if (extract32(s1, 2, 2) == 0 || extract32(s1, 2, 2) == 2) {
        /* stage 1 write-through takes precedence */
        return s1;
    } else if (extract32(s2, 2, 2) == 2) {
        /* stage 2 write-through takes precedence, but the allocation hint
         * is still taken from stage 1
         */
        return (2 << 2) | extract32(s1, 0, 2);
    } else { /* write-back */
        return s1;
    }
}

/*
 * Combine the memory type and cacheability attributes of
 * s1 and s2 for the HCR_EL2.FWB == 0 case, returning the
 * combined attributes in MAIR_EL1 format.
 */
static uint8_t combined_attrs_nofwb(uint64_t hcr,
                                    ARMCacheAttrs s1, ARMCacheAttrs s2)
{
    uint8_t s1lo, s2lo, s1hi, s2hi, s2_mair_attrs, ret_attrs;

    if (s2.is_s2_format) {
        s2_mair_attrs = convert_stage2_attrs(hcr, s2.attrs);
    } else {
        s2_mair_attrs = s2.attrs;
    }

    s1lo = extract32(s1.attrs, 0, 4);
    s2lo = extract32(s2_mair_attrs, 0, 4);
    s1hi = extract32(s1.attrs, 4, 4);
    s2hi = extract32(s2_mair_attrs, 4, 4);

    /* Combine memory type and cacheability attributes */
    if (s1hi == 0 || s2hi == 0) {
        /* Device has precedence over normal */
        if (s1lo == 0 || s2lo == 0) {
            /* nGnRnE has precedence over anything */
            ret_attrs = 0;
        } else if (s1lo == 4 || s2lo == 4) {
            /* non-Reordering has precedence over Reordering */
            ret_attrs = 4;  /* nGnRE */
        } else if (s1lo == 8 || s2lo == 8) {
            /* non-Gathering has precedence over Gathering */
            ret_attrs = 8;  /* nGRE */
        } else {
            ret_attrs = 0xc; /* GRE */
        }
    } else { /* Normal memory */
        /* Outer/inner cacheability combine independently */
        ret_attrs = combine_cacheattr_nibble(s1hi, s2hi) << 4
                  | combine_cacheattr_nibble(s1lo, s2lo);
    }
    return ret_attrs;
}

static uint8_t force_cacheattr_nibble_wb(uint8_t attr)
{
    /*
     * Given the 4 bits specifying the outer or inner cacheability
     * in MAIR format, return a value specifying Normal Write-Back,
     * with the allocation and transient hints taken from the input
     * if the input specified some kind of cacheable attribute.
     */
    if (attr == 0 || attr == 4) {
        /*
         * 0 == an UNPREDICTABLE encoding
         * 4 == Non-cacheable
         * Either way, force Write-Back RW allocate non-transient
         */
        return 0xf;
    }
    /* Change WriteThrough to WriteBack, keep allocation and transient hints */
    return attr | 4;
}

/*
 * Combine the memory type and cacheability attributes of
 * s1 and s2 for the HCR_EL2.FWB == 1 case, returning the
 * combined attributes in MAIR_EL1 format.
 */
static uint8_t combined_attrs_fwb(ARMCacheAttrs s1, ARMCacheAttrs s2)
{
    assert(s2.is_s2_format && !s1.is_s2_format);

    switch (s2.attrs) {
    case 7:
        /* Use stage 1 attributes */
        return s1.attrs;
    case 6:
        /*
         * Force Normal Write-Back. Note that if S1 is Normal cacheable
         * then we take the allocation hints from it; otherwise it is
         * RW allocate, non-transient.
         */
        if ((s1.attrs & 0xf0) == 0) {
            /* S1 is Device */
            return 0xff;
        }
        /* Need to check the Inner and Outer nibbles separately */
        return force_cacheattr_nibble_wb(s1.attrs & 0xf) |
            force_cacheattr_nibble_wb(s1.attrs >> 4) << 4;
    case 5:
        /* If S1 attrs are Device, use them; otherwise Normal Non-cacheable */
        if ((s1.attrs & 0xf0) == 0) {
            return s1.attrs;
        }
        return 0x44;
    case 0 ... 3:
        /* Force Device, of subtype specified by S2 */
        return s2.attrs << 2;
    default:
        /*
         * RESERVED values (including RES0 descriptor bit [5] being nonzero);
         * arbitrarily force Device.
         */
        return 0;
    }
}

/*
 * Combine S1 and S2 cacheability/shareability attributes, per D4.5.4
 * and CombineS1S2Desc()
 *
 * @env:     CPUARMState
 * @s1:      Attributes from stage 1 walk
 * @s2:      Attributes from stage 2 walk
 */
static ARMCacheAttrs combine_cacheattrs(uint64_t hcr,
                                        ARMCacheAttrs s1, ARMCacheAttrs s2)
{
    ARMCacheAttrs ret;
    bool tagged = false;

    assert(!s1.is_s2_format);
    ret.is_s2_format = false;

    if (s1.attrs == 0xf0) {
        tagged = true;
        s1.attrs = 0xff;
    }

    /* Combine shareability attributes (table D4-43) */
    if (s1.shareability == 2 || s2.shareability == 2) {
        /* if either are outer-shareable, the result is outer-shareable */
        ret.shareability = 2;
    } else if (s1.shareability == 3 || s2.shareability == 3) {
        /* if either are inner-shareable, the result is inner-shareable */
        ret.shareability = 3;
    } else {
        /* both non-shareable */
        ret.shareability = 0;
    }

    /* Combine memory type and cacheability attributes */
    if (hcr & HCR_FWB) {
        ret.attrs = combined_attrs_fwb(s1, s2);
    } else {
        ret.attrs = combined_attrs_nofwb(hcr, s1, s2);
    }

    /*
     * Any location for which the resultant memory type is any
     * type of Device memory is always treated as Outer Shareable.
     * Any location for which the resultant memory type is Normal
     * Inner Non-cacheable, Outer Non-cacheable is always treated
     * as Outer Shareable.
     * TODO: FEAT_XS adds another value (0x40) also meaning iNCoNC
     */
    if ((ret.attrs & 0xf0) == 0 || ret.attrs == 0x44) {
        ret.shareability = 2;
    }

    /* TODO: CombineS1S2Desc does not consider transient, only WB, RWA. */
    if (tagged && ret.attrs == 0xff) {
        ret.attrs = 0xf0;
    }

    return ret;
}

/*
 * MMU disabled.  S1 addresses within aa64 translation regimes are
 * still checked for bounds -- see AArch64.S1DisabledOutput().
 */
static bool get_phys_addr_disabled(CPUARMState *env,
                                   S1Translate *ptw,
                                   vaddr address,
                                   MMUAccessType access_type,
                                   GetPhysAddrResult *result,
                                   ARMMMUFaultInfo *fi)
{
    ARMMMUIdx mmu_idx = ptw->in_mmu_idx;
    uint8_t memattr = 0x00;    /* Device nGnRnE */
    uint8_t shareability = 0;  /* non-shareable */
    int r_el;

    switch (mmu_idx) {
    case ARMMMUIdx_Stage2:
    case ARMMMUIdx_Stage2_S:
    case ARMMMUIdx_Phys_S:
    case ARMMMUIdx_Phys_NS:
    case ARMMMUIdx_Phys_Root:
    case ARMMMUIdx_Phys_Realm:
        break;

    default:
        r_el = regime_el(env, mmu_idx);
        if (arm_el_is_aa64(env, r_el)) {
            int pamax = arm_pamax(env_archcpu(env));
            uint64_t tcr = env->cp15.tcr_el[r_el];
            int addrtop, tbi;

            tbi = aa64_va_parameter_tbi(tcr, mmu_idx);
            if (access_type == MMU_INST_FETCH) {
                tbi &= ~aa64_va_parameter_tbid(tcr, mmu_idx);
            }
            tbi = (tbi >> extract64(address, 55, 1)) & 1;
            addrtop = (tbi ? 55 : 63);

            if (extract64(address, pamax, addrtop - pamax + 1) != 0) {
                fi->type = ARMFault_AddressSize;
                fi->level = 0;
                fi->stage2 = false;
                return 1;
            }

            /*
             * When TBI is disabled, we've just validated that all of the
             * bits above PAMax are zero, so logically we only need to
             * clear the top byte for TBI.  But it's clearer to follow
             * the pseudocode set of addrdesc.paddress.
             */
            address = extract64(address, 0, 52);
        }

        /* Fill in cacheattr a-la AArch64.TranslateAddressS1Off. */
        if (r_el == 1) {
            uint64_t hcr = arm_hcr_el2_eff_secstate(env, ptw->in_space);
            if (hcr & HCR_DC) {
                if (hcr & HCR_DCT) {
                    memattr = 0xf0;  /* Tagged, Normal, WB, RWA */
                } else {
                    memattr = 0xff;  /* Normal, WB, RWA */
                }
            }
        }
        if (memattr == 0) {
            if (access_type == MMU_INST_FETCH) {
                if (regime_sctlr(env, mmu_idx) & SCTLR_I) {
                    memattr = 0xee;  /* Normal, WT, RA, NT */
                } else {
                    memattr = 0x44;  /* Normal, NC, No */
                }
            }
            shareability = 2; /* outer shareable */
        }
        result->cacheattrs.is_s2_format = false;
        break;
    }

    result->f.phys_addr = address;
    result->f.prot = PAGE_READ | PAGE_WRITE | PAGE_EXEC;
    result->f.lg_page_size = TARGET_PAGE_BITS;
    result->cacheattrs.shareability = shareability;
    result->cacheattrs.attrs = memattr;
    return false;
}

static bool get_phys_addr_twostage(CPUARMState *env, S1Translate *ptw,
                                   vaddr address,
                                   MMUAccessType access_type, MemOp memop,
                                   GetPhysAddrResult *result,
                                   ARMMMUFaultInfo *fi)
{
    hwaddr ipa;
    int s1_prot, s1_lgpgsz;
    ARMSecuritySpace in_space = ptw->in_space;
    bool ret, ipa_secure, s1_guarded;
    ARMCacheAttrs cacheattrs1;
    ARMSecuritySpace ipa_space;
    uint64_t hcr;

    ret = get_phys_addr_nogpc(env, ptw, address, access_type,
                              memop, result, fi);

    /* If S1 fails, return early.  */
    if (ret) {
        return ret;
    }

    ipa = result->f.phys_addr;
    ipa_secure = result->f.attrs.secure;
    ipa_space = result->f.attrs.space;

    ptw->in_s1_is_el0 = ptw->in_mmu_idx == ARMMMUIdx_Stage1_E0;
    ptw->in_mmu_idx = ipa_secure ? ARMMMUIdx_Stage2_S : ARMMMUIdx_Stage2;
    ptw->in_space = ipa_space;
    ptw->in_ptw_idx = ptw_idx_for_stage_2(env, ptw->in_mmu_idx);

    /*
     * S1 is done, now do S2 translation.
     * Save the stage1 results so that we may merge prot and cacheattrs later.
     */
    s1_prot = result->f.prot;
    s1_lgpgsz = result->f.lg_page_size;
    s1_guarded = result->f.extra.arm.guarded;
    cacheattrs1 = result->cacheattrs;
    memset(result, 0, sizeof(*result));

    ret = get_phys_addr_nogpc(env, ptw, ipa, access_type,
                              memop, result, fi);
    fi->s2addr = ipa;

    /* Combine the S1 and S2 perms.  */
    result->f.prot &= s1_prot;

    /* If S2 fails, return early.  */
    if (ret) {
        return ret;
    }

    /*
     * If either S1 or S2 returned a result smaller than TARGET_PAGE_SIZE,
     * this means "don't put this in the TLB"; in this case, return a
     * result with lg_page_size == 0 to achieve that. Otherwise,
     * use the maximum of the S1 & S2 page size, so that invalidation
     * of pages > TARGET_PAGE_SIZE works correctly. (This works even though
     * we know the combined result permissions etc only cover the minimum
     * of the S1 and S2 page size, because we know that the common TLB code
     * never actually creates TLB entries bigger than TARGET_PAGE_SIZE,
     * and passing a larger page size value only affects invalidations.)
     */
    if (result->f.lg_page_size < TARGET_PAGE_BITS ||
        s1_lgpgsz < TARGET_PAGE_BITS) {
        result->f.lg_page_size = 0;
    } else if (result->f.lg_page_size < s1_lgpgsz) {
        result->f.lg_page_size = s1_lgpgsz;
    }

    /* Combine the S1 and S2 cache attributes. */
    hcr = arm_hcr_el2_eff_secstate(env, in_space);
    if (hcr & HCR_DC) {
        /*
         * HCR.DC forces the first stage attributes to
         *  Normal Non-Shareable,
         *  Inner Write-Back Read-Allocate Write-Allocate,
         *  Outer Write-Back Read-Allocate Write-Allocate.
         * Do not overwrite Tagged within attrs.
         */
        if (cacheattrs1.attrs != 0xf0) {
            cacheattrs1.attrs = 0xff;
        }
        cacheattrs1.shareability = 0;
    }
    result->cacheattrs = combine_cacheattrs(hcr, cacheattrs1,
                                            result->cacheattrs);

    /* No BTI GP information in stage 2, we just use the S1 value */
    result->f.extra.arm.guarded = s1_guarded;

    /*
     * Check if IPA translates to secure or non-secure PA space.
     * Note that VSTCR overrides VTCR and {N}SW overrides {N}SA.
     */
    if (in_space == ARMSS_Secure) {
        result->f.attrs.secure =
            !(env->cp15.vstcr_el2 & (VSTCR_SA | VSTCR_SW))
            && (ipa_secure
                || !(env->cp15.vtcr_el2 & (VTCR_NSA | VTCR_NSW)));
        result->f.attrs.space = arm_secure_to_space(result->f.attrs.secure);
    }

    return false;
}

static bool get_phys_addr_nogpc(CPUARMState *env, S1Translate *ptw,
                                      vaddr address,
                                      MMUAccessType access_type, MemOp memop,
                                      GetPhysAddrResult *result,
                                      ARMMMUFaultInfo *fi)
{
    ARMMMUIdx mmu_idx = ptw->in_mmu_idx;
    ARMMMUIdx s1_mmu_idx;

    /*
     * The page table entries may downgrade Secure to NonSecure, but
     * cannot upgrade a NonSecure translation regime's attributes
     * to Secure or Realm.
     */
    result->f.attrs.space = ptw->in_space;
    result->f.attrs.secure = arm_space_is_secure(ptw->in_space);

    switch (mmu_idx) {
    case ARMMMUIdx_Phys_S:
    case ARMMMUIdx_Phys_NS:
    case ARMMMUIdx_Phys_Root:
    case ARMMMUIdx_Phys_Realm:
        /* Checking Phys early avoids special casing later vs regime_el. */
        return get_phys_addr_disabled(env, ptw, address, access_type,
                                      result, fi);

    case ARMMMUIdx_Stage1_E0:
    case ARMMMUIdx_Stage1_E1:
    case ARMMMUIdx_Stage1_E1_PAN:
    case ARMMMUIdx_Stage1_GE1:
    case ARMMMUIdx_Stage1_GE1_PAN:
        /*
         * First stage lookup uses second stage for ptw; only
         * Secure has both S and NS IPA and starts with Stage2_S.
         */
        ptw->in_ptw_idx = (ptw->in_space == ARMSS_Secure) ?
            ARMMMUIdx_Stage2_S : ARMMMUIdx_Stage2;
        break;

    case ARMMMUIdx_Stage2:
    case ARMMMUIdx_Stage2_S:
        /*
         * Second stage lookup uses physical for ptw; whether this is S or
         * NS may depend on the SW/NSW bits if this is a stage 2 lookup for
         * the Secure EL2&0 regime.
         */
        ptw->in_ptw_idx = ptw_idx_for_stage_2(env, mmu_idx);
        break;

    case ARMMMUIdx_E10_0:
        s1_mmu_idx = ARMMMUIdx_Stage1_E0;
        goto do_twostage;
    case ARMMMUIdx_E10_1:
        s1_mmu_idx = ARMMMUIdx_Stage1_E1;
        goto do_twostage;
    case ARMMMUIdx_E10_1_PAN:
        s1_mmu_idx = ARMMMUIdx_Stage1_E1_PAN;
        goto do_twostage;
    case ARMMMUIdx_GE10_1:
        s1_mmu_idx = ARMMMUIdx_Stage1_GE1;
        goto do_twostage;
    case ARMMMUIdx_GE10_1_PAN:
        s1_mmu_idx = ARMMMUIdx_Stage1_GE1_PAN;
    do_twostage:
        /*
         * Call ourselves recursively to do the stage 1 and then stage 2
         * translations if mmu_idx is a two-stage regime, and EL2 present.
         * Otherwise, a stage1+stage2 translation is just stage 1.
         */
        ptw->in_mmu_idx = mmu_idx = s1_mmu_idx;
        if (arm_feature(env, ARM_FEATURE_EL2) &&
            !regime_translation_disabled(env, ARMMMUIdx_Stage2, ptw->in_space)) {
            return get_phys_addr_twostage(env, ptw, address, access_type,
                                          memop, result, fi);
        }
        /* fall through */

    default:
        /* Single stage uses physical for ptw. */
        ptw->in_ptw_idx = arm_space_to_phys(ptw->in_space);
        break;
    }

    result->f.attrs.user = regime_is_user(env, mmu_idx);

    /*
     * Fast Context Switch Extension. This doesn't exist at all in v8.
     * In v7 and earlier it affects all stage 1 translations.
     */
    if (address < 0x02000000 && mmu_idx != ARMMMUIdx_Stage2
        && !arm_feature(env, ARM_FEATURE_V8)) {
        if (regime_el(env, mmu_idx) == 3) {
            address += env->cp15.fcseidr_s;
        } else {
            address += env->cp15.fcseidr_ns;
        }
    }

    if (arm_feature(env, ARM_FEATURE_PMSA)) {
        bool ret;
        result->f.lg_page_size = TARGET_PAGE_BITS;

        if (arm_feature(env, ARM_FEATURE_V8)) {
            /* PMSAv8 */
            ret = get_phys_addr_pmsav8(env, ptw, address, access_type,
                                       result, fi);
        } else if (arm_feature(env, ARM_FEATURE_V7)) {
            /* PMSAv7 */
            ret = get_phys_addr_pmsav7(env, ptw, address, access_type,
                                       result, fi);
        } else {
            /* Pre-v7 MPU */
            ret = get_phys_addr_pmsav5(env, ptw, address, access_type,
                                       result, fi);
        }
        qemu_log_mask(CPU_LOG_MMU, "PMSA MPU lookup for %s at 0x%08" PRIx32
                      " mmu_idx %u -> %s (prot %c%c%c)\n",
                      access_type == MMU_DATA_LOAD ? "reading" :
                      (access_type == MMU_DATA_STORE ? "writing" : "execute"),
                      (uint32_t)address, mmu_idx,
                      ret ? "Miss" : "Hit",
                      result->f.prot & PAGE_READ ? 'r' : '-',
                      result->f.prot & PAGE_WRITE ? 'w' : '-',
                      result->f.prot & PAGE_EXEC ? 'x' : '-');

        return ret;
    }

    /* Definitely a real MMU, not an MPU */

    if (regime_translation_disabled(env, mmu_idx, ptw->in_space)) {
        return get_phys_addr_disabled(env, ptw, address, access_type,
                                      result, fi);
    }

    if (regime_using_lpae_format(env, mmu_idx)) {
        return get_phys_addr_lpae(env, ptw, address, access_type,
                                  memop, result, fi);
    } else if (arm_feature(env, ARM_FEATURE_V7) ||
               regime_sctlr(env, mmu_idx) & SCTLR_XP) {
        return get_phys_addr_v6(env, ptw, address, access_type, result, fi);
    } else {
        return get_phys_addr_v5(env, ptw, address, access_type, result, fi);
    }
}

static bool get_phys_addr_gpc(CPUARMState *env, S1Translate *ptw,
                              vaddr address,
                              MMUAccessType access_type, MemOp memop,
                              GetPhysAddrResult *result,
                              ARMMMUFaultInfo *fi)
{
    if (get_phys_addr_nogpc(env, ptw, address, access_type,
                            memop, result, fi)) {
        return true;
    }
    if (!granule_protection_check(env, result->f.phys_addr,
                                  result->f.attrs.space, fi)) {
        fi->type = ARMFault_GPCFOnOutput;
        return true;
    }
    return false;
}

bool get_phys_addr_with_space_nogpc(CPUARMState *env, vaddr address,
                                    MMUAccessType access_type, MemOp memop,
                                    ARMMMUIdx mmu_idx, ARMSecuritySpace space,
                                    GetPhysAddrResult *result,
                                    ARMMMUFaultInfo *fi)
{
    S1Translate ptw = {
        .in_mmu_idx = mmu_idx,
        .in_space = space,
    };
    return get_phys_addr_nogpc(env, &ptw, address, access_type,
                               memop, result, fi);
}

bool get_phys_addr(CPUARMState *env, vaddr address,
                   MMUAccessType access_type, MemOp memop, ARMMMUIdx mmu_idx,
                   GetPhysAddrResult *result, ARMMMUFaultInfo *fi)
{
    S1Translate ptw = {
        .in_mmu_idx = mmu_idx,
    };
    ARMSecuritySpace ss;

    switch (mmu_idx) {
    case ARMMMUIdx_E10_0:
    case ARMMMUIdx_E10_1:
    case ARMMMUIdx_E10_1_PAN:
    case ARMMMUIdx_E20_0:
    case ARMMMUIdx_E20_2:
    case ARMMMUIdx_E20_2_PAN:
    case ARMMMUIdx_Stage1_E0:
    case ARMMMUIdx_Stage1_E1:
    case ARMMMUIdx_Stage1_E1_PAN:
    case ARMMMUIdx_E2:
    case ARMMMUIdx_GE10_1:
    case ARMMMUIdx_GE10_1_PAN:
    case ARMMMUIdx_GE2:
    case ARMMMUIdx_GE20_2:
    case ARMMMUIdx_GE20_2_PAN:
    case ARMMMUIdx_Stage1_GE1:
    case ARMMMUIdx_Stage1_GE1_PAN:
        ss = arm_security_space_below_el3(env);
        break;
    case ARMMMUIdx_Stage2:
        /*
         * For Secure EL2, we need this index to be NonSecure;
         * otherwise this will already be NonSecure or Realm.
         */
        ss = arm_security_space_below_el3(env);
        if (ss == ARMSS_Secure) {
            ss = ARMSS_NonSecure;
        }
        break;
    case ARMMMUIdx_Phys_NS:
    case ARMMMUIdx_MPrivNegPri:
    case ARMMMUIdx_MUserNegPri:
    case ARMMMUIdx_MPriv:
    case ARMMMUIdx_MUser:
        ss = ARMSS_NonSecure;
        break;
    case ARMMMUIdx_Stage2_S:
    case ARMMMUIdx_Phys_S:
    case ARMMMUIdx_MSPrivNegPri:
    case ARMMMUIdx_MSUserNegPri:
    case ARMMMUIdx_MSPriv:
    case ARMMMUIdx_MSUser:
        ss = ARMSS_Secure;
        break;
    case ARMMMUIdx_E3:
    case ARMMMUIdx_E30_0:
    case ARMMMUIdx_E30_3_PAN:
        if (arm_feature(env, ARM_FEATURE_AARCH64) &&
            cpu_isar_feature(aa64_rme, env_archcpu(env))) {
            ss = ARMSS_Root;
        } else {
            ss = ARMSS_Secure;
        }
        break;
    case ARMMMUIdx_Phys_Root:
        ss = ARMSS_Root;
        break;
    case ARMMMUIdx_Phys_Realm:
        ss = ARMSS_Realm;
        break;
    default:
        g_assert_not_reached();
    }

    ptw.in_space = ss;
    return get_phys_addr_gpc(env, &ptw, address, access_type,
                             memop, result, fi);
}

hwaddr arm_cpu_get_phys_page_attrs_debug(CPUState *cs, vaddr addr,
                                         MemTxAttrs *attrs)
{
    ARMCPU *cpu = ARM_CPU(cs);
    CPUARMState *env = &cpu->env;
    ARMMMUIdx mmu_idx = arm_mmu_idx(env);
    ARMSecuritySpace ss = arm_security_space(env);
    S1Translate ptw = {
        .in_mmu_idx = mmu_idx,
        .in_space = ss,
        .in_debug = true,
    };
    GetPhysAddrResult res = {};
    ARMMMUFaultInfo fi = {};
    bool ret;

    ret = get_phys_addr_gpc(env, &ptw, addr, MMU_DATA_LOAD, 0, &res, &fi);
    *attrs = res.f.attrs;

    if (ret) {
        return -1;
    }
    return res.f.phys_addr;
}<|MERGE_RESOLUTION|>--- conflicted
+++ resolved
@@ -153,10 +153,6 @@
         return ARMMMUIdx_Stage1_E1;
     case ARMMMUIdx_E10_1_PAN:
         return ARMMMUIdx_Stage1_E1_PAN;
-    case ARMMMUIdx_GE10_1:
-        return ARMMMUIdx_Stage1_GE1;
-    case ARMMMUIdx_GE10_1_PAN:
-        return ARMMMUIdx_Stage1_GE1_PAN;
     default:
         return mmu_idx;
     }
@@ -266,8 +262,6 @@
     case ARMMMUIdx_E10_0:
     case ARMMMUIdx_E10_1:
     case ARMMMUIdx_E10_1_PAN:
-    case ARMMMUIdx_GE10_1:
-    case ARMMMUIdx_GE10_1_PAN:
         /* TGE means that EL0/1 act as if SCTLR_EL1.M is zero */
         hcr_el2 = arm_hcr_el2_eff_secstate(env, space);
         if (hcr_el2 & HCR_TGE) {
@@ -278,8 +272,6 @@
     case ARMMMUIdx_Stage1_E0:
     case ARMMMUIdx_Stage1_E1:
     case ARMMMUIdx_Stage1_E1_PAN:
-    case ARMMMUIdx_Stage1_GE1:
-    case ARMMMUIdx_Stage1_GE1_PAN:
         /* HCR.DC means SCTLR_EL1.M behaves as 0 */
         hcr_el2 = arm_hcr_el2_eff_secstate(env, space);
         if (hcr_el2 & HCR_DC) {
@@ -290,9 +282,6 @@
     case ARMMMUIdx_E20_0:
     case ARMMMUIdx_E20_2:
     case ARMMMUIdx_E20_2_PAN:
-    case ARMMMUIdx_GE2:
-    case ARMMMUIdx_GE20_2:
-    case ARMMMUIdx_GE20_2_PAN:
     case ARMMMUIdx_E2:
     case ARMMMUIdx_E3:
     case ARMMMUIdx_E30_0:
@@ -1464,11 +1453,7 @@
     assert(!regime_is_stage2(mmu_idx));
 
     if (is_user) {
-        if (arm_is_sprr_enabled(env)) {
-            prot_rw = pte_to_sprr_prot(env, ap, xn, pxn) & (PAGE_READ | PAGE_WRITE);
-        } else {
-            prot_rw = user_rw;
-        }
+        prot_rw = user_rw;
     } else {
         /*
          * PAN controls can forbid data accesses but don't affect insn fetch.
@@ -1484,15 +1469,6 @@
                    regime_is_pan(env, mmu_idx) &&
                    (regime_sctlr(env, mmu_idx) & SCTLR_EPAN) && !xn) {
             prot_rw = 0;
-<<<<<<< HEAD
-        } else {
-            if (arm_is_sprr_enabled(env)) {
-                prot_rw = pte_to_sprr_prot(env, ap, xn, pxn) & (PAGE_READ | PAGE_WRITE);
-            } else {
-                prot_rw = simple_ap_to_rw_prot_is_user(ap, false);
-            }
-=======
->>>>>>> ae35f033
         }
     }
 
@@ -1540,10 +1516,6 @@
 
     if (have_wxn) {
         wxn = regime_sctlr(env, mmu_idx) & SCTLR_WXN;
-    }
-
-    if (arm_is_sprr_enabled(env)) {
-        xn = pxn = !(pte_to_sprr_prot(env, ap, xn, pxn) & PAGE_EXEC);
     }
 
     if (is_aa64) {
@@ -2215,14 +2187,19 @@
         }
 
         user_rw = simple_ap_to_rw_prot_is_user(ap, true);
-        prot_rw = simple_ap_to_rw_prot_is_user(ap, false);
+        if (arm_is_sprr_enabled(env)) {
+            prot_rw = pte_to_sprr_prot(env, ap, xn, pxn) & (PAGE_READ | PAGE_WRITE);
+            xn = pxn = !(pte_to_sprr_prot(env, ap, xn, pxn) & PAGE_EXEC);
+        } else {
+            prot_rw = simple_ap_to_rw_prot_is_user(ap, false);
+        }
+
         /*
          * Note that we modified ptw->in_space earlier for NSTable, but
          * result->f.attrs retains a copy of the original security space.
          */
-<<<<<<< HEAD
-        result->f.prot = get_S1prot(env, mmu_idx, aarch64, ap, xn, pxn,
-                                    result->f.attrs.space, out_space);
+        result->f.prot = get_S1prot(env, mmu_idx, aarch64, user_rw, prot_rw,
+                                    xn, pxn, result->f.attrs.space, out_space);
 
         if (access_type == MMU_INST_FETCH) {
             if (arm_is_sprr_enabled(env) && !arm_is_guarded(env)) {
@@ -2236,9 +2213,6 @@
                 }
             }
         }
-=======
-        result->f.prot = get_S1prot(env, mmu_idx, aarch64, user_rw, prot_rw,
-                                    xn, pxn, result->f.attrs.space, out_space);
 
         /* Index into MAIR registers for cache attributes */
         attrindx = extract32(attrs, 2, 3);
@@ -2282,7 +2256,6 @@
         result->f.tlb_fill_flags = TLB_CHECK_ALIGNED;
     } else {
         result->f.tlb_fill_flags = 0;
->>>>>>> ae35f033
     }
 
     if (!(result->f.prot & (1 << access_type))) {
@@ -2874,7 +2847,7 @@
 
         if (regime_el(env, mmu_idx) == 2) {
             result->f.prot = simple_ap_to_rw_prot_is_user(ap,
-                                            mmu_idx != ARMMMUIdx_E2 && mmu_idx != ARMMMUIdx_GE2);
+                                            mmu_idx != ARMMMUIdx_E2);
         } else {
             result->f.prot = simple_ap_to_rw_prot(env, mmu_idx, ap);
         }
@@ -3572,8 +3545,6 @@
     case ARMMMUIdx_Stage1_E0:
     case ARMMMUIdx_Stage1_E1:
     case ARMMMUIdx_Stage1_E1_PAN:
-    case ARMMMUIdx_Stage1_GE1:
-    case ARMMMUIdx_Stage1_GE1_PAN:
         /*
          * First stage lookup uses second stage for ptw; only
          * Secure has both S and NS IPA and starts with Stage2_S.
@@ -3600,12 +3571,6 @@
         goto do_twostage;
     case ARMMMUIdx_E10_1_PAN:
         s1_mmu_idx = ARMMMUIdx_Stage1_E1_PAN;
-        goto do_twostage;
-    case ARMMMUIdx_GE10_1:
-        s1_mmu_idx = ARMMMUIdx_Stage1_GE1;
-        goto do_twostage;
-    case ARMMMUIdx_GE10_1_PAN:
-        s1_mmu_idx = ARMMMUIdx_Stage1_GE1_PAN;
     do_twostage:
         /*
          * Call ourselves recursively to do the stage 1 and then stage 2
@@ -3741,13 +3706,6 @@
     case ARMMMUIdx_Stage1_E1:
     case ARMMMUIdx_Stage1_E1_PAN:
     case ARMMMUIdx_E2:
-    case ARMMMUIdx_GE10_1:
-    case ARMMMUIdx_GE10_1_PAN:
-    case ARMMMUIdx_GE2:
-    case ARMMMUIdx_GE20_2:
-    case ARMMMUIdx_GE20_2_PAN:
-    case ARMMMUIdx_Stage1_GE1:
-    case ARMMMUIdx_Stage1_GE1_PAN:
         ss = arm_security_space_below_el3(env);
         break;
     case ARMMMUIdx_Stage2:
