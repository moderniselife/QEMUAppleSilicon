--- conflicted
+++ resolved
@@ -1097,15 +1097,11 @@
     cpu->dcz_blocksize = 7; /*  512 bytes */
 #endif
 
-<<<<<<< HEAD
     /* GXF is available, disabled by default */
     set_feature(&cpu->env, ARM_FEATURE_GXF);
 
-    bitmap_fill(cpu->sve_vq_supported, ARM_MAX_VQ);
-=======
     cpu->sve_vq.supported = MAKE_64BIT_MASK(0, ARM_MAX_VQ);
     cpu->sme_vq.supported = SVE_VQ_POW2_MAP;
->>>>>>> 621da778
 
     aarch64_add_pauth_properties(obj);
     aarch64_add_sve_properties(obj);
