/*
 * ARM generic helpers.
 *
 * This code is licensed under the GNU GPL v2 or later.
 *
 * SPDX-License-Identifier: GPL-2.0-or-later
 */

#include "qemu/osdep.h"
#include "qemu/units.h"
#include "target/arm/idau.h"
#include "trace.h"
#include "cpu.h"
#include "internals.h"
#include "exec/gdbstub.h"
#include "exec/helper-proto.h"
#include "qemu/host-utils.h"
#include "qemu/main-loop.h"
#include "qemu/bitops.h"
#include "qemu/crc32c.h"
#include "qemu/qemu-print.h"
#include "exec/exec-all.h"
#include <zlib.h> /* For crc32 */
#include "hw/irq.h"
#include "semihosting/semihost.h"
#include "sysemu/cpus.h"
#include "sysemu/cpu-timers.h"
#include "sysemu/kvm.h"
#include "sysemu/tcg.h"
#include "qemu/range.h"
#include "qapi/qapi-commands-machine-target.h"
#include "qapi/error.h"
#include "qemu/guest-random.h"
#ifdef CONFIG_TCG
#include "arm_ldst.h"
#include "exec/cpu_ldst.h"
#include "semihosting/common-semi.h"
#endif

#define ARM_CPU_FREQ 1000000000 /* FIXME: 1 GHz, should be configurable */
#define PMCR_NUM_COUNTERS 4 /* QEMU IMPDEF choice */

#ifndef CONFIG_USER_ONLY

static bool get_phys_addr_lpae(CPUARMState *env, uint64_t address,
                               MMUAccessType access_type, ARMMMUIdx mmu_idx,
                               bool s1_is_el0,
                               hwaddr *phys_ptr, MemTxAttrs *txattrs, int *prot,
                               target_ulong *page_size_ptr,
                               ARMMMUFaultInfo *fi, ARMCacheAttrs *cacheattrs)
    __attribute__((nonnull));
#endif

static void switch_mode(CPUARMState *env, int mode);
static int aa64_va_parameter_tbi(uint64_t tcr, ARMMMUIdx mmu_idx);

static int vfp_gdb_get_reg(CPUARMState *env, GByteArray *buf, int reg)
{
    ARMCPU *cpu = env_archcpu(env);
    int nregs = cpu_isar_feature(aa32_simd_r32, cpu) ? 32 : 16;

    /* VFP data registers are always little-endian.  */
    if (reg < nregs) {
        return gdb_get_reg64(buf, *aa32_vfp_dreg(env, reg));
    }
    if (arm_feature(env, ARM_FEATURE_NEON)) {
        /* Aliases for Q regs.  */
        nregs += 16;
        if (reg < nregs) {
            uint64_t *q = aa32_vfp_qreg(env, reg - 32);
            return gdb_get_reg128(buf, q[0], q[1]);
        }
    }
    switch (reg - nregs) {
    case 0: return gdb_get_reg32(buf, env->vfp.xregs[ARM_VFP_FPSID]); break;
    case 1: return gdb_get_reg32(buf, vfp_get_fpscr(env)); break;
    case 2: return gdb_get_reg32(buf, env->vfp.xregs[ARM_VFP_FPEXC]); break;
    }
    return 0;
}

static int vfp_gdb_set_reg(CPUARMState *env, uint8_t *buf, int reg)
{
    ARMCPU *cpu = env_archcpu(env);
    int nregs = cpu_isar_feature(aa32_simd_r32, cpu) ? 32 : 16;

    if (reg < nregs) {
        *aa32_vfp_dreg(env, reg) = ldq_le_p(buf);
        return 8;
    }
    if (arm_feature(env, ARM_FEATURE_NEON)) {
        nregs += 16;
        if (reg < nregs) {
            uint64_t *q = aa32_vfp_qreg(env, reg - 32);
            q[0] = ldq_le_p(buf);
            q[1] = ldq_le_p(buf + 8);
            return 16;
        }
    }
    switch (reg - nregs) {
    case 0: env->vfp.xregs[ARM_VFP_FPSID] = ldl_p(buf); return 4;
    case 1: vfp_set_fpscr(env, ldl_p(buf)); return 4;
    case 2: env->vfp.xregs[ARM_VFP_FPEXC] = ldl_p(buf) & (1 << 30); return 4;
    }
    return 0;
}

static int aarch64_fpu_gdb_get_reg(CPUARMState *env, GByteArray *buf, int reg)
{
    switch (reg) {
    case 0 ... 31:
    {
        /* 128 bit FP register - quads are in LE order */
        uint64_t *q = aa64_vfp_qreg(env, reg);
        return gdb_get_reg128(buf, q[1], q[0]);
    }
    case 32:
        /* FPSR */
        return gdb_get_reg32(buf, vfp_get_fpsr(env));
    case 33:
        /* FPCR */
        return gdb_get_reg32(buf,vfp_get_fpcr(env));
    default:
        return 0;
    }
}

static int aarch64_fpu_gdb_set_reg(CPUARMState *env, uint8_t *buf, int reg)
{
    switch (reg) {
    case 0 ... 31:
        /* 128 bit FP register */
        {
            uint64_t *q = aa64_vfp_qreg(env, reg);
            q[0] = ldq_le_p(buf);
            q[1] = ldq_le_p(buf + 8);
            return 16;
        }
    case 32:
        /* FPSR */
        vfp_set_fpsr(env, ldl_p(buf));
        return 4;
    case 33:
        /* FPCR */
        vfp_set_fpcr(env, ldl_p(buf));
        return 4;
    default:
        return 0;
    }
}

static uint64_t raw_read(CPUARMState *env, const ARMCPRegInfo *ri)
{
    assert(ri->fieldoffset);
    if (cpreg_field_is_64bit(ri)) {
        return CPREG_FIELD64(env, ri);
    } else {
        return CPREG_FIELD32(env, ri);
    }
}

static void raw_write(CPUARMState *env, const ARMCPRegInfo *ri,
                      uint64_t value)
{
    assert(ri->fieldoffset);
    if (cpreg_field_is_64bit(ri)) {
        CPREG_FIELD64(env, ri) = value;
    } else {
        CPREG_FIELD32(env, ri) = value;
    }
}

static void *raw_ptr(CPUARMState *env, const ARMCPRegInfo *ri)
{
    return (char *)env + ri->fieldoffset;
}

uint64_t read_raw_cp_reg(CPUARMState *env, const ARMCPRegInfo *ri)
{
    /* Raw read of a coprocessor register (as needed for migration, etc). */
    if (ri->type & ARM_CP_CONST) {
        return ri->resetvalue;
    } else if (ri->raw_readfn) {
        return ri->raw_readfn(env, ri);
    } else if (ri->readfn) {
        return ri->readfn(env, ri);
    } else {
        return raw_read(env, ri);
    }
}

static void write_raw_cp_reg(CPUARMState *env, const ARMCPRegInfo *ri,
                             uint64_t v)
{
    /* Raw write of a coprocessor register (as needed for migration, etc).
     * Note that constant registers are treated as write-ignored; the
     * caller should check for success by whether a readback gives the
     * value written.
     */
    if (ri->type & ARM_CP_CONST) {
        return;
    } else if (ri->raw_writefn) {
        ri->raw_writefn(env, ri, v);
    } else if (ri->writefn) {
        ri->writefn(env, ri, v);
    } else {
        raw_write(env, ri, v);
    }
}

/**
 * arm_get/set_gdb_*: get/set a gdb register
 * @env: the CPU state
 * @buf: a buffer to copy to/from
 * @reg: register number (offset from start of group)
 *
 * We return the number of bytes copied
 */

static int arm_gdb_get_sysreg(CPUARMState *env, GByteArray *buf, int reg)
{
    ARMCPU *cpu = env_archcpu(env);
    const ARMCPRegInfo *ri;
    uint32_t key;

    key = cpu->dyn_sysreg_xml.data.cpregs.keys[reg];
    ri = get_arm_cp_reginfo(cpu->cp_regs, key);
    if (ri) {
        if (cpreg_field_is_64bit(ri)) {
            return gdb_get_reg64(buf, (uint64_t)read_raw_cp_reg(env, ri));
        } else {
            return gdb_get_reg32(buf, (uint32_t)read_raw_cp_reg(env, ri));
        }
    }
    return 0;
}

static int arm_gdb_set_sysreg(CPUARMState *env, uint8_t *buf, int reg)
{
    return 0;
}

#ifdef TARGET_AARCH64
static int arm_gdb_get_svereg(CPUARMState *env, GByteArray *buf, int reg)
{
    ARMCPU *cpu = env_archcpu(env);

    switch (reg) {
    /* The first 32 registers are the zregs */
    case 0 ... 31:
    {
        int vq, len = 0;
        for (vq = 0; vq < cpu->sve_max_vq; vq++) {
            len += gdb_get_reg128(buf,
                                  env->vfp.zregs[reg].d[vq * 2 + 1],
                                  env->vfp.zregs[reg].d[vq * 2]);
        }
        return len;
    }
    case 32:
        return gdb_get_reg32(buf, vfp_get_fpsr(env));
    case 33:
        return gdb_get_reg32(buf, vfp_get_fpcr(env));
    /* then 16 predicates and the ffr */
    case 34 ... 50:
    {
        int preg = reg - 34;
        int vq, len = 0;
        for (vq = 0; vq < cpu->sve_max_vq; vq = vq + 4) {
            len += gdb_get_reg64(buf, env->vfp.pregs[preg].p[vq / 4]);
        }
        return len;
    }
    case 51:
    {
        /*
         * We report in Vector Granules (VG) which is 64bit in a Z reg
         * while the ZCR works in Vector Quads (VQ) which is 128bit chunks.
         */
        int vq = sve_zcr_len_for_el(env, arm_current_el(env)) + 1;
        return gdb_get_reg64(buf, vq * 2);
    }
    default:
        /* gdbstub asked for something out our range */
        qemu_log_mask(LOG_UNIMP, "%s: out of range register %d", __func__, reg);
        break;
    }

    return 0;
}

static int arm_gdb_set_svereg(CPUARMState *env, uint8_t *buf, int reg)
{
    ARMCPU *cpu = env_archcpu(env);

    /* The first 32 registers are the zregs */
    switch (reg) {
    /* The first 32 registers are the zregs */
    case 0 ... 31:
    {
        int vq, len = 0;
        uint64_t *p = (uint64_t *) buf;
        for (vq = 0; vq < cpu->sve_max_vq; vq++) {
            env->vfp.zregs[reg].d[vq * 2 + 1] = *p++;
            env->vfp.zregs[reg].d[vq * 2] = *p++;
            len += 16;
        }
        return len;
    }
    case 32:
        vfp_set_fpsr(env, *(uint32_t *)buf);
        return 4;
    case 33:
        vfp_set_fpcr(env, *(uint32_t *)buf);
        return 4;
    case 34 ... 50:
    {
        int preg = reg - 34;
        int vq, len = 0;
        uint64_t *p = (uint64_t *) buf;
        for (vq = 0; vq < cpu->sve_max_vq; vq = vq + 4) {
            env->vfp.pregs[preg].p[vq / 4] = *p++;
            len += 8;
        }
        return len;
    }
    case 51:
        /* cannot set vg via gdbstub */
        return 0;
    default:
        /* gdbstub asked for something out our range */
        break;
    }

    return 0;
}
#endif /* TARGET_AARCH64 */

static bool raw_accessors_invalid(const ARMCPRegInfo *ri)
{
   /* Return true if the regdef would cause an assertion if you called
    * read_raw_cp_reg() or write_raw_cp_reg() on it (ie if it is a
    * program bug for it not to have the NO_RAW flag).
    * NB that returning false here doesn't necessarily mean that calling
    * read/write_raw_cp_reg() is safe, because we can't distinguish "has
    * read/write access functions which are safe for raw use" from "has
    * read/write access functions which have side effects but has forgotten
    * to provide raw access functions".
    * The tests here line up with the conditions in read/write_raw_cp_reg()
    * and assertions in raw_read()/raw_write().
    */
    if ((ri->type & ARM_CP_CONST) ||
        ri->fieldoffset ||
        ((ri->raw_writefn || ri->writefn) && (ri->raw_readfn || ri->readfn))) {
        return false;
    }
    return true;
}

bool write_cpustate_to_list(ARMCPU *cpu, bool kvm_sync)
{
    /* Write the coprocessor state from cpu->env to the (index,value) list. */
    int i;
    bool ok = true;

    for (i = 0; i < cpu->cpreg_array_len; i++) {
        uint32_t regidx = kvm_to_cpreg_id(cpu->cpreg_indexes[i]);
        const ARMCPRegInfo *ri;
        uint64_t newval;

        ri = get_arm_cp_reginfo(cpu->cp_regs, regidx);
        if (!ri) {
            ok = false;
            continue;
        }
        if (ri->type & ARM_CP_NO_RAW) {
            continue;
        }

        newval = read_raw_cp_reg(&cpu->env, ri);
        if (kvm_sync) {
            /*
             * Only sync if the previous list->cpustate sync succeeded.
             * Rather than tracking the success/failure state for every
             * item in the list, we just recheck "does the raw write we must
             * have made in write_list_to_cpustate() read back OK" here.
             */
            uint64_t oldval = cpu->cpreg_values[i];

            if (oldval == newval) {
                continue;
            }

            write_raw_cp_reg(&cpu->env, ri, oldval);
            if (read_raw_cp_reg(&cpu->env, ri) != oldval) {
                continue;
            }

            write_raw_cp_reg(&cpu->env, ri, newval);
        }
        cpu->cpreg_values[i] = newval;
    }
    return ok;
}

bool write_list_to_cpustate(ARMCPU *cpu)
{
    int i;
    bool ok = true;

    for (i = 0; i < cpu->cpreg_array_len; i++) {
        uint32_t regidx = kvm_to_cpreg_id(cpu->cpreg_indexes[i]);
        uint64_t v = cpu->cpreg_values[i];
        const ARMCPRegInfo *ri;

        ri = get_arm_cp_reginfo(cpu->cp_regs, regidx);
        if (!ri) {
            ok = false;
            continue;
        }
        if (ri->type & ARM_CP_NO_RAW) {
            continue;
        }
        /* Write value and confirm it reads back as written
         * (to catch read-only registers and partially read-only
         * registers where the incoming migration value doesn't match)
         */
        write_raw_cp_reg(&cpu->env, ri, v);
        if (read_raw_cp_reg(&cpu->env, ri) != v) {
            ok = false;
        }
    }
    return ok;
}

static void add_cpreg_to_list(gpointer key, gpointer opaque)
{
    ARMCPU *cpu = opaque;
    uint64_t regidx;
    const ARMCPRegInfo *ri;

    regidx = *(uint32_t *)key;
    ri = get_arm_cp_reginfo(cpu->cp_regs, regidx);

    if (!(ri->type & (ARM_CP_NO_RAW|ARM_CP_ALIAS))) {
        cpu->cpreg_indexes[cpu->cpreg_array_len] = cpreg_to_kvm_id(regidx);
        /* The value array need not be initialized at this point */
        cpu->cpreg_array_len++;
    }
}

static void count_cpreg(gpointer key, gpointer opaque)
{
    ARMCPU *cpu = opaque;
    uint64_t regidx;
    const ARMCPRegInfo *ri;

    regidx = *(uint32_t *)key;
    ri = get_arm_cp_reginfo(cpu->cp_regs, regidx);

    if (!(ri->type & (ARM_CP_NO_RAW|ARM_CP_ALIAS))) {
        cpu->cpreg_array_len++;
    }
}

static gint cpreg_key_compare(gconstpointer a, gconstpointer b)
{
    uint64_t aidx = cpreg_to_kvm_id(*(uint32_t *)a);
    uint64_t bidx = cpreg_to_kvm_id(*(uint32_t *)b);

    if (aidx > bidx) {
        return 1;
    }
    if (aidx < bidx) {
        return -1;
    }
    return 0;
}

void init_cpreg_list(ARMCPU *cpu)
{
    /* Initialise the cpreg_tuples[] array based on the cp_regs hash.
     * Note that we require cpreg_tuples[] to be sorted by key ID.
     */
    GList *keys;
    int arraylen;

    keys = g_hash_table_get_keys(cpu->cp_regs);
    keys = g_list_sort(keys, cpreg_key_compare);

    cpu->cpreg_array_len = 0;

    g_list_foreach(keys, count_cpreg, cpu);

    arraylen = cpu->cpreg_array_len;
    cpu->cpreg_indexes = g_new(uint64_t, arraylen);
    cpu->cpreg_values = g_new(uint64_t, arraylen);
    cpu->cpreg_vmstate_indexes = g_new(uint64_t, arraylen);
    cpu->cpreg_vmstate_values = g_new(uint64_t, arraylen);
    cpu->cpreg_vmstate_array_len = cpu->cpreg_array_len;
    cpu->cpreg_array_len = 0;

    g_list_foreach(keys, add_cpreg_to_list, cpu);

    assert(cpu->cpreg_array_len == arraylen);

    g_list_free(keys);
}

/*
 * Some registers are not accessible from AArch32 EL3 if SCR.NS == 0.
 */
static CPAccessResult access_el3_aa32ns(CPUARMState *env,
                                        const ARMCPRegInfo *ri,
                                        bool isread)
{
    if (!is_a64(env) && arm_current_el(env) == 3 &&
        arm_is_secure_below_el3(env)) {
        return CP_ACCESS_TRAP_UNCATEGORIZED;
    }
    return CP_ACCESS_OK;
}

/* Some secure-only AArch32 registers trap to EL3 if used from
 * Secure EL1 (but are just ordinary UNDEF in other non-EL3 contexts).
 * Note that an access from Secure EL1 can only happen if EL3 is AArch64.
 * We assume that the .access field is set to PL1_RW.
 */
static CPAccessResult access_trap_aa32s_el1(CPUARMState *env,
                                            const ARMCPRegInfo *ri,
                                            bool isread)
{
    if (arm_current_el(env) == 3) {
        return CP_ACCESS_OK;
    }
    if (arm_is_secure_below_el3(env)) {
        if (env->cp15.scr_el3 & SCR_EEL2) {
            return CP_ACCESS_TRAP_EL2;
        }
        return CP_ACCESS_TRAP_EL3;
    }
    /* This will be EL1 NS and EL2 NS, which just UNDEF */
    return CP_ACCESS_TRAP_UNCATEGORIZED;
}

static uint64_t arm_mdcr_el2_eff(CPUARMState *env)
{
    return arm_is_el2_enabled(env) ? env->cp15.mdcr_el2 : 0;
}

/* Check for traps to "powerdown debug" registers, which are controlled
 * by MDCR.TDOSA
 */
static CPAccessResult access_tdosa(CPUARMState *env, const ARMCPRegInfo *ri,
                                   bool isread)
{
    int el = arm_current_el(env);
    uint64_t mdcr_el2 = arm_mdcr_el2_eff(env);
    bool mdcr_el2_tdosa = (mdcr_el2 & MDCR_TDOSA) || (mdcr_el2 & MDCR_TDE) ||
        (arm_hcr_el2_eff(env) & HCR_TGE);

    if (el < 2 && mdcr_el2_tdosa) {
        return CP_ACCESS_TRAP_EL2;
    }
    if (el < 3 && (env->cp15.mdcr_el3 & MDCR_TDOSA)) {
        return CP_ACCESS_TRAP_EL3;
    }
    return CP_ACCESS_OK;
}

/* Check for traps to "debug ROM" registers, which are controlled
 * by MDCR_EL2.TDRA for EL2 but by the more general MDCR_EL3.TDA for EL3.
 */
static CPAccessResult access_tdra(CPUARMState *env, const ARMCPRegInfo *ri,
                                  bool isread)
{
    int el = arm_current_el(env);
    uint64_t mdcr_el2 = arm_mdcr_el2_eff(env);
    bool mdcr_el2_tdra = (mdcr_el2 & MDCR_TDRA) || (mdcr_el2 & MDCR_TDE) ||
        (arm_hcr_el2_eff(env) & HCR_TGE);

    if (el < 2 && mdcr_el2_tdra) {
        return CP_ACCESS_TRAP_EL2;
    }
    if (el < 3 && (env->cp15.mdcr_el3 & MDCR_TDA)) {
        return CP_ACCESS_TRAP_EL3;
    }
    return CP_ACCESS_OK;
}

/* Check for traps to general debug registers, which are controlled
 * by MDCR_EL2.TDA for EL2 and MDCR_EL3.TDA for EL3.
 */
static CPAccessResult access_tda(CPUARMState *env, const ARMCPRegInfo *ri,
                                  bool isread)
{
    int el = arm_current_el(env);
    uint64_t mdcr_el2 = arm_mdcr_el2_eff(env);
    bool mdcr_el2_tda = (mdcr_el2 & MDCR_TDA) || (mdcr_el2 & MDCR_TDE) ||
        (arm_hcr_el2_eff(env) & HCR_TGE);

    if (el < 2 && mdcr_el2_tda) {
        return CP_ACCESS_TRAP_EL2;
    }
    if (el < 3 && (env->cp15.mdcr_el3 & MDCR_TDA)) {
        return CP_ACCESS_TRAP_EL3;
    }
    return CP_ACCESS_OK;
}

/* Check for traps to performance monitor registers, which are controlled
 * by MDCR_EL2.TPM for EL2 and MDCR_EL3.TPM for EL3.
 */
static CPAccessResult access_tpm(CPUARMState *env, const ARMCPRegInfo *ri,
                                 bool isread)
{
    int el = arm_current_el(env);
    uint64_t mdcr_el2 = arm_mdcr_el2_eff(env);

    if (el < 2 && (mdcr_el2 & MDCR_TPM)) {
        return CP_ACCESS_TRAP_EL2;
    }
    if (el < 3 && (env->cp15.mdcr_el3 & MDCR_TPM)) {
        return CP_ACCESS_TRAP_EL3;
    }
    return CP_ACCESS_OK;
}

/* Check for traps from EL1 due to HCR_EL2.TVM and HCR_EL2.TRVM.  */
static CPAccessResult access_tvm_trvm(CPUARMState *env, const ARMCPRegInfo *ri,
                                      bool isread)
{
    if (arm_current_el(env) == 1) {
        uint64_t trap = isread ? HCR_TRVM : HCR_TVM;
        if (arm_hcr_el2_eff(env) & trap) {
            return CP_ACCESS_TRAP_EL2;
        }
    }
    return CP_ACCESS_OK;
}

/* Check for traps from EL1 due to HCR_EL2.TSW.  */
static CPAccessResult access_tsw(CPUARMState *env, const ARMCPRegInfo *ri,
                                 bool isread)
{
    if (arm_current_el(env) == 1 && (arm_hcr_el2_eff(env) & HCR_TSW)) {
        return CP_ACCESS_TRAP_EL2;
    }
    return CP_ACCESS_OK;
}

/* Check for traps from EL1 due to HCR_EL2.TACR.  */
static CPAccessResult access_tacr(CPUARMState *env, const ARMCPRegInfo *ri,
                                  bool isread)
{
    if (arm_current_el(env) == 1 && (arm_hcr_el2_eff(env) & HCR_TACR)) {
        return CP_ACCESS_TRAP_EL2;
    }
    return CP_ACCESS_OK;
}

/* Check for traps from EL1 due to HCR_EL2.TTLB. */
static CPAccessResult access_ttlb(CPUARMState *env, const ARMCPRegInfo *ri,
                                  bool isread)
{
    if (arm_current_el(env) == 1 && (arm_hcr_el2_eff(env) & HCR_TTLB)) {
        return CP_ACCESS_TRAP_EL2;
    }
    return CP_ACCESS_OK;
}

static void dacr_write(CPUARMState *env, const ARMCPRegInfo *ri, uint64_t value)
{
    ARMCPU *cpu = env_archcpu(env);

    raw_write(env, ri, value);
    tlb_flush(CPU(cpu)); /* Flush TLB as domain not tracked in TLB */
}

static void fcse_write(CPUARMState *env, const ARMCPRegInfo *ri, uint64_t value)
{
    ARMCPU *cpu = env_archcpu(env);

    if (raw_read(env, ri) != value) {
        /* Unlike real hardware the qemu TLB uses virtual addresses,
         * not modified virtual addresses, so this causes a TLB flush.
         */
        tlb_flush(CPU(cpu));
        raw_write(env, ri, value);
    }
}

static void contextidr_write(CPUARMState *env, const ARMCPRegInfo *ri,
                             uint64_t value)
{
    ARMCPU *cpu = env_archcpu(env);

    if (raw_read(env, ri) != value && !arm_feature(env, ARM_FEATURE_PMSA)
        && !extended_addresses_enabled(env)) {
        /* For VMSA (when not using the LPAE long descriptor page table
         * format) this register includes the ASID, so do a TLB flush.
         * For PMSA it is purely a process ID and no action is needed.
         */
        tlb_flush(CPU(cpu));
    }
    raw_write(env, ri, value);
}

/* IS variants of TLB operations must affect all cores */
static void tlbiall_is_write(CPUARMState *env, const ARMCPRegInfo *ri,
                             uint64_t value)
{
    CPUState *cs = env_cpu(env);

    tlb_flush_all_cpus_synced(cs);
}

static void tlbiasid_is_write(CPUARMState *env, const ARMCPRegInfo *ri,
                             uint64_t value)
{
    CPUState *cs = env_cpu(env);

    tlb_flush_all_cpus_synced(cs);
}

static void tlbimva_is_write(CPUARMState *env, const ARMCPRegInfo *ri,
                             uint64_t value)
{
    CPUState *cs = env_cpu(env);

    tlb_flush_page_all_cpus_synced(cs, value & TARGET_PAGE_MASK);
}

static void tlbimvaa_is_write(CPUARMState *env, const ARMCPRegInfo *ri,
                             uint64_t value)
{
    CPUState *cs = env_cpu(env);

    tlb_flush_page_all_cpus_synced(cs, value & TARGET_PAGE_MASK);
}

/*
 * Non-IS variants of TLB operations are upgraded to
 * IS versions if we are at EL1 and HCR_EL2.FB is effectively set to
 * force broadcast of these operations.
 */
static bool tlb_force_broadcast(CPUARMState *env)
{
    return arm_current_el(env) == 1 && (arm_hcr_el2_eff(env) & HCR_FB);
}

static void tlbiall_write(CPUARMState *env, const ARMCPRegInfo *ri,
                          uint64_t value)
{
    /* Invalidate all (TLBIALL) */
    CPUState *cs = env_cpu(env);

    if (tlb_force_broadcast(env)) {
        tlb_flush_all_cpus_synced(cs);
    } else {
        tlb_flush(cs);
    }
}

static void tlbimva_write(CPUARMState *env, const ARMCPRegInfo *ri,
                          uint64_t value)
{
    /* Invalidate single TLB entry by MVA and ASID (TLBIMVA) */
    CPUState *cs = env_cpu(env);

    value &= TARGET_PAGE_MASK;
    if (tlb_force_broadcast(env)) {
        tlb_flush_page_all_cpus_synced(cs, value);
    } else {
        tlb_flush_page(cs, value);
    }
}

static void tlbiasid_write(CPUARMState *env, const ARMCPRegInfo *ri,
                           uint64_t value)
{
    /* Invalidate by ASID (TLBIASID) */
    CPUState *cs = env_cpu(env);

    if (tlb_force_broadcast(env)) {
        tlb_flush_all_cpus_synced(cs);
    } else {
        tlb_flush(cs);
    }
}

static void tlbimvaa_write(CPUARMState *env, const ARMCPRegInfo *ri,
                           uint64_t value)
{
    /* Invalidate single entry by MVA, all ASIDs (TLBIMVAA) */
    CPUState *cs = env_cpu(env);

    value &= TARGET_PAGE_MASK;
    if (tlb_force_broadcast(env)) {
        tlb_flush_page_all_cpus_synced(cs, value);
    } else {
        tlb_flush_page(cs, value);
    }
}

static void tlbiall_nsnh_write(CPUARMState *env, const ARMCPRegInfo *ri,
                               uint64_t value)
{
    CPUState *cs = env_cpu(env);

    tlb_flush_by_mmuidx(cs,
                        ARMMMUIdxBit_E10_1 |
                        ARMMMUIdxBit_E10_1_PAN |
                        ARMMMUIdxBit_E10_0);
}

static void tlbiall_nsnh_is_write(CPUARMState *env, const ARMCPRegInfo *ri,
                                  uint64_t value)
{
    CPUState *cs = env_cpu(env);

    tlb_flush_by_mmuidx_all_cpus_synced(cs,
                                        ARMMMUIdxBit_E10_1 |
                                        ARMMMUIdxBit_E10_1_PAN |
                                        ARMMMUIdxBit_E10_0);
}


static void tlbiall_hyp_write(CPUARMState *env, const ARMCPRegInfo *ri,
                              uint64_t value)
{
    CPUState *cs = env_cpu(env);

    tlb_flush_by_mmuidx(cs, ARMMMUIdxBit_E2);
}

static void tlbiall_hyp_is_write(CPUARMState *env, const ARMCPRegInfo *ri,
                                 uint64_t value)
{
    CPUState *cs = env_cpu(env);

    tlb_flush_by_mmuidx_all_cpus_synced(cs, ARMMMUIdxBit_E2);
}

static void tlbimva_hyp_write(CPUARMState *env, const ARMCPRegInfo *ri,
                              uint64_t value)
{
    CPUState *cs = env_cpu(env);
    uint64_t pageaddr = value & ~MAKE_64BIT_MASK(0, 12);

    tlb_flush_page_by_mmuidx(cs, pageaddr, ARMMMUIdxBit_E2);
}

static void tlbimva_hyp_is_write(CPUARMState *env, const ARMCPRegInfo *ri,
                                 uint64_t value)
{
    CPUState *cs = env_cpu(env);
    uint64_t pageaddr = value & ~MAKE_64BIT_MASK(0, 12);

    tlb_flush_page_by_mmuidx_all_cpus_synced(cs, pageaddr,
                                             ARMMMUIdxBit_E2);
}

static const ARMCPRegInfo cp_reginfo[] = {
    /* Define the secure and non-secure FCSE identifier CP registers
     * separately because there is no secure bank in V8 (no _EL3).  This allows
     * the secure register to be properly reset and migrated. There is also no
     * v8 EL1 version of the register so the non-secure instance stands alone.
     */
    { .name = "FCSEIDR",
      .cp = 15, .opc1 = 0, .crn = 13, .crm = 0, .opc2 = 0,
      .access = PL1_RW, .secure = ARM_CP_SECSTATE_NS,
      .fieldoffset = offsetof(CPUARMState, cp15.fcseidr_ns),
      .resetvalue = 0, .writefn = fcse_write, .raw_writefn = raw_write, },
    { .name = "FCSEIDR_S",
      .cp = 15, .opc1 = 0, .crn = 13, .crm = 0, .opc2 = 0,
      .access = PL1_RW, .secure = ARM_CP_SECSTATE_S,
      .fieldoffset = offsetof(CPUARMState, cp15.fcseidr_s),
      .resetvalue = 0, .writefn = fcse_write, .raw_writefn = raw_write, },
    /* Define the secure and non-secure context identifier CP registers
     * separately because there is no secure bank in V8 (no _EL3).  This allows
     * the secure register to be properly reset and migrated.  In the
     * non-secure case, the 32-bit register will have reset and migration
     * disabled during registration as it is handled by the 64-bit instance.
     */
    { .name = "CONTEXTIDR_EL1", .state = ARM_CP_STATE_BOTH,
      .opc0 = 3, .opc1 = 0, .crn = 13, .crm = 0, .opc2 = 1,
      .access = PL1_RW, .accessfn = access_tvm_trvm,
      .secure = ARM_CP_SECSTATE_NS,
      .fieldoffset = offsetof(CPUARMState, cp15.contextidr_el[1]),
      .resetvalue = 0, .writefn = contextidr_write, .raw_writefn = raw_write, },
    { .name = "CONTEXTIDR_S", .state = ARM_CP_STATE_AA32,
      .cp = 15, .opc1 = 0, .crn = 13, .crm = 0, .opc2 = 1,
      .access = PL1_RW, .accessfn = access_tvm_trvm,
      .secure = ARM_CP_SECSTATE_S,
      .fieldoffset = offsetof(CPUARMState, cp15.contextidr_s),
      .resetvalue = 0, .writefn = contextidr_write, .raw_writefn = raw_write, },
    REGINFO_SENTINEL
};

static const ARMCPRegInfo not_v8_cp_reginfo[] = {
    /* NB: Some of these registers exist in v8 but with more precise
     * definitions that don't use CP_ANY wildcards (mostly in v8_cp_reginfo[]).
     */
    /* MMU Domain access control / MPU write buffer control */
    { .name = "DACR",
      .cp = 15, .opc1 = CP_ANY, .crn = 3, .crm = CP_ANY, .opc2 = CP_ANY,
      .access = PL1_RW, .accessfn = access_tvm_trvm, .resetvalue = 0,
      .writefn = dacr_write, .raw_writefn = raw_write,
      .bank_fieldoffsets = { offsetoflow32(CPUARMState, cp15.dacr_s),
                             offsetoflow32(CPUARMState, cp15.dacr_ns) } },
    /* ARMv7 allocates a range of implementation defined TLB LOCKDOWN regs.
     * For v6 and v5, these mappings are overly broad.
     */
    { .name = "TLB_LOCKDOWN", .cp = 15, .crn = 10, .crm = 0,
      .opc1 = CP_ANY, .opc2 = CP_ANY, .access = PL1_RW, .type = ARM_CP_NOP },
    { .name = "TLB_LOCKDOWN", .cp = 15, .crn = 10, .crm = 1,
      .opc1 = CP_ANY, .opc2 = CP_ANY, .access = PL1_RW, .type = ARM_CP_NOP },
    { .name = "TLB_LOCKDOWN", .cp = 15, .crn = 10, .crm = 4,
      .opc1 = CP_ANY, .opc2 = CP_ANY, .access = PL1_RW, .type = ARM_CP_NOP },
    { .name = "TLB_LOCKDOWN", .cp = 15, .crn = 10, .crm = 8,
      .opc1 = CP_ANY, .opc2 = CP_ANY, .access = PL1_RW, .type = ARM_CP_NOP },
    /* Cache maintenance ops; some of this space may be overridden later. */
    { .name = "CACHEMAINT", .cp = 15, .crn = 7, .crm = CP_ANY,
      .opc1 = 0, .opc2 = CP_ANY, .access = PL1_W,
      .type = ARM_CP_NOP | ARM_CP_OVERRIDE },
    REGINFO_SENTINEL
};

static const ARMCPRegInfo not_v6_cp_reginfo[] = {
    /* Not all pre-v6 cores implemented this WFI, so this is slightly
     * over-broad.
     */
    { .name = "WFI_v5", .cp = 15, .crn = 7, .crm = 8, .opc1 = 0, .opc2 = 2,
      .access = PL1_W, .type = ARM_CP_WFI },
    REGINFO_SENTINEL
};

static const ARMCPRegInfo not_v7_cp_reginfo[] = {
    /* Standard v6 WFI (also used in some pre-v6 cores); not in v7 (which
     * is UNPREDICTABLE; we choose to NOP as most implementations do).
     */
    { .name = "WFI_v6", .cp = 15, .crn = 7, .crm = 0, .opc1 = 0, .opc2 = 4,
      .access = PL1_W, .type = ARM_CP_WFI },
    /* L1 cache lockdown. Not architectural in v6 and earlier but in practice
     * implemented in 926, 946, 1026, 1136, 1176 and 11MPCore. StrongARM and
     * OMAPCP will override this space.
     */
    { .name = "DLOCKDOWN", .cp = 15, .crn = 9, .crm = 0, .opc1 = 0, .opc2 = 0,
      .access = PL1_RW, .fieldoffset = offsetof(CPUARMState, cp15.c9_data),
      .resetvalue = 0 },
    { .name = "ILOCKDOWN", .cp = 15, .crn = 9, .crm = 0, .opc1 = 0, .opc2 = 1,
      .access = PL1_RW, .fieldoffset = offsetof(CPUARMState, cp15.c9_insn),
      .resetvalue = 0 },
    /* v6 doesn't have the cache ID registers but Linux reads them anyway */
    { .name = "DUMMY", .cp = 15, .crn = 0, .crm = 0, .opc1 = 1, .opc2 = CP_ANY,
      .access = PL1_R, .type = ARM_CP_CONST | ARM_CP_NO_RAW,
      .resetvalue = 0 },
    /* We don't implement pre-v7 debug but most CPUs had at least a DBGDIDR;
     * implementing it as RAZ means the "debug architecture version" bits
     * will read as a reserved value, which should cause Linux to not try
     * to use the debug hardware.
     */
    { .name = "DBGDIDR", .cp = 14, .crn = 0, .crm = 0, .opc1 = 0, .opc2 = 0,
      .access = PL0_R, .type = ARM_CP_CONST, .resetvalue = 0 },
    /* MMU TLB control. Note that the wildcarding means we cover not just
     * the unified TLB ops but also the dside/iside/inner-shareable variants.
     */
    { .name = "TLBIALL", .cp = 15, .crn = 8, .crm = CP_ANY,
      .opc1 = CP_ANY, .opc2 = 0, .access = PL1_W, .writefn = tlbiall_write,
      .type = ARM_CP_NO_RAW },
    { .name = "TLBIMVA", .cp = 15, .crn = 8, .crm = CP_ANY,
      .opc1 = CP_ANY, .opc2 = 1, .access = PL1_W, .writefn = tlbimva_write,
      .type = ARM_CP_NO_RAW },
    { .name = "TLBIASID", .cp = 15, .crn = 8, .crm = CP_ANY,
      .opc1 = CP_ANY, .opc2 = 2, .access = PL1_W, .writefn = tlbiasid_write,
      .type = ARM_CP_NO_RAW },
    { .name = "TLBIMVAA", .cp = 15, .crn = 8, .crm = CP_ANY,
      .opc1 = CP_ANY, .opc2 = 3, .access = PL1_W, .writefn = tlbimvaa_write,
      .type = ARM_CP_NO_RAW },
    { .name = "PRRR", .cp = 15, .crn = 10, .crm = 2,
      .opc1 = 0, .opc2 = 0, .access = PL1_RW, .type = ARM_CP_NOP },
    { .name = "NMRR", .cp = 15, .crn = 10, .crm = 2,
      .opc1 = 0, .opc2 = 1, .access = PL1_RW, .type = ARM_CP_NOP },
    REGINFO_SENTINEL
};

static void cpacr_write(CPUARMState *env, const ARMCPRegInfo *ri,
                        uint64_t value)
{
    uint32_t mask = 0;

    /* In ARMv8 most bits of CPACR_EL1 are RES0. */
    if (!arm_feature(env, ARM_FEATURE_V8)) {
        /* ARMv7 defines bits for unimplemented coprocessors as RAZ/WI.
         * ASEDIS [31] and D32DIS [30] are both UNK/SBZP without VFP.
         * TRCDIS [28] is RAZ/WI since we do not implement a trace macrocell.
         */
        if (cpu_isar_feature(aa32_vfp_simd, env_archcpu(env))) {
            /* VFP coprocessor: cp10 & cp11 [23:20] */
            mask |= (1 << 31) | (1 << 30) | (0xf << 20);

            if (!arm_feature(env, ARM_FEATURE_NEON)) {
                /* ASEDIS [31] bit is RAO/WI */
                value |= (1 << 31);
            }

            /* VFPv3 and upwards with NEON implement 32 double precision
             * registers (D0-D31).
             */
            if (!cpu_isar_feature(aa32_simd_r32, env_archcpu(env))) {
                /* D32DIS [30] is RAO/WI if D16-31 are not implemented. */
                value |= (1 << 30);
            }
        }
        value &= mask;
    }

    /*
     * For A-profile AArch32 EL3 (but not M-profile secure mode), if NSACR.CP10
     * is 0 then CPACR.{CP11,CP10} ignore writes and read as 0b00.
     */
    if (arm_feature(env, ARM_FEATURE_EL3) && !arm_el_is_aa64(env, 3) &&
        !arm_is_secure(env) && !extract32(env->cp15.nsacr, 10, 1)) {
        value &= ~(0xf << 20);
        value |= env->cp15.cpacr_el1 & (0xf << 20);
    }

    env->cp15.cpacr_el1 = value;
}

static uint64_t cpacr_read(CPUARMState *env, const ARMCPRegInfo *ri)
{
    /*
     * For A-profile AArch32 EL3 (but not M-profile secure mode), if NSACR.CP10
     * is 0 then CPACR.{CP11,CP10} ignore writes and read as 0b00.
     */
    uint64_t value = env->cp15.cpacr_el1;

    if (arm_feature(env, ARM_FEATURE_EL3) && !arm_el_is_aa64(env, 3) &&
        !arm_is_secure(env) && !extract32(env->cp15.nsacr, 10, 1)) {
        value &= ~(0xf << 20);
    }
    return value;
}


static void cpacr_reset(CPUARMState *env, const ARMCPRegInfo *ri)
{
    /* Call cpacr_write() so that we reset with the correct RAO bits set
     * for our CPU features.
     */
    cpacr_write(env, ri, 0);
}

static CPAccessResult cpacr_access(CPUARMState *env, const ARMCPRegInfo *ri,
                                   bool isread)
{
    if (arm_feature(env, ARM_FEATURE_V8)) {
        /* Check if CPACR accesses are to be trapped to EL2 */
        if (arm_current_el(env) == 1 && arm_is_el2_enabled(env) &&
            (env->cp15.cptr_el[2] & CPTR_TCPAC)) {
            return CP_ACCESS_TRAP_EL2;
        /* Check if CPACR accesses are to be trapped to EL3 */
        } else if (arm_current_el(env) < 3 &&
                   (env->cp15.cptr_el[3] & CPTR_TCPAC)) {
            return CP_ACCESS_TRAP_EL3;
        }
    }

    return CP_ACCESS_OK;
}

static CPAccessResult cptr_access(CPUARMState *env, const ARMCPRegInfo *ri,
                                  bool isread)
{
    /* Check if CPTR accesses are set to trap to EL3 */
    if (arm_current_el(env) == 2 && (env->cp15.cptr_el[3] & CPTR_TCPAC)) {
        return CP_ACCESS_TRAP_EL3;
    }

    return CP_ACCESS_OK;
}

static const ARMCPRegInfo v6_cp_reginfo[] = {
    /* prefetch by MVA in v6, NOP in v7 */
    { .name = "MVA_prefetch",
      .cp = 15, .crn = 7, .crm = 13, .opc1 = 0, .opc2 = 1,
      .access = PL1_W, .type = ARM_CP_NOP },
    /* We need to break the TB after ISB to execute self-modifying code
     * correctly and also to take any pending interrupts immediately.
     * So use arm_cp_write_ignore() function instead of ARM_CP_NOP flag.
     */
    { .name = "ISB", .cp = 15, .crn = 7, .crm = 5, .opc1 = 0, .opc2 = 4,
      .access = PL0_W, .type = ARM_CP_NO_RAW, .writefn = arm_cp_write_ignore },
    { .name = "DSB", .cp = 15, .crn = 7, .crm = 10, .opc1 = 0, .opc2 = 4,
      .access = PL0_W, .type = ARM_CP_NOP },
    { .name = "DMB", .cp = 15, .crn = 7, .crm = 10, .opc1 = 0, .opc2 = 5,
      .access = PL0_W, .type = ARM_CP_NOP },
    { .name = "IFAR", .cp = 15, .crn = 6, .crm = 0, .opc1 = 0, .opc2 = 2,
      .access = PL1_RW, .accessfn = access_tvm_trvm,
      .bank_fieldoffsets = { offsetof(CPUARMState, cp15.ifar_s),
                             offsetof(CPUARMState, cp15.ifar_ns) },
      .resetvalue = 0, },
    /* Watchpoint Fault Address Register : should actually only be present
     * for 1136, 1176, 11MPCore.
     */
    { .name = "WFAR", .cp = 15, .crn = 6, .crm = 0, .opc1 = 0, .opc2 = 1,
      .access = PL1_RW, .type = ARM_CP_CONST, .resetvalue = 0, },
    { .name = "CPACR", .state = ARM_CP_STATE_BOTH, .opc0 = 3,
      .crn = 1, .crm = 0, .opc1 = 0, .opc2 = 2, .accessfn = cpacr_access,
      .access = PL1_RW, .fieldoffset = offsetof(CPUARMState, cp15.cpacr_el1),
      .resetfn = cpacr_reset, .writefn = cpacr_write, .readfn = cpacr_read },
    REGINFO_SENTINEL
};

/* Definitions for the PMU registers */
#define PMCRN_MASK  0xf800
#define PMCRN_SHIFT 11
#define PMCRLC  0x40
#define PMCRDP  0x20
#define PMCRX   0x10
#define PMCRD   0x8
#define PMCRC   0x4
#define PMCRP   0x2
#define PMCRE   0x1
/*
 * Mask of PMCR bits writeable by guest (not including WO bits like C, P,
 * which can be written as 1 to trigger behaviour but which stay RAZ).
 */
#define PMCR_WRITEABLE_MASK (PMCRLC | PMCRDP | PMCRX | PMCRD | PMCRE)

#define PMXEVTYPER_P          0x80000000
#define PMXEVTYPER_U          0x40000000
#define PMXEVTYPER_NSK        0x20000000
#define PMXEVTYPER_NSU        0x10000000
#define PMXEVTYPER_NSH        0x08000000
#define PMXEVTYPER_M          0x04000000
#define PMXEVTYPER_MT         0x02000000
#define PMXEVTYPER_EVTCOUNT   0x0000ffff
#define PMXEVTYPER_MASK       (PMXEVTYPER_P | PMXEVTYPER_U | PMXEVTYPER_NSK | \
                               PMXEVTYPER_NSU | PMXEVTYPER_NSH | \
                               PMXEVTYPER_M | PMXEVTYPER_MT | \
                               PMXEVTYPER_EVTCOUNT)

#define PMCCFILTR             0xf8000000
#define PMCCFILTR_M           PMXEVTYPER_M
#define PMCCFILTR_EL0         (PMCCFILTR | PMCCFILTR_M)

static inline uint32_t pmu_num_counters(CPUARMState *env)
{
  return (env->cp15.c9_pmcr & PMCRN_MASK) >> PMCRN_SHIFT;
}

/* Bits allowed to be set/cleared for PMCNTEN* and PMINTEN* */
static inline uint64_t pmu_counter_mask(CPUARMState *env)
{
  return (1 << 31) | ((1 << pmu_num_counters(env)) - 1);
}

typedef struct pm_event {
    uint16_t number; /* PMEVTYPER.evtCount is 16 bits wide */
    /* If the event is supported on this CPU (used to generate PMCEID[01]) */
    bool (*supported)(CPUARMState *);
    /*
     * Retrieve the current count of the underlying event. The programmed
     * counters hold a difference from the return value from this function
     */
    uint64_t (*get_count)(CPUARMState *);
    /*
     * Return how many nanoseconds it will take (at a minimum) for count events
     * to occur. A negative value indicates the counter will never overflow, or
     * that the counter has otherwise arranged for the overflow bit to be set
     * and the PMU interrupt to be raised on overflow.
     */
    int64_t (*ns_per_count)(uint64_t);
} pm_event;

static bool event_always_supported(CPUARMState *env)
{
    return true;
}

static uint64_t swinc_get_count(CPUARMState *env)
{
    /*
     * SW_INCR events are written directly to the pmevcntr's by writes to
     * PMSWINC, so there is no underlying count maintained by the PMU itself
     */
    return 0;
}

static int64_t swinc_ns_per(uint64_t ignored)
{
    return -1;
}

/*
 * Return the underlying cycle count for the PMU cycle counters. If we're in
 * usermode, simply return 0.
 */
static uint64_t cycles_get_count(CPUARMState *env)
{
#ifndef CONFIG_USER_ONLY
    return muldiv64(qemu_clock_get_ns(QEMU_CLOCK_VIRTUAL),
                   ARM_CPU_FREQ, NANOSECONDS_PER_SECOND);
#else
    return cpu_get_host_ticks();
#endif
}

#ifndef CONFIG_USER_ONLY
static int64_t cycles_ns_per(uint64_t cycles)
{
    return (ARM_CPU_FREQ / NANOSECONDS_PER_SECOND) * cycles;
}

static bool instructions_supported(CPUARMState *env)
{
    return icount_enabled() == 1; /* Precise instruction counting */
}

static uint64_t instructions_get_count(CPUARMState *env)
{
    return (uint64_t)icount_get_raw();
}

static int64_t instructions_ns_per(uint64_t icount)
{
    return icount_to_ns((int64_t)icount);
}
#endif

static bool pmu_8_1_events_supported(CPUARMState *env)
{
    /* For events which are supported in any v8.1 PMU */
    return cpu_isar_feature(any_pmu_8_1, env_archcpu(env));
}

static bool pmu_8_4_events_supported(CPUARMState *env)
{
    /* For events which are supported in any v8.1 PMU */
    return cpu_isar_feature(any_pmu_8_4, env_archcpu(env));
}

static uint64_t zero_event_get_count(CPUARMState *env)
{
    /* For events which on QEMU never fire, so their count is always zero */
    return 0;
}

static int64_t zero_event_ns_per(uint64_t cycles)
{
    /* An event which never fires can never overflow */
    return -1;
}

static const pm_event pm_events[] = {
    { .number = 0x000, /* SW_INCR */
      .supported = event_always_supported,
      .get_count = swinc_get_count,
      .ns_per_count = swinc_ns_per,
    },
#ifndef CONFIG_USER_ONLY
    { .number = 0x008, /* INST_RETIRED, Instruction architecturally executed */
      .supported = instructions_supported,
      .get_count = instructions_get_count,
      .ns_per_count = instructions_ns_per,
    },
    { .number = 0x011, /* CPU_CYCLES, Cycle */
      .supported = event_always_supported,
      .get_count = cycles_get_count,
      .ns_per_count = cycles_ns_per,
    },
#endif
    { .number = 0x023, /* STALL_FRONTEND */
      .supported = pmu_8_1_events_supported,
      .get_count = zero_event_get_count,
      .ns_per_count = zero_event_ns_per,
    },
    { .number = 0x024, /* STALL_BACKEND */
      .supported = pmu_8_1_events_supported,
      .get_count = zero_event_get_count,
      .ns_per_count = zero_event_ns_per,
    },
    { .number = 0x03c, /* STALL */
      .supported = pmu_8_4_events_supported,
      .get_count = zero_event_get_count,
      .ns_per_count = zero_event_ns_per,
    },
};

/*
 * Note: Before increasing MAX_EVENT_ID beyond 0x3f into the 0x40xx range of
 * events (i.e. the statistical profiling extension), this implementation
 * should first be updated to something sparse instead of the current
 * supported_event_map[] array.
 */
#define MAX_EVENT_ID 0x3c
#define UNSUPPORTED_EVENT UINT16_MAX
static uint16_t supported_event_map[MAX_EVENT_ID + 1];

/*
 * Called upon CPU initialization to initialize PMCEID[01]_EL0 and build a map
 * of ARM event numbers to indices in our pm_events array.
 *
 * Note: Events in the 0x40XX range are not currently supported.
 */
void pmu_init(ARMCPU *cpu)
{
    unsigned int i;

    /*
     * Empty supported_event_map and cpu->pmceid[01] before adding supported
     * events to them
     */
    for (i = 0; i < ARRAY_SIZE(supported_event_map); i++) {
        supported_event_map[i] = UNSUPPORTED_EVENT;
    }
    cpu->pmceid0 = 0;
    cpu->pmceid1 = 0;

    for (i = 0; i < ARRAY_SIZE(pm_events); i++) {
        const pm_event *cnt = &pm_events[i];
        assert(cnt->number <= MAX_EVENT_ID);
        /* We do not currently support events in the 0x40xx range */
        assert(cnt->number <= 0x3f);

        if (cnt->supported(&cpu->env)) {
            supported_event_map[cnt->number] = i;
            uint64_t event_mask = 1ULL << (cnt->number & 0x1f);
            if (cnt->number & 0x20) {
                cpu->pmceid1 |= event_mask;
            } else {
                cpu->pmceid0 |= event_mask;
            }
        }
    }
}

/*
 * Check at runtime whether a PMU event is supported for the current machine
 */
static bool event_supported(uint16_t number)
{
    if (number > MAX_EVENT_ID) {
        return false;
    }
    return supported_event_map[number] != UNSUPPORTED_EVENT;
}

static CPAccessResult pmreg_access(CPUARMState *env, const ARMCPRegInfo *ri,
                                   bool isread)
{
    /* Performance monitor registers user accessibility is controlled
     * by PMUSERENR. MDCR_EL2.TPM and MDCR_EL3.TPM allow configurable
     * trapping to EL2 or EL3 for other accesses.
     */
    int el = arm_current_el(env);
    uint64_t mdcr_el2 = arm_mdcr_el2_eff(env);

    if (el == 0 && !(env->cp15.c9_pmuserenr & 1)) {
        return CP_ACCESS_TRAP;
    }
    if (el < 2 && (mdcr_el2 & MDCR_TPM)) {
        return CP_ACCESS_TRAP_EL2;
    }
    if (el < 3 && (env->cp15.mdcr_el3 & MDCR_TPM)) {
        return CP_ACCESS_TRAP_EL3;
    }

    return CP_ACCESS_OK;
}

static CPAccessResult pmreg_access_xevcntr(CPUARMState *env,
                                           const ARMCPRegInfo *ri,
                                           bool isread)
{
    /* ER: event counter read trap control */
    if (arm_feature(env, ARM_FEATURE_V8)
        && arm_current_el(env) == 0
        && (env->cp15.c9_pmuserenr & (1 << 3)) != 0
        && isread) {
        return CP_ACCESS_OK;
    }

    return pmreg_access(env, ri, isread);
}

static CPAccessResult pmreg_access_swinc(CPUARMState *env,
                                         const ARMCPRegInfo *ri,
                                         bool isread)
{
    /* SW: software increment write trap control */
    if (arm_feature(env, ARM_FEATURE_V8)
        && arm_current_el(env) == 0
        && (env->cp15.c9_pmuserenr & (1 << 1)) != 0
        && !isread) {
        return CP_ACCESS_OK;
    }

    return pmreg_access(env, ri, isread);
}

static CPAccessResult pmreg_access_selr(CPUARMState *env,
                                        const ARMCPRegInfo *ri,
                                        bool isread)
{
    /* ER: event counter read trap control */
    if (arm_feature(env, ARM_FEATURE_V8)
        && arm_current_el(env) == 0
        && (env->cp15.c9_pmuserenr & (1 << 3)) != 0) {
        return CP_ACCESS_OK;
    }

    return pmreg_access(env, ri, isread);
}

static CPAccessResult pmreg_access_ccntr(CPUARMState *env,
                                         const ARMCPRegInfo *ri,
                                         bool isread)
{
    /* CR: cycle counter read trap control */
    if (arm_feature(env, ARM_FEATURE_V8)
        && arm_current_el(env) == 0
        && (env->cp15.c9_pmuserenr & (1 << 2)) != 0
        && isread) {
        return CP_ACCESS_OK;
    }

    return pmreg_access(env, ri, isread);
}

/* Returns true if the counter (pass 31 for PMCCNTR) should count events using
 * the current EL, security state, and register configuration.
 */
static bool pmu_counter_enabled(CPUARMState *env, uint8_t counter)
{
    uint64_t filter;
    bool e, p, u, nsk, nsu, nsh, m;
    bool enabled, prohibited, filtered;
    bool secure = arm_is_secure(env);
    int el = arm_current_el(env);
    uint64_t mdcr_el2 = arm_mdcr_el2_eff(env);
    uint8_t hpmn = mdcr_el2 & MDCR_HPMN;

    if (!arm_feature(env, ARM_FEATURE_PMU)) {
        return false;
    }

    if (!arm_feature(env, ARM_FEATURE_EL2) ||
            (counter < hpmn || counter == 31)) {
        e = env->cp15.c9_pmcr & PMCRE;
    } else {
        e = mdcr_el2 & MDCR_HPME;
    }
    enabled = e && (env->cp15.c9_pmcnten & (1 << counter));

    if (!secure) {
        if (el == 2 && (counter < hpmn || counter == 31)) {
            prohibited = mdcr_el2 & MDCR_HPMD;
        } else {
            prohibited = false;
        }
    } else {
        prohibited = arm_feature(env, ARM_FEATURE_EL3) &&
           !(env->cp15.mdcr_el3 & MDCR_SPME);
    }

    if (prohibited && counter == 31) {
        prohibited = env->cp15.c9_pmcr & PMCRDP;
    }

    if (counter == 31) {
        filter = env->cp15.pmccfiltr_el0;
    } else {
        filter = env->cp15.c14_pmevtyper[counter];
    }

    p   = filter & PMXEVTYPER_P;
    u   = filter & PMXEVTYPER_U;
    nsk = arm_feature(env, ARM_FEATURE_EL3) && (filter & PMXEVTYPER_NSK);
    nsu = arm_feature(env, ARM_FEATURE_EL3) && (filter & PMXEVTYPER_NSU);
    nsh = arm_feature(env, ARM_FEATURE_EL2) && (filter & PMXEVTYPER_NSH);
    m   = arm_el_is_aa64(env, 1) &&
              arm_feature(env, ARM_FEATURE_EL3) && (filter & PMXEVTYPER_M);

    if (el == 0) {
        filtered = secure ? u : u != nsu;
    } else if (el == 1) {
        filtered = secure ? p : p != nsk;
    } else if (el == 2) {
        filtered = !nsh;
    } else { /* EL3 */
        filtered = m != p;
    }

    if (counter != 31) {
        /*
         * If not checking PMCCNTR, ensure the counter is setup to an event we
         * support
         */
        uint16_t event = filter & PMXEVTYPER_EVTCOUNT;
        if (!event_supported(event)) {
            return false;
        }
    }

    return enabled && !prohibited && !filtered;
}

static void pmu_update_irq(CPUARMState *env)
{
    ARMCPU *cpu = env_archcpu(env);
    qemu_set_irq(cpu->pmu_interrupt, (env->cp15.c9_pmcr & PMCRE) &&
            (env->cp15.c9_pminten & env->cp15.c9_pmovsr));
}

/*
 * Ensure c15_ccnt is the guest-visible count so that operations such as
 * enabling/disabling the counter or filtering, modifying the count itself,
 * etc. can be done logically. This is essentially a no-op if the counter is
 * not enabled at the time of the call.
 */
static void pmccntr_op_start(CPUARMState *env)
{
    uint64_t cycles = cycles_get_count(env);

    if (pmu_counter_enabled(env, 31)) {
        uint64_t eff_cycles = cycles;
        if (env->cp15.c9_pmcr & PMCRD) {
            /* Increment once every 64 processor clock cycles */
            eff_cycles /= 64;
        }

        uint64_t new_pmccntr = eff_cycles - env->cp15.c15_ccnt_delta;

        uint64_t overflow_mask = env->cp15.c9_pmcr & PMCRLC ? \
                                 1ull << 63 : 1ull << 31;
        if (env->cp15.c15_ccnt & ~new_pmccntr & overflow_mask) {
            env->cp15.c9_pmovsr |= (1 << 31);
            pmu_update_irq(env);
        }

        env->cp15.c15_ccnt = new_pmccntr;
    }
    env->cp15.c15_ccnt_delta = cycles;
}

/*
 * If PMCCNTR is enabled, recalculate the delta between the clock and the
 * guest-visible count. A call to pmccntr_op_finish should follow every call to
 * pmccntr_op_start.
 */
static void pmccntr_op_finish(CPUARMState *env)
{
    if (pmu_counter_enabled(env, 31)) {
#ifndef CONFIG_USER_ONLY
        /* Calculate when the counter will next overflow */
        uint64_t remaining_cycles = -env->cp15.c15_ccnt;
        if (!(env->cp15.c9_pmcr & PMCRLC)) {
            remaining_cycles = (uint32_t)remaining_cycles;
        }
        int64_t overflow_in = cycles_ns_per(remaining_cycles);

        if (overflow_in > 0) {
            int64_t overflow_at = qemu_clock_get_ns(QEMU_CLOCK_VIRTUAL) +
                overflow_in;
            ARMCPU *cpu = env_archcpu(env);
            timer_mod_anticipate_ns(cpu->pmu_timer, overflow_at);
        }
#endif

        uint64_t prev_cycles = env->cp15.c15_ccnt_delta;
        if (env->cp15.c9_pmcr & PMCRD) {
            /* Increment once every 64 processor clock cycles */
            prev_cycles /= 64;
        }
        env->cp15.c15_ccnt_delta = prev_cycles - env->cp15.c15_ccnt;
    }
}

static void pmevcntr_op_start(CPUARMState *env, uint8_t counter)
{

    uint16_t event = env->cp15.c14_pmevtyper[counter] & PMXEVTYPER_EVTCOUNT;
    uint64_t count = 0;
    if (event_supported(event)) {
        uint16_t event_idx = supported_event_map[event];
        count = pm_events[event_idx].get_count(env);
    }

    if (pmu_counter_enabled(env, counter)) {
        uint32_t new_pmevcntr = count - env->cp15.c14_pmevcntr_delta[counter];

        if (env->cp15.c14_pmevcntr[counter] & ~new_pmevcntr & INT32_MIN) {
            env->cp15.c9_pmovsr |= (1 << counter);
            pmu_update_irq(env);
        }
        env->cp15.c14_pmevcntr[counter] = new_pmevcntr;
    }
    env->cp15.c14_pmevcntr_delta[counter] = count;
}

static void pmevcntr_op_finish(CPUARMState *env, uint8_t counter)
{
    if (pmu_counter_enabled(env, counter)) {
#ifndef CONFIG_USER_ONLY
        uint16_t event = env->cp15.c14_pmevtyper[counter] & PMXEVTYPER_EVTCOUNT;
        uint16_t event_idx = supported_event_map[event];
        uint64_t delta = UINT32_MAX -
            (uint32_t)env->cp15.c14_pmevcntr[counter] + 1;
        int64_t overflow_in = pm_events[event_idx].ns_per_count(delta);

        if (overflow_in > 0) {
            int64_t overflow_at = qemu_clock_get_ns(QEMU_CLOCK_VIRTUAL) +
                overflow_in;
            ARMCPU *cpu = env_archcpu(env);
            timer_mod_anticipate_ns(cpu->pmu_timer, overflow_at);
        }
#endif

        env->cp15.c14_pmevcntr_delta[counter] -=
            env->cp15.c14_pmevcntr[counter];
    }
}

void pmu_op_start(CPUARMState *env)
{
    unsigned int i;
    pmccntr_op_start(env);
    for (i = 0; i < pmu_num_counters(env); i++) {
        pmevcntr_op_start(env, i);
    }
}

void pmu_op_finish(CPUARMState *env)
{
    unsigned int i;
    pmccntr_op_finish(env);
    for (i = 0; i < pmu_num_counters(env); i++) {
        pmevcntr_op_finish(env, i);
    }
}

void pmu_pre_el_change(ARMCPU *cpu, void *ignored)
{
    pmu_op_start(&cpu->env);
}

void pmu_post_el_change(ARMCPU *cpu, void *ignored)
{
    pmu_op_finish(&cpu->env);
}

void arm_pmu_timer_cb(void *opaque)
{
    ARMCPU *cpu = opaque;

    /*
     * Update all the counter values based on the current underlying counts,
     * triggering interrupts to be raised, if necessary. pmu_op_finish() also
     * has the effect of setting the cpu->pmu_timer to the next earliest time a
     * counter may expire.
     */
    pmu_op_start(&cpu->env);
    pmu_op_finish(&cpu->env);
}

static void pmcr_write(CPUARMState *env, const ARMCPRegInfo *ri,
                       uint64_t value)
{
    pmu_op_start(env);

    if (value & PMCRC) {
        /* The counter has been reset */
        env->cp15.c15_ccnt = 0;
    }

    if (value & PMCRP) {
        unsigned int i;
        for (i = 0; i < pmu_num_counters(env); i++) {
            env->cp15.c14_pmevcntr[i] = 0;
        }
    }

    env->cp15.c9_pmcr &= ~PMCR_WRITEABLE_MASK;
    env->cp15.c9_pmcr |= (value & PMCR_WRITEABLE_MASK);

    pmu_op_finish(env);
}

static void pmswinc_write(CPUARMState *env, const ARMCPRegInfo *ri,
                          uint64_t value)
{
    unsigned int i;
    for (i = 0; i < pmu_num_counters(env); i++) {
        /* Increment a counter's count iff: */
        if ((value & (1 << i)) && /* counter's bit is set */
                /* counter is enabled and not filtered */
                pmu_counter_enabled(env, i) &&
                /* counter is SW_INCR */
                (env->cp15.c14_pmevtyper[i] & PMXEVTYPER_EVTCOUNT) == 0x0) {
            pmevcntr_op_start(env, i);

            /*
             * Detect if this write causes an overflow since we can't predict
             * PMSWINC overflows like we can for other events
             */
            uint32_t new_pmswinc = env->cp15.c14_pmevcntr[i] + 1;

            if (env->cp15.c14_pmevcntr[i] & ~new_pmswinc & INT32_MIN) {
                env->cp15.c9_pmovsr |= (1 << i);
                pmu_update_irq(env);
            }

            env->cp15.c14_pmevcntr[i] = new_pmswinc;

            pmevcntr_op_finish(env, i);
        }
    }
}

static uint64_t pmccntr_read(CPUARMState *env, const ARMCPRegInfo *ri)
{
    uint64_t ret;
    pmccntr_op_start(env);
    ret = env->cp15.c15_ccnt;
    pmccntr_op_finish(env);
    return ret;
}

static void pmselr_write(CPUARMState *env, const ARMCPRegInfo *ri,
                         uint64_t value)
{
    /* The value of PMSELR.SEL affects the behavior of PMXEVTYPER and
     * PMXEVCNTR. We allow [0..31] to be written to PMSELR here; in the
     * meanwhile, we check PMSELR.SEL when PMXEVTYPER and PMXEVCNTR are
     * accessed.
     */
    env->cp15.c9_pmselr = value & 0x1f;
}

static void pmccntr_write(CPUARMState *env, const ARMCPRegInfo *ri,
                        uint64_t value)
{
    pmccntr_op_start(env);
    env->cp15.c15_ccnt = value;
    pmccntr_op_finish(env);
}

static void pmccntr_write32(CPUARMState *env, const ARMCPRegInfo *ri,
                            uint64_t value)
{
    uint64_t cur_val = pmccntr_read(env, NULL);

    pmccntr_write(env, ri, deposit64(cur_val, 0, 32, value));
}

static void pmccfiltr_write(CPUARMState *env, const ARMCPRegInfo *ri,
                            uint64_t value)
{
    pmccntr_op_start(env);
    env->cp15.pmccfiltr_el0 = value & PMCCFILTR_EL0;
    pmccntr_op_finish(env);
}

static void pmccfiltr_write_a32(CPUARMState *env, const ARMCPRegInfo *ri,
                            uint64_t value)
{
    pmccntr_op_start(env);
    /* M is not accessible from AArch32 */
    env->cp15.pmccfiltr_el0 = (env->cp15.pmccfiltr_el0 & PMCCFILTR_M) |
        (value & PMCCFILTR);
    pmccntr_op_finish(env);
}

static uint64_t pmccfiltr_read_a32(CPUARMState *env, const ARMCPRegInfo *ri)
{
    /* M is not visible in AArch32 */
    return env->cp15.pmccfiltr_el0 & PMCCFILTR;
}

static void pmcntenset_write(CPUARMState *env, const ARMCPRegInfo *ri,
                            uint64_t value)
{
    value &= pmu_counter_mask(env);
    env->cp15.c9_pmcnten |= value;
}

static void pmcntenclr_write(CPUARMState *env, const ARMCPRegInfo *ri,
                             uint64_t value)
{
    value &= pmu_counter_mask(env);
    env->cp15.c9_pmcnten &= ~value;
}

static void pmovsr_write(CPUARMState *env, const ARMCPRegInfo *ri,
                         uint64_t value)
{
    value &= pmu_counter_mask(env);
    env->cp15.c9_pmovsr &= ~value;
    pmu_update_irq(env);
}

static void pmovsset_write(CPUARMState *env, const ARMCPRegInfo *ri,
                         uint64_t value)
{
    value &= pmu_counter_mask(env);
    env->cp15.c9_pmovsr |= value;
    pmu_update_irq(env);
}

static void pmevtyper_write(CPUARMState *env, const ARMCPRegInfo *ri,
                             uint64_t value, const uint8_t counter)
{
    if (counter == 31) {
        pmccfiltr_write(env, ri, value);
    } else if (counter < pmu_num_counters(env)) {
        pmevcntr_op_start(env, counter);

        /*
         * If this counter's event type is changing, store the current
         * underlying count for the new type in c14_pmevcntr_delta[counter] so
         * pmevcntr_op_finish has the correct baseline when it converts back to
         * a delta.
         */
        uint16_t old_event = env->cp15.c14_pmevtyper[counter] &
            PMXEVTYPER_EVTCOUNT;
        uint16_t new_event = value & PMXEVTYPER_EVTCOUNT;
        if (old_event != new_event) {
            uint64_t count = 0;
            if (event_supported(new_event)) {
                uint16_t event_idx = supported_event_map[new_event];
                count = pm_events[event_idx].get_count(env);
            }
            env->cp15.c14_pmevcntr_delta[counter] = count;
        }

        env->cp15.c14_pmevtyper[counter] = value & PMXEVTYPER_MASK;
        pmevcntr_op_finish(env, counter);
    }
    /* Attempts to access PMXEVTYPER are CONSTRAINED UNPREDICTABLE when
     * PMSELR value is equal to or greater than the number of implemented
     * counters, but not equal to 0x1f. We opt to behave as a RAZ/WI.
     */
}

static uint64_t pmevtyper_read(CPUARMState *env, const ARMCPRegInfo *ri,
                               const uint8_t counter)
{
    if (counter == 31) {
        return env->cp15.pmccfiltr_el0;
    } else if (counter < pmu_num_counters(env)) {
        return env->cp15.c14_pmevtyper[counter];
    } else {
      /*
       * We opt to behave as a RAZ/WI when attempts to access PMXEVTYPER
       * are CONSTRAINED UNPREDICTABLE. See comments in pmevtyper_write().
       */
        return 0;
    }
}

static void pmevtyper_writefn(CPUARMState *env, const ARMCPRegInfo *ri,
                              uint64_t value)
{
    uint8_t counter = ((ri->crm & 3) << 3) | (ri->opc2 & 7);
    pmevtyper_write(env, ri, value, counter);
}

static void pmevtyper_rawwrite(CPUARMState *env, const ARMCPRegInfo *ri,
                               uint64_t value)
{
    uint8_t counter = ((ri->crm & 3) << 3) | (ri->opc2 & 7);
    env->cp15.c14_pmevtyper[counter] = value;

    /*
     * pmevtyper_rawwrite is called between a pair of pmu_op_start and
     * pmu_op_finish calls when loading saved state for a migration. Because
     * we're potentially updating the type of event here, the value written to
     * c14_pmevcntr_delta by the preceeding pmu_op_start call may be for a
     * different counter type. Therefore, we need to set this value to the
     * current count for the counter type we're writing so that pmu_op_finish
     * has the correct count for its calculation.
     */
    uint16_t event = value & PMXEVTYPER_EVTCOUNT;
    if (event_supported(event)) {
        uint16_t event_idx = supported_event_map[event];
        env->cp15.c14_pmevcntr_delta[counter] =
            pm_events[event_idx].get_count(env);
    }
}

static uint64_t pmevtyper_readfn(CPUARMState *env, const ARMCPRegInfo *ri)
{
    uint8_t counter = ((ri->crm & 3) << 3) | (ri->opc2 & 7);
    return pmevtyper_read(env, ri, counter);
}

static void pmxevtyper_write(CPUARMState *env, const ARMCPRegInfo *ri,
                             uint64_t value)
{
    pmevtyper_write(env, ri, value, env->cp15.c9_pmselr & 31);
}

static uint64_t pmxevtyper_read(CPUARMState *env, const ARMCPRegInfo *ri)
{
    return pmevtyper_read(env, ri, env->cp15.c9_pmselr & 31);
}

static void pmevcntr_write(CPUARMState *env, const ARMCPRegInfo *ri,
                             uint64_t value, uint8_t counter)
{
    if (counter < pmu_num_counters(env)) {
        pmevcntr_op_start(env, counter);
        env->cp15.c14_pmevcntr[counter] = value;
        pmevcntr_op_finish(env, counter);
    }
    /*
     * We opt to behave as a RAZ/WI when attempts to access PM[X]EVCNTR
     * are CONSTRAINED UNPREDICTABLE.
     */
}

static uint64_t pmevcntr_read(CPUARMState *env, const ARMCPRegInfo *ri,
                              uint8_t counter)
{
    if (counter < pmu_num_counters(env)) {
        uint64_t ret;
        pmevcntr_op_start(env, counter);
        ret = env->cp15.c14_pmevcntr[counter];
        pmevcntr_op_finish(env, counter);
        return ret;
    } else {
      /* We opt to behave as a RAZ/WI when attempts to access PM[X]EVCNTR
       * are CONSTRAINED UNPREDICTABLE. */
        return 0;
    }
}

static void pmevcntr_writefn(CPUARMState *env, const ARMCPRegInfo *ri,
                             uint64_t value)
{
    uint8_t counter = ((ri->crm & 3) << 3) | (ri->opc2 & 7);
    pmevcntr_write(env, ri, value, counter);
}

static uint64_t pmevcntr_readfn(CPUARMState *env, const ARMCPRegInfo *ri)
{
    uint8_t counter = ((ri->crm & 3) << 3) | (ri->opc2 & 7);
    return pmevcntr_read(env, ri, counter);
}

static void pmevcntr_rawwrite(CPUARMState *env, const ARMCPRegInfo *ri,
                             uint64_t value)
{
    uint8_t counter = ((ri->crm & 3) << 3) | (ri->opc2 & 7);
    assert(counter < pmu_num_counters(env));
    env->cp15.c14_pmevcntr[counter] = value;
    pmevcntr_write(env, ri, value, counter);
}

static uint64_t pmevcntr_rawread(CPUARMState *env, const ARMCPRegInfo *ri)
{
    uint8_t counter = ((ri->crm & 3) << 3) | (ri->opc2 & 7);
    assert(counter < pmu_num_counters(env));
    return env->cp15.c14_pmevcntr[counter];
}

static void pmxevcntr_write(CPUARMState *env, const ARMCPRegInfo *ri,
                             uint64_t value)
{
    pmevcntr_write(env, ri, value, env->cp15.c9_pmselr & 31);
}

static uint64_t pmxevcntr_read(CPUARMState *env, const ARMCPRegInfo *ri)
{
    return pmevcntr_read(env, ri, env->cp15.c9_pmselr & 31);
}

static void pmuserenr_write(CPUARMState *env, const ARMCPRegInfo *ri,
                            uint64_t value)
{
    if (arm_feature(env, ARM_FEATURE_V8)) {
        env->cp15.c9_pmuserenr = value & 0xf;
    } else {
        env->cp15.c9_pmuserenr = value & 1;
    }
}

static void pmintenset_write(CPUARMState *env, const ARMCPRegInfo *ri,
                             uint64_t value)
{
    /* We have no event counters so only the C bit can be changed */
    value &= pmu_counter_mask(env);
    env->cp15.c9_pminten |= value;
    pmu_update_irq(env);
}

static void pmintenclr_write(CPUARMState *env, const ARMCPRegInfo *ri,
                             uint64_t value)
{
    value &= pmu_counter_mask(env);
    env->cp15.c9_pminten &= ~value;
    pmu_update_irq(env);
}

static uint64_t vbar_read(CPUARMState *env, const ARMCPRegInfo *ri) {
    if (env->gxf.guarded) {
        return env->gxf.vbar_gl[1];
    } else {
        return raw_read(env, ri);
    }
}
static void vbar_write(CPUARMState *env, const ARMCPRegInfo *ri,
                       uint64_t value)
{
    /* Note that even though the AArch64 view of this register has bits
     * [10:0] all RES0 we can only mask the bottom 5, to comply with the
     * architectural requirements for bits which are RES0 only in some
     * contexts. (ARMv8 would permit us to do no masking at all, but ARMv7
     * requires the bottom five bits to be RAZ/WI because they're UNK/SBZP.)
     */
    raw_write(env, ri, value & ~0x1FULL);
}
static void vbar_el1_write(CPUARMState *env, const ARMCPRegInfo *ri,
                       uint64_t value)
{
    if (env->gxf.guarded) {
        env->gxf.vbar_gl[1] = value & ~0x1FULL;
    } else {
        if (!env->gxf.guarded && env->cp15.vmsa_lock_el1 & VMSA_LOCK_VBAR_EL1){
            return;
        }
        raw_write(env, ri, value & ~0x1FULL);
    }
}

static void scr_write(CPUARMState *env, const ARMCPRegInfo *ri, uint64_t value)
{
    /* Begin with base v8.0 state.  */
    uint32_t valid_mask = 0x3fff;
    ARMCPU *cpu = env_archcpu(env);

    if (ri->state == ARM_CP_STATE_AA64) {
        if (arm_feature(env, ARM_FEATURE_AARCH64) &&
            !cpu_isar_feature(aa64_aa32_el1, cpu)) {
                value |= SCR_FW | SCR_AW;   /* these two bits are RES1.  */
        }
        valid_mask &= ~SCR_NET;

        if (cpu_isar_feature(aa64_lor, cpu)) {
            valid_mask |= SCR_TLOR;
        }
        if (cpu_isar_feature(aa64_pauth, cpu)) {
            valid_mask |= SCR_API | SCR_APK;
        }
        if (cpu_isar_feature(aa64_sel2, cpu)) {
            valid_mask |= SCR_EEL2;
        }
        if (cpu_isar_feature(aa64_mte, cpu)) {
            valid_mask |= SCR_ATA;
        }
    } else {
        valid_mask &= ~(SCR_RW | SCR_ST);
    }

    if (!arm_feature(env, ARM_FEATURE_EL2)) {
        valid_mask &= ~SCR_HCE;

        /* On ARMv7, SMD (or SCD as it is called in v7) is only
         * supported if EL2 exists. The bit is UNK/SBZP when
         * EL2 is unavailable. In QEMU ARMv7, we force it to always zero
         * when EL2 is unavailable.
         * On ARMv8, this bit is always available.
         */
        if (arm_feature(env, ARM_FEATURE_V7) &&
            !arm_feature(env, ARM_FEATURE_V8)) {
            valid_mask &= ~SCR_SMD;
        }
    }

    /* Clear all-context RES0 bits.  */
    value &= valid_mask;
    raw_write(env, ri, value);
}

static void scr_reset(CPUARMState *env, const ARMCPRegInfo *ri)
{
    /*
     * scr_write will set the RES1 bits on an AArch64-only CPU.
     * The reset value will be 0x30 on an AArch64-only CPU and 0 otherwise.
     */
    scr_write(env, ri, 0);
}

static CPAccessResult access_aa64_tid2(CPUARMState *env,
                                       const ARMCPRegInfo *ri,
                                       bool isread)
{
    if (arm_current_el(env) == 1 && (arm_hcr_el2_eff(env) & HCR_TID2)) {
        return CP_ACCESS_TRAP_EL2;
    }

    return CP_ACCESS_OK;
}

static uint64_t ccsidr_read(CPUARMState *env, const ARMCPRegInfo *ri)
{
    ARMCPU *cpu = env_archcpu(env);

    /* Acquire the CSSELR index from the bank corresponding to the CCSIDR
     * bank
     */
    uint32_t index = A32_BANKED_REG_GET(env, csselr,
                                        ri->secure & ARM_CP_SECSTATE_S);

    return cpu->ccsidr[index];
}

static void csselr_write(CPUARMState *env, const ARMCPRegInfo *ri,
                         uint64_t value)
{
    raw_write(env, ri, value & 0xf);
}

static uint64_t isr_read(CPUARMState *env, const ARMCPRegInfo *ri)
{
    CPUState *cs = env_cpu(env);
    bool el1 = arm_current_el(env) == 1;
    uint64_t hcr_el2 = el1 ? arm_hcr_el2_eff(env) : 0;
    uint64_t ret = 0;

    if (hcr_el2 & HCR_IMO) {
        if (cs->interrupt_request & CPU_INTERRUPT_VIRQ) {
            ret |= CPSR_I;
        }
    } else {
        if (cs->interrupt_request & CPU_INTERRUPT_HARD) {
            ret |= CPSR_I;
        }
    }

    if (hcr_el2 & HCR_FMO) {
        if (cs->interrupt_request & CPU_INTERRUPT_VFIQ) {
            ret |= CPSR_F;
        }
    } else {
        if (cs->interrupt_request & CPU_INTERRUPT_FIQ) {
            ret |= CPSR_F;
        }
    }

    /* External aborts are not possible in QEMU so A bit is always clear */
    return ret;
}

static CPAccessResult access_aa64_tid1(CPUARMState *env, const ARMCPRegInfo *ri,
                                       bool isread)
{
    if (arm_current_el(env) == 1 && (arm_hcr_el2_eff(env) & HCR_TID1)) {
        return CP_ACCESS_TRAP_EL2;
    }

    return CP_ACCESS_OK;
}

static CPAccessResult access_aa32_tid1(CPUARMState *env, const ARMCPRegInfo *ri,
                                       bool isread)
{
    if (arm_feature(env, ARM_FEATURE_V8)) {
        return access_aa64_tid1(env, ri, isread);
    }

    return CP_ACCESS_OK;
}

static const ARMCPRegInfo v7_cp_reginfo[] = {
    /* the old v6 WFI, UNPREDICTABLE in v7 but we choose to NOP */
    { .name = "NOP", .cp = 15, .crn = 7, .crm = 0, .opc1 = 0, .opc2 = 4,
      .access = PL1_W, .type = ARM_CP_NOP },
    /* Performance monitors are implementation defined in v7,
     * but with an ARM recommended set of registers, which we
     * follow.
     *
     * Performance registers fall into three categories:
     *  (a) always UNDEF in PL0, RW in PL1 (PMINTENSET, PMINTENCLR)
     *  (b) RO in PL0 (ie UNDEF on write), RW in PL1 (PMUSERENR)
     *  (c) UNDEF in PL0 if PMUSERENR.EN==0, otherwise accessible (all others)
     * For the cases controlled by PMUSERENR we must set .access to PL0_RW
     * or PL0_RO as appropriate and then check PMUSERENR in the helper fn.
     */
    { .name = "PMCNTENSET", .cp = 15, .crn = 9, .crm = 12, .opc1 = 0, .opc2 = 1,
      .access = PL0_RW, .type = ARM_CP_ALIAS,
      .fieldoffset = offsetoflow32(CPUARMState, cp15.c9_pmcnten),
      .writefn = pmcntenset_write,
      .accessfn = pmreg_access,
      .raw_writefn = raw_write },
    { .name = "PMCNTENSET_EL0", .state = ARM_CP_STATE_AA64,
      .opc0 = 3, .opc1 = 3, .crn = 9, .crm = 12, .opc2 = 1,
      .access = PL0_RW, .accessfn = pmreg_access,
      .fieldoffset = offsetof(CPUARMState, cp15.c9_pmcnten), .resetvalue = 0,
      .writefn = pmcntenset_write, .raw_writefn = raw_write },
    { .name = "PMCNTENCLR", .cp = 15, .crn = 9, .crm = 12, .opc1 = 0, .opc2 = 2,
      .access = PL0_RW,
      .fieldoffset = offsetoflow32(CPUARMState, cp15.c9_pmcnten),
      .accessfn = pmreg_access,
      .writefn = pmcntenclr_write,
      .type = ARM_CP_ALIAS },
    { .name = "PMCNTENCLR_EL0", .state = ARM_CP_STATE_AA64,
      .opc0 = 3, .opc1 = 3, .crn = 9, .crm = 12, .opc2 = 2,
      .access = PL0_RW, .accessfn = pmreg_access,
      .type = ARM_CP_ALIAS,
      .fieldoffset = offsetof(CPUARMState, cp15.c9_pmcnten),
      .writefn = pmcntenclr_write },
    { .name = "PMOVSR", .cp = 15, .crn = 9, .crm = 12, .opc1 = 0, .opc2 = 3,
      .access = PL0_RW, .type = ARM_CP_IO,
      .fieldoffset = offsetoflow32(CPUARMState, cp15.c9_pmovsr),
      .accessfn = pmreg_access,
      .writefn = pmovsr_write,
      .raw_writefn = raw_write },
    { .name = "PMOVSCLR_EL0", .state = ARM_CP_STATE_AA64,
      .opc0 = 3, .opc1 = 3, .crn = 9, .crm = 12, .opc2 = 3,
      .access = PL0_RW, .accessfn = pmreg_access,
      .type = ARM_CP_ALIAS | ARM_CP_IO,
      .fieldoffset = offsetof(CPUARMState, cp15.c9_pmovsr),
      .writefn = pmovsr_write,
      .raw_writefn = raw_write },
    { .name = "PMSWINC", .cp = 15, .crn = 9, .crm = 12, .opc1 = 0, .opc2 = 4,
      .access = PL0_W, .accessfn = pmreg_access_swinc,
      .type = ARM_CP_NO_RAW | ARM_CP_IO,
      .writefn = pmswinc_write },
    { .name = "PMSWINC_EL0", .state = ARM_CP_STATE_AA64,
      .opc0 = 3, .opc1 = 3, .crn = 9, .crm = 12, .opc2 = 4,
      .access = PL0_W, .accessfn = pmreg_access_swinc,
      .type = ARM_CP_NO_RAW | ARM_CP_IO,
      .writefn = pmswinc_write },
    { .name = "PMSELR", .cp = 15, .crn = 9, .crm = 12, .opc1 = 0, .opc2 = 5,
      .access = PL0_RW, .type = ARM_CP_ALIAS,
      .fieldoffset = offsetoflow32(CPUARMState, cp15.c9_pmselr),
      .accessfn = pmreg_access_selr, .writefn = pmselr_write,
      .raw_writefn = raw_write},
    { .name = "PMSELR_EL0", .state = ARM_CP_STATE_AA64,
      .opc0 = 3, .opc1 = 3, .crn = 9, .crm = 12, .opc2 = 5,
      .access = PL0_RW, .accessfn = pmreg_access_selr,
      .fieldoffset = offsetof(CPUARMState, cp15.c9_pmselr),
      .writefn = pmselr_write, .raw_writefn = raw_write, },
    { .name = "PMCCNTR", .cp = 15, .crn = 9, .crm = 13, .opc1 = 0, .opc2 = 0,
      .access = PL0_RW, .resetvalue = 0, .type = ARM_CP_ALIAS | ARM_CP_IO,
      .readfn = pmccntr_read, .writefn = pmccntr_write32,
      .accessfn = pmreg_access_ccntr },
    { .name = "PMCCNTR_EL0", .state = ARM_CP_STATE_AA64,
      .opc0 = 3, .opc1 = 3, .crn = 9, .crm = 13, .opc2 = 0,
      .access = PL0_RW, .accessfn = pmreg_access_ccntr,
      .type = ARM_CP_IO,
      .fieldoffset = offsetof(CPUARMState, cp15.c15_ccnt),
      .readfn = pmccntr_read, .writefn = pmccntr_write,
      .raw_readfn = raw_read, .raw_writefn = raw_write, },
    { .name = "PMCCFILTR", .cp = 15, .opc1 = 0, .crn = 14, .crm = 15, .opc2 = 7,
      .writefn = pmccfiltr_write_a32, .readfn = pmccfiltr_read_a32,
      .access = PL0_RW, .accessfn = pmreg_access,
      .type = ARM_CP_ALIAS | ARM_CP_IO,
      .resetvalue = 0, },
    { .name = "PMCCFILTR_EL0", .state = ARM_CP_STATE_AA64,
      .opc0 = 3, .opc1 = 3, .crn = 14, .crm = 15, .opc2 = 7,
      .writefn = pmccfiltr_write, .raw_writefn = raw_write,
      .access = PL0_RW, .accessfn = pmreg_access,
      .type = ARM_CP_IO,
      .fieldoffset = offsetof(CPUARMState, cp15.pmccfiltr_el0),
      .resetvalue = 0, },
    { .name = "PMXEVTYPER", .cp = 15, .crn = 9, .crm = 13, .opc1 = 0, .opc2 = 1,
      .access = PL0_RW, .type = ARM_CP_NO_RAW | ARM_CP_IO,
      .accessfn = pmreg_access,
      .writefn = pmxevtyper_write, .readfn = pmxevtyper_read },
    { .name = "PMXEVTYPER_EL0", .state = ARM_CP_STATE_AA64,
      .opc0 = 3, .opc1 = 3, .crn = 9, .crm = 13, .opc2 = 1,
      .access = PL0_RW, .type = ARM_CP_NO_RAW | ARM_CP_IO,
      .accessfn = pmreg_access,
      .writefn = pmxevtyper_write, .readfn = pmxevtyper_read },
    { .name = "PMXEVCNTR", .cp = 15, .crn = 9, .crm = 13, .opc1 = 0, .opc2 = 2,
      .access = PL0_RW, .type = ARM_CP_NO_RAW | ARM_CP_IO,
      .accessfn = pmreg_access_xevcntr,
      .writefn = pmxevcntr_write, .readfn = pmxevcntr_read },
    { .name = "PMXEVCNTR_EL0", .state = ARM_CP_STATE_AA64,
      .opc0 = 3, .opc1 = 3, .crn = 9, .crm = 13, .opc2 = 2,
      .access = PL0_RW, .type = ARM_CP_NO_RAW | ARM_CP_IO,
      .accessfn = pmreg_access_xevcntr,
      .writefn = pmxevcntr_write, .readfn = pmxevcntr_read },
    { .name = "PMUSERENR", .cp = 15, .crn = 9, .crm = 14, .opc1 = 0, .opc2 = 0,
      .access = PL0_R | PL1_RW, .accessfn = access_tpm,
      .fieldoffset = offsetoflow32(CPUARMState, cp15.c9_pmuserenr),
      .resetvalue = 0,
      .writefn = pmuserenr_write, .raw_writefn = raw_write },
    { .name = "PMUSERENR_EL0", .state = ARM_CP_STATE_AA64,
      .opc0 = 3, .opc1 = 3, .crn = 9, .crm = 14, .opc2 = 0,
      .access = PL0_R | PL1_RW, .accessfn = access_tpm, .type = ARM_CP_ALIAS,
      .fieldoffset = offsetof(CPUARMState, cp15.c9_pmuserenr),
      .resetvalue = 0,
      .writefn = pmuserenr_write, .raw_writefn = raw_write },
    { .name = "PMINTENSET", .cp = 15, .crn = 9, .crm = 14, .opc1 = 0, .opc2 = 1,
      .access = PL1_RW, .accessfn = access_tpm,
      .type = ARM_CP_ALIAS | ARM_CP_IO,
      .fieldoffset = offsetoflow32(CPUARMState, cp15.c9_pminten),
      .resetvalue = 0,
      .writefn = pmintenset_write, .raw_writefn = raw_write },
    { .name = "PMINTENSET_EL1", .state = ARM_CP_STATE_AA64,
      .opc0 = 3, .opc1 = 0, .crn = 9, .crm = 14, .opc2 = 1,
      .access = PL1_RW, .accessfn = access_tpm,
      .type = ARM_CP_IO,
      .fieldoffset = offsetof(CPUARMState, cp15.c9_pminten),
      .writefn = pmintenset_write, .raw_writefn = raw_write,
      .resetvalue = 0x0 },
    { .name = "PMINTENCLR", .cp = 15, .crn = 9, .crm = 14, .opc1 = 0, .opc2 = 2,
      .access = PL1_RW, .accessfn = access_tpm,
      .type = ARM_CP_ALIAS | ARM_CP_IO | ARM_CP_NO_RAW,
      .fieldoffset = offsetof(CPUARMState, cp15.c9_pminten),
      .writefn = pmintenclr_write, },
    { .name = "PMINTENCLR_EL1", .state = ARM_CP_STATE_AA64,
      .opc0 = 3, .opc1 = 0, .crn = 9, .crm = 14, .opc2 = 2,
      .access = PL1_RW, .accessfn = access_tpm,
      .type = ARM_CP_ALIAS | ARM_CP_IO | ARM_CP_NO_RAW,
      .fieldoffset = offsetof(CPUARMState, cp15.c9_pminten),
      .writefn = pmintenclr_write },
    { .name = "CCSIDR", .state = ARM_CP_STATE_BOTH,
      .opc0 = 3, .crn = 0, .crm = 0, .opc1 = 1, .opc2 = 0,
      .access = PL1_R,
      .accessfn = access_aa64_tid2,
      .readfn = ccsidr_read, .type = ARM_CP_NO_RAW },
    { .name = "CSSELR", .state = ARM_CP_STATE_BOTH,
      .opc0 = 3, .crn = 0, .crm = 0, .opc1 = 2, .opc2 = 0,
      .access = PL1_RW,
      .accessfn = access_aa64_tid2,
      .writefn = csselr_write, .resetvalue = 0,
      .bank_fieldoffsets = { offsetof(CPUARMState, cp15.csselr_s),
                             offsetof(CPUARMState, cp15.csselr_ns) } },
    /* Auxiliary ID register: this actually has an IMPDEF value but for now
     * just RAZ for all cores:
     */
    { .name = "AIDR", .state = ARM_CP_STATE_BOTH,
      .opc0 = 3, .opc1 = 1, .crn = 0, .crm = 0, .opc2 = 7,
      .access = PL1_R, .type = ARM_CP_CONST,
      .accessfn = access_aa64_tid1,
      .resetvalue = 0 },
    /* Auxiliary fault status registers: these also are IMPDEF, and we
     * choose to RAZ/WI for all cores.
     */
    { .name = "AFSR0_EL1", .state = ARM_CP_STATE_BOTH,
      .opc0 = 3, .opc1 = 0, .crn = 5, .crm = 1, .opc2 = 0,
      .access = PL1_RW, .accessfn = access_tvm_trvm,
      .type = ARM_CP_CONST, .resetvalue = 0 },
    { .name = "AFSR1_EL1", .state = ARM_CP_STATE_BOTH,
      .opc0 = 3, .opc1 = 0, .crn = 5, .crm = 1, .opc2 = 1,
      .access = PL1_RW, .accessfn = access_tvm_trvm,
      .type = ARM_CP_CONST, .resetvalue = 0 },
    /* MAIR can just read-as-written because we don't implement caches
     * and so don't need to care about memory attributes.
     */
    { .name = "MAIR_EL1", .state = ARM_CP_STATE_AA64,
      .opc0 = 3, .opc1 = 0, .crn = 10, .crm = 2, .opc2 = 0,
      .access = PL1_RW, .accessfn = access_tvm_trvm,
      .fieldoffset = offsetof(CPUARMState, cp15.mair_el[1]),
      .resetvalue = 0 },
    { .name = "MAIR_EL3", .state = ARM_CP_STATE_AA64,
      .opc0 = 3, .opc1 = 6, .crn = 10, .crm = 2, .opc2 = 0,
      .access = PL3_RW, .fieldoffset = offsetof(CPUARMState, cp15.mair_el[3]),
      .resetvalue = 0 },
    /* For non-long-descriptor page tables these are PRRR and NMRR;
     * regardless they still act as reads-as-written for QEMU.
     */
     /* MAIR0/1 are defined separately from their 64-bit counterpart which
      * allows them to assign the correct fieldoffset based on the endianness
      * handled in the field definitions.
      */
    { .name = "MAIR0", .state = ARM_CP_STATE_AA32,
      .cp = 15, .opc1 = 0, .crn = 10, .crm = 2, .opc2 = 0,
      .access = PL1_RW, .accessfn = access_tvm_trvm,
      .bank_fieldoffsets = { offsetof(CPUARMState, cp15.mair0_s),
                             offsetof(CPUARMState, cp15.mair0_ns) },
      .resetfn = arm_cp_reset_ignore },
    { .name = "MAIR1", .state = ARM_CP_STATE_AA32,
      .cp = 15, .opc1 = 0, .crn = 10, .crm = 2, .opc2 = 1,
      .access = PL1_RW, .accessfn = access_tvm_trvm,
      .bank_fieldoffsets = { offsetof(CPUARMState, cp15.mair1_s),
                             offsetof(CPUARMState, cp15.mair1_ns) },
      .resetfn = arm_cp_reset_ignore },
    { .name = "ISR_EL1", .state = ARM_CP_STATE_BOTH,
      .opc0 = 3, .opc1 = 0, .crn = 12, .crm = 1, .opc2 = 0,
      .type = ARM_CP_NO_RAW, .access = PL1_R, .readfn = isr_read },
    /* 32 bit ITLB invalidates */
    { .name = "ITLBIALL", .cp = 15, .opc1 = 0, .crn = 8, .crm = 5, .opc2 = 0,
      .type = ARM_CP_NO_RAW, .access = PL1_W, .accessfn = access_ttlb,
      .writefn = tlbiall_write },
    { .name = "ITLBIMVA", .cp = 15, .opc1 = 0, .crn = 8, .crm = 5, .opc2 = 1,
      .type = ARM_CP_NO_RAW, .access = PL1_W, .accessfn = access_ttlb,
      .writefn = tlbimva_write },
    { .name = "ITLBIASID", .cp = 15, .opc1 = 0, .crn = 8, .crm = 5, .opc2 = 2,
      .type = ARM_CP_NO_RAW, .access = PL1_W, .accessfn = access_ttlb,
      .writefn = tlbiasid_write },
    /* 32 bit DTLB invalidates */
    { .name = "DTLBIALL", .cp = 15, .opc1 = 0, .crn = 8, .crm = 6, .opc2 = 0,
      .type = ARM_CP_NO_RAW, .access = PL1_W, .accessfn = access_ttlb,
      .writefn = tlbiall_write },
    { .name = "DTLBIMVA", .cp = 15, .opc1 = 0, .crn = 8, .crm = 6, .opc2 = 1,
      .type = ARM_CP_NO_RAW, .access = PL1_W, .accessfn = access_ttlb,
      .writefn = tlbimva_write },
    { .name = "DTLBIASID", .cp = 15, .opc1 = 0, .crn = 8, .crm = 6, .opc2 = 2,
      .type = ARM_CP_NO_RAW, .access = PL1_W, .accessfn = access_ttlb,
      .writefn = tlbiasid_write },
    /* 32 bit TLB invalidates */
    { .name = "TLBIALL", .cp = 15, .opc1 = 0, .crn = 8, .crm = 7, .opc2 = 0,
      .type = ARM_CP_NO_RAW, .access = PL1_W, .accessfn = access_ttlb,
      .writefn = tlbiall_write },
    { .name = "TLBIMVA", .cp = 15, .opc1 = 0, .crn = 8, .crm = 7, .opc2 = 1,
      .type = ARM_CP_NO_RAW, .access = PL1_W, .accessfn = access_ttlb,
      .writefn = tlbimva_write },
    { .name = "TLBIASID", .cp = 15, .opc1 = 0, .crn = 8, .crm = 7, .opc2 = 2,
      .type = ARM_CP_NO_RAW, .access = PL1_W, .accessfn = access_ttlb,
      .writefn = tlbiasid_write },
    { .name = "TLBIMVAA", .cp = 15, .opc1 = 0, .crn = 8, .crm = 7, .opc2 = 3,
      .type = ARM_CP_NO_RAW, .access = PL1_W, .accessfn = access_ttlb,
      .writefn = tlbimvaa_write },
    REGINFO_SENTINEL
};

static const ARMCPRegInfo v7mp_cp_reginfo[] = {
    /* 32 bit TLB invalidates, Inner Shareable */
    { .name = "TLBIALLIS", .cp = 15, .opc1 = 0, .crn = 8, .crm = 3, .opc2 = 0,
      .type = ARM_CP_NO_RAW, .access = PL1_W, .accessfn = access_ttlb,
      .writefn = tlbiall_is_write },
    { .name = "TLBIMVAIS", .cp = 15, .opc1 = 0, .crn = 8, .crm = 3, .opc2 = 1,
      .type = ARM_CP_NO_RAW, .access = PL1_W, .accessfn = access_ttlb,
      .writefn = tlbimva_is_write },
    { .name = "TLBIASIDIS", .cp = 15, .opc1 = 0, .crn = 8, .crm = 3, .opc2 = 2,
      .type = ARM_CP_NO_RAW, .access = PL1_W, .accessfn = access_ttlb,
      .writefn = tlbiasid_is_write },
    { .name = "TLBIMVAAIS", .cp = 15, .opc1 = 0, .crn = 8, .crm = 3, .opc2 = 3,
      .type = ARM_CP_NO_RAW, .access = PL1_W, .accessfn = access_ttlb,
      .writefn = tlbimvaa_is_write },
    REGINFO_SENTINEL
};

static const ARMCPRegInfo pmovsset_cp_reginfo[] = {
    /* PMOVSSET is not implemented in v7 before v7ve */
    { .name = "PMOVSSET", .cp = 15, .opc1 = 0, .crn = 9, .crm = 14, .opc2 = 3,
      .access = PL0_RW, .accessfn = pmreg_access,
      .type = ARM_CP_ALIAS | ARM_CP_IO,
      .fieldoffset = offsetoflow32(CPUARMState, cp15.c9_pmovsr),
      .writefn = pmovsset_write,
      .raw_writefn = raw_write },
    { .name = "PMOVSSET_EL0", .state = ARM_CP_STATE_AA64,
      .opc0 = 3, .opc1 = 3, .crn = 9, .crm = 14, .opc2 = 3,
      .access = PL0_RW, .accessfn = pmreg_access,
      .type = ARM_CP_ALIAS | ARM_CP_IO,
      .fieldoffset = offsetof(CPUARMState, cp15.c9_pmovsr),
      .writefn = pmovsset_write,
      .raw_writefn = raw_write },
    REGINFO_SENTINEL
};

static void teecr_write(CPUARMState *env, const ARMCPRegInfo *ri,
                        uint64_t value)
{
    value &= 1;
    env->teecr = value;
}

static CPAccessResult teehbr_access(CPUARMState *env, const ARMCPRegInfo *ri,
                                    bool isread)
{
    if (arm_current_el(env) == 0 && (env->teecr & 1)) {
        return CP_ACCESS_TRAP;
    }
    return CP_ACCESS_OK;
}

static const ARMCPRegInfo t2ee_cp_reginfo[] = {
    { .name = "TEECR", .cp = 14, .crn = 0, .crm = 0, .opc1 = 6, .opc2 = 0,
      .access = PL1_RW, .fieldoffset = offsetof(CPUARMState, teecr),
      .resetvalue = 0,
      .writefn = teecr_write },
    { .name = "TEEHBR", .cp = 14, .crn = 1, .crm = 0, .opc1 = 6, .opc2 = 0,
      .access = PL0_RW, .fieldoffset = offsetof(CPUARMState, teehbr),
      .accessfn = teehbr_access, .resetvalue = 0 },
    REGINFO_SENTINEL
};

static uint64_t tpidr_el1_read(CPUARMState *env, const ARMCPRegInfo *ri){
    if (env->gxf.guarded) {
        return env->gxf.tpidr_gl[1];
    } else {
        return env->cp15.tpidr_el[1];
    }
}
static void tpidr_el1_write(CPUARMState *env, const ARMCPRegInfo *ri, uint64_t value){
    if (env->gxf.guarded) {
        env->gxf.tpidr_gl[1] = value;
    } else {
        env->cp15.tpidr_el[1] = value;
    }
}

static const ARMCPRegInfo v6k_cp_reginfo[] = {
    { .name = "TPIDR_EL0", .state = ARM_CP_STATE_AA64,
      .opc0 = 3, .opc1 = 3, .opc2 = 2, .crn = 13, .crm = 0,
      .access = PL0_RW,
      .fieldoffset = offsetof(CPUARMState, cp15.tpidr_el[0]), .resetvalue = 0 },
    { .name = "TPIDRURW", .cp = 15, .crn = 13, .crm = 0, .opc1 = 0, .opc2 = 2,
      .access = PL0_RW,
      .bank_fieldoffsets = { offsetoflow32(CPUARMState, cp15.tpidrurw_s),
                             offsetoflow32(CPUARMState, cp15.tpidrurw_ns) },
      .resetfn = arm_cp_reset_ignore },
    { .name = "TPIDRRO_EL0", .state = ARM_CP_STATE_AA64,
      .opc0 = 3, .opc1 = 3, .opc2 = 3, .crn = 13, .crm = 0,
      .access = PL0_R|PL1_W,
      .fieldoffset = offsetof(CPUARMState, cp15.tpidrro_el[0]),
      .resetvalue = 0},
    { .name = "TPIDRURO", .cp = 15, .crn = 13, .crm = 0, .opc1 = 0, .opc2 = 3,
      .access = PL0_R|PL1_W,
      .bank_fieldoffsets = { offsetoflow32(CPUARMState, cp15.tpidruro_s),
                             offsetoflow32(CPUARMState, cp15.tpidruro_ns) },
      .resetfn = arm_cp_reset_ignore },
    { .name = "TPIDR_EL1", .state = ARM_CP_STATE_AA64,
      .opc0 = 3, .opc1 = 0, .opc2 = 4, .crn = 13, .crm = 0,
      .access = PL1_RW,
      .readfn = tpidr_el1_read, .writefn = tpidr_el1_write,
      .resetvalue = 0 },
    { .name = "TPIDRPRW", .opc1 = 0, .cp = 15, .crn = 13, .crm = 0, .opc2 = 4,
      .access = PL1_RW,
      .bank_fieldoffsets = { offsetoflow32(CPUARMState, cp15.tpidrprw_s),
                             offsetoflow32(CPUARMState, cp15.tpidrprw_ns) },
      .resetvalue = 0 },
    REGINFO_SENTINEL
};

#ifndef CONFIG_USER_ONLY

static CPAccessResult gt_cntfrq_access(CPUARMState *env, const ARMCPRegInfo *ri,
                                       bool isread)
{
    /* CNTFRQ: not visible from PL0 if both PL0PCTEN and PL0VCTEN are zero.
     * Writable only at the highest implemented exception level.
     */
    int el = arm_current_el(env);
    uint64_t hcr;
    uint32_t cntkctl;

    switch (el) {
    case 0:
        hcr = arm_hcr_el2_eff(env);
        if ((hcr & (HCR_E2H | HCR_TGE)) == (HCR_E2H | HCR_TGE)) {
            cntkctl = env->cp15.cnthctl_el2;
        } else {
            cntkctl = env->cp15.c14_cntkctl;
        }
        if (!extract32(cntkctl, 0, 2)) {
            return CP_ACCESS_TRAP;
        }
        break;
    case 1:
        if (!isread && ri->state == ARM_CP_STATE_AA32 &&
            arm_is_secure_below_el3(env)) {
            /* Accesses from 32-bit Secure EL1 UNDEF (*not* trap to EL3!) */
            return CP_ACCESS_TRAP_UNCATEGORIZED;
        }
        break;
    case 2:
    case 3:
        break;
    }

    if (!isread && el < arm_highest_el(env)) {
        return CP_ACCESS_TRAP_UNCATEGORIZED;
    }

    return CP_ACCESS_OK;
}

static CPAccessResult gt_counter_access(CPUARMState *env, int timeridx,
                                        bool isread)
{
    unsigned int cur_el = arm_current_el(env);
    bool has_el2 = arm_is_el2_enabled(env);
    uint64_t hcr = arm_hcr_el2_eff(env);

    switch (cur_el) {
    case 0:
        /* If HCR_EL2.<E2H,TGE> == '11': check CNTHCTL_EL2.EL0[PV]CTEN. */
        if ((hcr & (HCR_E2H | HCR_TGE)) == (HCR_E2H | HCR_TGE)) {
            return (extract32(env->cp15.cnthctl_el2, timeridx, 1)
                    ? CP_ACCESS_OK : CP_ACCESS_TRAP_EL2);
        }

        /* CNT[PV]CT: not visible from PL0 if EL0[PV]CTEN is zero */
        if (!extract32(env->cp15.c14_cntkctl, timeridx, 1)) {
            return CP_ACCESS_TRAP;
        }

        /* If HCR_EL2.<E2H,TGE> == '10': check CNTHCTL_EL2.EL1PCTEN. */
        if (hcr & HCR_E2H) {
            if (timeridx == GTIMER_PHYS &&
                !extract32(env->cp15.cnthctl_el2, 10, 1)) {
                return CP_ACCESS_TRAP_EL2;
            }
        } else {
            /* If HCR_EL2.<E2H> == 0: check CNTHCTL_EL2.EL1PCEN. */
            if (has_el2 && timeridx == GTIMER_PHYS &&
                !extract32(env->cp15.cnthctl_el2, 1, 1)) {
                return CP_ACCESS_TRAP_EL2;
            }
        }
        break;

    case 1:
        /* Check CNTHCTL_EL2.EL1PCTEN, which changes location based on E2H. */
        if (has_el2 && timeridx == GTIMER_PHYS &&
            (hcr & HCR_E2H
             ? !extract32(env->cp15.cnthctl_el2, 10, 1)
             : !extract32(env->cp15.cnthctl_el2, 0, 1))) {
            return CP_ACCESS_TRAP_EL2;
        }
        break;
    }
    return CP_ACCESS_OK;
}

static CPAccessResult gt_timer_access(CPUARMState *env, int timeridx,
                                      bool isread)
{
    unsigned int cur_el = arm_current_el(env);
    bool has_el2 = arm_is_el2_enabled(env);
    uint64_t hcr = arm_hcr_el2_eff(env);

    switch (cur_el) {
    case 0:
        if ((hcr & (HCR_E2H | HCR_TGE)) == (HCR_E2H | HCR_TGE)) {
            /* If HCR_EL2.<E2H,TGE> == '11': check CNTHCTL_EL2.EL0[PV]TEN. */
            return (extract32(env->cp15.cnthctl_el2, 9 - timeridx, 1)
                    ? CP_ACCESS_OK : CP_ACCESS_TRAP_EL2);
        }

        /*
         * CNT[PV]_CVAL, CNT[PV]_CTL, CNT[PV]_TVAL: not visible from
         * EL0 if EL0[PV]TEN is zero.
         */
        if (!extract32(env->cp15.c14_cntkctl, 9 - timeridx, 1)) {
            return CP_ACCESS_TRAP;
        }
        /* fall through */

    case 1:
        if (has_el2 && timeridx == GTIMER_PHYS) {
            if (hcr & HCR_E2H) {
                /* If HCR_EL2.<E2H,TGE> == '10': check CNTHCTL_EL2.EL1PTEN. */
                if (!extract32(env->cp15.cnthctl_el2, 11, 1)) {
                    return CP_ACCESS_TRAP_EL2;
                }
            } else {
                /* If HCR_EL2.<E2H> == 0: check CNTHCTL_EL2.EL1PCEN. */
                if (!extract32(env->cp15.cnthctl_el2, 1, 1)) {
                    return CP_ACCESS_TRAP_EL2;
                }
            }
        }
        break;
    }
    return CP_ACCESS_OK;
}

static CPAccessResult gt_pct_access(CPUARMState *env,
                                    const ARMCPRegInfo *ri,
                                    bool isread)
{
    return gt_counter_access(env, GTIMER_PHYS, isread);
}

static CPAccessResult gt_vct_access(CPUARMState *env,
                                    const ARMCPRegInfo *ri,
                                    bool isread)
{
    return gt_counter_access(env, GTIMER_VIRT, isread);
}

static CPAccessResult gt_ptimer_access(CPUARMState *env, const ARMCPRegInfo *ri,
                                       bool isread)
{
    return gt_timer_access(env, GTIMER_PHYS, isread);
}

static CPAccessResult gt_vtimer_access(CPUARMState *env, const ARMCPRegInfo *ri,
                                       bool isread)
{
    return gt_timer_access(env, GTIMER_VIRT, isread);
}

static CPAccessResult gt_stimer_access(CPUARMState *env,
                                       const ARMCPRegInfo *ri,
                                       bool isread)
{
    /* The AArch64 register view of the secure physical timer is
     * always accessible from EL3, and configurably accessible from
     * Secure EL1.
     */
    switch (arm_current_el(env)) {
    case 1:
        if (!arm_is_secure(env)) {
            return CP_ACCESS_TRAP;
        }
        if (!(env->cp15.scr_el3 & SCR_ST)) {
            return CP_ACCESS_TRAP_EL3;
        }
        return CP_ACCESS_OK;
    case 0:
    case 2:
        return CP_ACCESS_TRAP;
    case 3:
        return CP_ACCESS_OK;
    default:
        g_assert_not_reached();
    }
}

static uint64_t gt_get_countervalue(CPUARMState *env)
{
    ARMCPU *cpu = env_archcpu(env);

    return qemu_clock_get_ns(QEMU_CLOCK_VIRTUAL) / gt_cntfrq_period_ns(cpu);
}

static void gt_recalc_timer(ARMCPU *cpu, int timeridx)
{
    ARMGenericTimer *gt = &cpu->env.cp15.c14_timer[timeridx];

    if (gt->ctl & 1) {
        /* Timer enabled: calculate and set current ISTATUS, irq, and
         * reset timer to when ISTATUS next has to change
         */
        uint64_t offset = timeridx == GTIMER_VIRT ?
                                      cpu->env.cp15.cntvoff_el2 : 0;
        uint64_t count = gt_get_countervalue(&cpu->env);
        /* Note that this must be unsigned 64 bit arithmetic: */
        int istatus = count - offset >= gt->cval;
        uint64_t nexttick;
        int irqstate;

        gt->ctl = deposit32(gt->ctl, 2, 1, istatus);

        irqstate = (istatus && !(gt->ctl & 2));
        qemu_set_irq(cpu->gt_timer_outputs[timeridx], irqstate);

        if (istatus) {
            /* Next transition is when count rolls back over to zero */
            nexttick = UINT64_MAX;
        } else {
            /* Next transition is when we hit cval */
            nexttick = gt->cval + offset;
        }
        /* Note that the desired next expiry time might be beyond the
         * signed-64-bit range of a QEMUTimer -- in this case we just
         * set the timer for as far in the future as possible. When the
         * timer expires we will reset the timer for any remaining period.
         */
        if (nexttick > INT64_MAX / gt_cntfrq_period_ns(cpu)) {
            timer_mod_ns(cpu->gt_timer[timeridx], INT64_MAX);
        } else {
            timer_mod(cpu->gt_timer[timeridx], nexttick);
        }
        trace_arm_gt_recalc(timeridx, irqstate, nexttick);
    } else {
        /* Timer disabled: ISTATUS and timer output always clear */
        gt->ctl &= ~4;
        qemu_set_irq(cpu->gt_timer_outputs[timeridx], 0);
        timer_del(cpu->gt_timer[timeridx]);
        trace_arm_gt_recalc_disabled(timeridx);
    }
}

static void gt_timer_reset(CPUARMState *env, const ARMCPRegInfo *ri,
                           int timeridx)
{
    ARMCPU *cpu = env_archcpu(env);

    timer_del(cpu->gt_timer[timeridx]);
}

static uint64_t gt_cnt_read(CPUARMState *env, const ARMCPRegInfo *ri)
{
    return gt_get_countervalue(env);
}

static uint64_t gt_virt_cnt_offset(CPUARMState *env)
{
    uint64_t hcr;

    switch (arm_current_el(env)) {
    case 2:
        hcr = arm_hcr_el2_eff(env);
        if (hcr & HCR_E2H) {
            return 0;
        }
        break;
    case 0:
        hcr = arm_hcr_el2_eff(env);
        if ((hcr & (HCR_E2H | HCR_TGE)) == (HCR_E2H | HCR_TGE)) {
            return 0;
        }
        break;
    }

    return env->cp15.cntvoff_el2;
}

static uint64_t gt_virt_cnt_read(CPUARMState *env, const ARMCPRegInfo *ri)
{
    return gt_get_countervalue(env) - gt_virt_cnt_offset(env);
}

static void gt_cval_write(CPUARMState *env, const ARMCPRegInfo *ri,
                          int timeridx,
                          uint64_t value)
{
    trace_arm_gt_cval_write(timeridx, value);
    env->cp15.c14_timer[timeridx].cval = value;
    gt_recalc_timer(env_archcpu(env), timeridx);
}

static uint64_t gt_tval_read(CPUARMState *env, const ARMCPRegInfo *ri,
                             int timeridx)
{
    uint64_t offset = 0;

    switch (timeridx) {
    case GTIMER_VIRT:
    case GTIMER_HYPVIRT:
        offset = gt_virt_cnt_offset(env);
        break;
    }

    return (uint32_t)(env->cp15.c14_timer[timeridx].cval -
                      (gt_get_countervalue(env) - offset));
}

static void gt_tval_write(CPUARMState *env, const ARMCPRegInfo *ri,
                          int timeridx,
                          uint64_t value)
{
    uint64_t offset = 0;

    switch (timeridx) {
    case GTIMER_VIRT:
    case GTIMER_HYPVIRT:
        offset = gt_virt_cnt_offset(env);
        break;
    }

    trace_arm_gt_tval_write(timeridx, value);
    env->cp15.c14_timer[timeridx].cval = gt_get_countervalue(env) - offset +
                                         sextract64(value, 0, 32);
    gt_recalc_timer(env_archcpu(env), timeridx);
}

static void gt_ctl_write(CPUARMState *env, const ARMCPRegInfo *ri,
                         int timeridx,
                         uint64_t value)
{
    ARMCPU *cpu = env_archcpu(env);
    uint32_t oldval = env->cp15.c14_timer[timeridx].ctl;

    trace_arm_gt_ctl_write(timeridx, value);
    env->cp15.c14_timer[timeridx].ctl = deposit64(oldval, 0, 2, value);
    if ((oldval ^ value) & 1) {
        /* Enable toggled */
        gt_recalc_timer(cpu, timeridx);
    } else if ((oldval ^ value) & 2) {
        /* IMASK toggled: don't need to recalculate,
         * just set the interrupt line based on ISTATUS
         */
        int irqstate = (oldval & 4) && !(value & 2);

        trace_arm_gt_imask_toggle(timeridx, irqstate);
        qemu_set_irq(cpu->gt_timer_outputs[timeridx], irqstate);
    }
}

static void gt_phys_timer_reset(CPUARMState *env, const ARMCPRegInfo *ri)
{
    gt_timer_reset(env, ri, GTIMER_PHYS);
}

static void gt_phys_cval_write(CPUARMState *env, const ARMCPRegInfo *ri,
                               uint64_t value)
{
    gt_cval_write(env, ri, GTIMER_PHYS, value);
}

static uint64_t gt_phys_tval_read(CPUARMState *env, const ARMCPRegInfo *ri)
{
    return gt_tval_read(env, ri, GTIMER_PHYS);
}

static void gt_phys_tval_write(CPUARMState *env, const ARMCPRegInfo *ri,
                               uint64_t value)
{
    gt_tval_write(env, ri, GTIMER_PHYS, value);
}

static void gt_phys_ctl_write(CPUARMState *env, const ARMCPRegInfo *ri,
                              uint64_t value)
{
    gt_ctl_write(env, ri, GTIMER_PHYS, value);
}

static int gt_phys_redir_timeridx(CPUARMState *env)
{
    switch (arm_mmu_idx(env)) {
    case ARMMMUIdx_E20_0:
    case ARMMMUIdx_E20_2:
    case ARMMMUIdx_E20_2_PAN:
    case ARMMMUIdx_SE20_0:
    case ARMMMUIdx_SE20_2:
    case ARMMMUIdx_SE20_2_PAN:
        return GTIMER_HYP;
    default:
        return GTIMER_PHYS;
    }
}

static int gt_virt_redir_timeridx(CPUARMState *env)
{
    switch (arm_mmu_idx(env)) {
    case ARMMMUIdx_E20_0:
    case ARMMMUIdx_E20_2:
    case ARMMMUIdx_E20_2_PAN:
    case ARMMMUIdx_SE20_0:
    case ARMMMUIdx_SE20_2:
    case ARMMMUIdx_SE20_2_PAN:
        return GTIMER_HYPVIRT;
    default:
        return GTIMER_VIRT;
    }
}

static uint64_t gt_phys_redir_cval_read(CPUARMState *env,
                                        const ARMCPRegInfo *ri)
{
    int timeridx = gt_phys_redir_timeridx(env);
    return env->cp15.c14_timer[timeridx].cval;
}

static void gt_phys_redir_cval_write(CPUARMState *env, const ARMCPRegInfo *ri,
                                     uint64_t value)
{
    int timeridx = gt_phys_redir_timeridx(env);
    gt_cval_write(env, ri, timeridx, value);
}

static uint64_t gt_phys_redir_tval_read(CPUARMState *env,
                                        const ARMCPRegInfo *ri)
{
    int timeridx = gt_phys_redir_timeridx(env);
    return gt_tval_read(env, ri, timeridx);
}

static void gt_phys_redir_tval_write(CPUARMState *env, const ARMCPRegInfo *ri,
                                     uint64_t value)
{
    int timeridx = gt_phys_redir_timeridx(env);
    gt_tval_write(env, ri, timeridx, value);
}

static uint64_t gt_phys_redir_ctl_read(CPUARMState *env,
                                       const ARMCPRegInfo *ri)
{
    int timeridx = gt_phys_redir_timeridx(env);
    return env->cp15.c14_timer[timeridx].ctl;
}

static void gt_phys_redir_ctl_write(CPUARMState *env, const ARMCPRegInfo *ri,
                                    uint64_t value)
{
    int timeridx = gt_phys_redir_timeridx(env);
    gt_ctl_write(env, ri, timeridx, value);
}

static void gt_virt_timer_reset(CPUARMState *env, const ARMCPRegInfo *ri)
{
    gt_timer_reset(env, ri, GTIMER_VIRT);
}

static void gt_virt_cval_write(CPUARMState *env, const ARMCPRegInfo *ri,
                               uint64_t value)
{
    gt_cval_write(env, ri, GTIMER_VIRT, value);
}

static uint64_t gt_virt_tval_read(CPUARMState *env, const ARMCPRegInfo *ri)
{
    return gt_tval_read(env, ri, GTIMER_VIRT);
}

static void gt_virt_tval_write(CPUARMState *env, const ARMCPRegInfo *ri,
                               uint64_t value)
{
    gt_tval_write(env, ri, GTIMER_VIRT, value);
}

static void gt_virt_ctl_write(CPUARMState *env, const ARMCPRegInfo *ri,
                              uint64_t value)
{
    gt_ctl_write(env, ri, GTIMER_VIRT, value);
}

static void gt_cntvoff_write(CPUARMState *env, const ARMCPRegInfo *ri,
                              uint64_t value)
{
    ARMCPU *cpu = env_archcpu(env);

    trace_arm_gt_cntvoff_write(value);
    raw_write(env, ri, value);
    gt_recalc_timer(cpu, GTIMER_VIRT);
}

static uint64_t gt_virt_redir_cval_read(CPUARMState *env,
                                        const ARMCPRegInfo *ri)
{
    int timeridx = gt_virt_redir_timeridx(env);
    return env->cp15.c14_timer[timeridx].cval;
}

static void gt_virt_redir_cval_write(CPUARMState *env, const ARMCPRegInfo *ri,
                                     uint64_t value)
{
    int timeridx = gt_virt_redir_timeridx(env);
    gt_cval_write(env, ri, timeridx, value);
}

static uint64_t gt_virt_redir_tval_read(CPUARMState *env,
                                        const ARMCPRegInfo *ri)
{
    int timeridx = gt_virt_redir_timeridx(env);
    return gt_tval_read(env, ri, timeridx);
}

static void gt_virt_redir_tval_write(CPUARMState *env, const ARMCPRegInfo *ri,
                                     uint64_t value)
{
    int timeridx = gt_virt_redir_timeridx(env);
    gt_tval_write(env, ri, timeridx, value);
}

static uint64_t gt_virt_redir_ctl_read(CPUARMState *env,
                                       const ARMCPRegInfo *ri)
{
    int timeridx = gt_virt_redir_timeridx(env);
    return env->cp15.c14_timer[timeridx].ctl;
}

static void gt_virt_redir_ctl_write(CPUARMState *env, const ARMCPRegInfo *ri,
                                    uint64_t value)
{
    int timeridx = gt_virt_redir_timeridx(env);
    gt_ctl_write(env, ri, timeridx, value);
}

static void gt_hyp_timer_reset(CPUARMState *env, const ARMCPRegInfo *ri)
{
    gt_timer_reset(env, ri, GTIMER_HYP);
}

static void gt_hyp_cval_write(CPUARMState *env, const ARMCPRegInfo *ri,
                              uint64_t value)
{
    gt_cval_write(env, ri, GTIMER_HYP, value);
}

static uint64_t gt_hyp_tval_read(CPUARMState *env, const ARMCPRegInfo *ri)
{
    return gt_tval_read(env, ri, GTIMER_HYP);
}

static void gt_hyp_tval_write(CPUARMState *env, const ARMCPRegInfo *ri,
                              uint64_t value)
{
    gt_tval_write(env, ri, GTIMER_HYP, value);
}

static void gt_hyp_ctl_write(CPUARMState *env, const ARMCPRegInfo *ri,
                              uint64_t value)
{
    gt_ctl_write(env, ri, GTIMER_HYP, value);
}

static void gt_sec_timer_reset(CPUARMState *env, const ARMCPRegInfo *ri)
{
    gt_timer_reset(env, ri, GTIMER_SEC);
}

static void gt_sec_cval_write(CPUARMState *env, const ARMCPRegInfo *ri,
                              uint64_t value)
{
    gt_cval_write(env, ri, GTIMER_SEC, value);
}

static uint64_t gt_sec_tval_read(CPUARMState *env, const ARMCPRegInfo *ri)
{
    return gt_tval_read(env, ri, GTIMER_SEC);
}

static void gt_sec_tval_write(CPUARMState *env, const ARMCPRegInfo *ri,
                              uint64_t value)
{
    gt_tval_write(env, ri, GTIMER_SEC, value);
}

static void gt_sec_ctl_write(CPUARMState *env, const ARMCPRegInfo *ri,
                              uint64_t value)
{
    gt_ctl_write(env, ri, GTIMER_SEC, value);
}

static void gt_hv_timer_reset(CPUARMState *env, const ARMCPRegInfo *ri)
{
    gt_timer_reset(env, ri, GTIMER_HYPVIRT);
}

static void gt_hv_cval_write(CPUARMState *env, const ARMCPRegInfo *ri,
                             uint64_t value)
{
    gt_cval_write(env, ri, GTIMER_HYPVIRT, value);
}

static uint64_t gt_hv_tval_read(CPUARMState *env, const ARMCPRegInfo *ri)
{
    return gt_tval_read(env, ri, GTIMER_HYPVIRT);
}

static void gt_hv_tval_write(CPUARMState *env, const ARMCPRegInfo *ri,
                             uint64_t value)
{
    gt_tval_write(env, ri, GTIMER_HYPVIRT, value);
}

static void gt_hv_ctl_write(CPUARMState *env, const ARMCPRegInfo *ri,
                            uint64_t value)
{
    gt_ctl_write(env, ri, GTIMER_HYPVIRT, value);
}

void arm_gt_ptimer_cb(void *opaque)
{
    ARMCPU *cpu = opaque;

    gt_recalc_timer(cpu, GTIMER_PHYS);
}

void arm_gt_vtimer_cb(void *opaque)
{
    ARMCPU *cpu = opaque;

    gt_recalc_timer(cpu, GTIMER_VIRT);
}

void arm_gt_htimer_cb(void *opaque)
{
    ARMCPU *cpu = opaque;

    gt_recalc_timer(cpu, GTIMER_HYP);
}

void arm_gt_stimer_cb(void *opaque)
{
    ARMCPU *cpu = opaque;

    gt_recalc_timer(cpu, GTIMER_SEC);
}

void arm_gt_hvtimer_cb(void *opaque)
{
    ARMCPU *cpu = opaque;

    gt_recalc_timer(cpu, GTIMER_HYPVIRT);
}

static void arm_gt_cntfrq_reset(CPUARMState *env, const ARMCPRegInfo *opaque)
{
    ARMCPU *cpu = env_archcpu(env);

    cpu->env.cp15.c14_cntfrq = cpu->gt_cntfrq_hz;
}

static const ARMCPRegInfo generic_timer_cp_reginfo[] = {
    /* Note that CNTFRQ is purely reads-as-written for the benefit
     * of software; writing it doesn't actually change the timer frequency.
     * Our reset value matches the fixed frequency we implement the timer at.
     */
    { .name = "CNTFRQ", .cp = 15, .crn = 14, .crm = 0, .opc1 = 0, .opc2 = 0,
      .type = ARM_CP_ALIAS,
      .access = PL1_RW | PL0_R, .accessfn = gt_cntfrq_access,
      .fieldoffset = offsetoflow32(CPUARMState, cp15.c14_cntfrq),
    },
    { .name = "CNTFRQ_EL0", .state = ARM_CP_STATE_AA64,
      .opc0 = 3, .opc1 = 3, .crn = 14, .crm = 0, .opc2 = 0,
      .access = PL1_RW | PL0_R, .accessfn = gt_cntfrq_access,
      .fieldoffset = offsetof(CPUARMState, cp15.c14_cntfrq),
      .resetfn = arm_gt_cntfrq_reset,
    },
    /* overall control: mostly access permissions */
    { .name = "CNTKCTL", .state = ARM_CP_STATE_BOTH,
      .opc0 = 3, .opc1 = 0, .crn = 14, .crm = 1, .opc2 = 0,
      .access = PL1_RW,
      .fieldoffset = offsetof(CPUARMState, cp15.c14_cntkctl),
      .resetvalue = 0,
    },
    /* per-timer control */
    { .name = "CNTP_CTL", .cp = 15, .crn = 14, .crm = 2, .opc1 = 0, .opc2 = 1,
      .secure = ARM_CP_SECSTATE_NS,
      .type = ARM_CP_IO | ARM_CP_ALIAS, .access = PL0_RW,
      .accessfn = gt_ptimer_access,
      .fieldoffset = offsetoflow32(CPUARMState,
                                   cp15.c14_timer[GTIMER_PHYS].ctl),
      .readfn = gt_phys_redir_ctl_read, .raw_readfn = raw_read,
      .writefn = gt_phys_redir_ctl_write, .raw_writefn = raw_write,
    },
    { .name = "CNTP_CTL_S",
      .cp = 15, .crn = 14, .crm = 2, .opc1 = 0, .opc2 = 1,
      .secure = ARM_CP_SECSTATE_S,
      .type = ARM_CP_IO | ARM_CP_ALIAS, .access = PL0_RW,
      .accessfn = gt_ptimer_access,
      .fieldoffset = offsetoflow32(CPUARMState,
                                   cp15.c14_timer[GTIMER_SEC].ctl),
      .writefn = gt_sec_ctl_write, .raw_writefn = raw_write,
    },
    { .name = "CNTP_CTL_EL0", .state = ARM_CP_STATE_AA64,
      .opc0 = 3, .opc1 = 3, .crn = 14, .crm = 2, .opc2 = 1,
      .type = ARM_CP_IO, .access = PL0_RW,
      .accessfn = gt_ptimer_access,
      .fieldoffset = offsetof(CPUARMState, cp15.c14_timer[GTIMER_PHYS].ctl),
      .resetvalue = 0,
      .readfn = gt_phys_redir_ctl_read, .raw_readfn = raw_read,
      .writefn = gt_phys_redir_ctl_write, .raw_writefn = raw_write,
    },
    { .name = "CNTV_CTL", .cp = 15, .crn = 14, .crm = 3, .opc1 = 0, .opc2 = 1,
      .type = ARM_CP_IO | ARM_CP_ALIAS, .access = PL0_RW,
      .accessfn = gt_vtimer_access,
      .fieldoffset = offsetoflow32(CPUARMState,
                                   cp15.c14_timer[GTIMER_VIRT].ctl),
      .readfn = gt_virt_redir_ctl_read, .raw_readfn = raw_read,
      .writefn = gt_virt_redir_ctl_write, .raw_writefn = raw_write,
    },
    { .name = "CNTV_CTL_EL0", .state = ARM_CP_STATE_AA64,
      .opc0 = 3, .opc1 = 3, .crn = 14, .crm = 3, .opc2 = 1,
      .type = ARM_CP_IO, .access = PL0_RW,
      .accessfn = gt_vtimer_access,
      .fieldoffset = offsetof(CPUARMState, cp15.c14_timer[GTIMER_VIRT].ctl),
      .resetvalue = 0,
      .readfn = gt_virt_redir_ctl_read, .raw_readfn = raw_read,
      .writefn = gt_virt_redir_ctl_write, .raw_writefn = raw_write,
    },
    /* TimerValue views: a 32 bit downcounting view of the underlying state */
    { .name = "CNTP_TVAL", .cp = 15, .crn = 14, .crm = 2, .opc1 = 0, .opc2 = 0,
      .secure = ARM_CP_SECSTATE_NS,
      .type = ARM_CP_NO_RAW | ARM_CP_IO, .access = PL0_RW,
      .accessfn = gt_ptimer_access,
      .readfn = gt_phys_redir_tval_read, .writefn = gt_phys_redir_tval_write,
    },
    { .name = "CNTP_TVAL_S",
      .cp = 15, .crn = 14, .crm = 2, .opc1 = 0, .opc2 = 0,
      .secure = ARM_CP_SECSTATE_S,
      .type = ARM_CP_NO_RAW | ARM_CP_IO, .access = PL0_RW,
      .accessfn = gt_ptimer_access,
      .readfn = gt_sec_tval_read, .writefn = gt_sec_tval_write,
    },
    { .name = "CNTP_TVAL_EL0", .state = ARM_CP_STATE_AA64,
      .opc0 = 3, .opc1 = 3, .crn = 14, .crm = 2, .opc2 = 0,
      .type = ARM_CP_NO_RAW | ARM_CP_IO, .access = PL0_RW,
      .accessfn = gt_ptimer_access, .resetfn = gt_phys_timer_reset,
      .readfn = gt_phys_redir_tval_read, .writefn = gt_phys_redir_tval_write,
    },
    { .name = "CNTV_TVAL", .cp = 15, .crn = 14, .crm = 3, .opc1 = 0, .opc2 = 0,
      .type = ARM_CP_NO_RAW | ARM_CP_IO, .access = PL0_RW,
      .accessfn = gt_vtimer_access,
      .readfn = gt_virt_redir_tval_read, .writefn = gt_virt_redir_tval_write,
    },
    { .name = "CNTV_TVAL_EL0", .state = ARM_CP_STATE_AA64,
      .opc0 = 3, .opc1 = 3, .crn = 14, .crm = 3, .opc2 = 0,
      .type = ARM_CP_NO_RAW | ARM_CP_IO, .access = PL0_RW,
      .accessfn = gt_vtimer_access, .resetfn = gt_virt_timer_reset,
      .readfn = gt_virt_redir_tval_read, .writefn = gt_virt_redir_tval_write,
    },
    /* The counter itself */
    { .name = "CNTPCT", .cp = 15, .crm = 14, .opc1 = 0,
      .access = PL0_R, .type = ARM_CP_64BIT | ARM_CP_NO_RAW | ARM_CP_IO,
      .accessfn = gt_pct_access,
      .readfn = gt_cnt_read, .resetfn = arm_cp_reset_ignore,
    },
    { .name = "CNTPCT_EL0", .state = ARM_CP_STATE_AA64,
      .opc0 = 3, .opc1 = 3, .crn = 14, .crm = 0, .opc2 = 1,
      .access = PL0_R, .type = ARM_CP_NO_RAW | ARM_CP_IO,
      .accessfn = gt_pct_access, .readfn = gt_cnt_read,
    },
    { .name = "CNTVCT", .cp = 15, .crm = 14, .opc1 = 1,
      .access = PL0_R, .type = ARM_CP_64BIT | ARM_CP_NO_RAW | ARM_CP_IO,
      .accessfn = gt_vct_access,
      .readfn = gt_virt_cnt_read, .resetfn = arm_cp_reset_ignore,
    },
    { .name = "CNTVCT_EL0", .state = ARM_CP_STATE_AA64,
      .opc0 = 3, .opc1 = 3, .crn = 14, .crm = 0, .opc2 = 2,
      .access = PL0_R, .type = ARM_CP_NO_RAW | ARM_CP_IO,
      .accessfn = gt_vct_access, .readfn = gt_virt_cnt_read,
    },
    /* Comparison value, indicating when the timer goes off */
    { .name = "CNTP_CVAL", .cp = 15, .crm = 14, .opc1 = 2,
      .secure = ARM_CP_SECSTATE_NS,
      .access = PL0_RW,
      .type = ARM_CP_64BIT | ARM_CP_IO | ARM_CP_ALIAS,
      .fieldoffset = offsetof(CPUARMState, cp15.c14_timer[GTIMER_PHYS].cval),
      .accessfn = gt_ptimer_access,
      .readfn = gt_phys_redir_cval_read, .raw_readfn = raw_read,
      .writefn = gt_phys_redir_cval_write, .raw_writefn = raw_write,
    },
    { .name = "CNTP_CVAL_S", .cp = 15, .crm = 14, .opc1 = 2,
      .secure = ARM_CP_SECSTATE_S,
      .access = PL0_RW,
      .type = ARM_CP_64BIT | ARM_CP_IO | ARM_CP_ALIAS,
      .fieldoffset = offsetof(CPUARMState, cp15.c14_timer[GTIMER_SEC].cval),
      .accessfn = gt_ptimer_access,
      .writefn = gt_sec_cval_write, .raw_writefn = raw_write,
    },
    { .name = "CNTP_CVAL_EL0", .state = ARM_CP_STATE_AA64,
      .opc0 = 3, .opc1 = 3, .crn = 14, .crm = 2, .opc2 = 2,
      .access = PL0_RW,
      .type = ARM_CP_IO,
      .fieldoffset = offsetof(CPUARMState, cp15.c14_timer[GTIMER_PHYS].cval),
      .resetvalue = 0, .accessfn = gt_ptimer_access,
      .readfn = gt_phys_redir_cval_read, .raw_readfn = raw_read,
      .writefn = gt_phys_redir_cval_write, .raw_writefn = raw_write,
    },
    { .name = "CNTV_CVAL", .cp = 15, .crm = 14, .opc1 = 3,
      .access = PL0_RW,
      .type = ARM_CP_64BIT | ARM_CP_IO | ARM_CP_ALIAS,
      .fieldoffset = offsetof(CPUARMState, cp15.c14_timer[GTIMER_VIRT].cval),
      .accessfn = gt_vtimer_access,
      .readfn = gt_virt_redir_cval_read, .raw_readfn = raw_read,
      .writefn = gt_virt_redir_cval_write, .raw_writefn = raw_write,
    },
    { .name = "CNTV_CVAL_EL0", .state = ARM_CP_STATE_AA64,
      .opc0 = 3, .opc1 = 3, .crn = 14, .crm = 3, .opc2 = 2,
      .access = PL0_RW,
      .type = ARM_CP_IO,
      .fieldoffset = offsetof(CPUARMState, cp15.c14_timer[GTIMER_VIRT].cval),
      .resetvalue = 0, .accessfn = gt_vtimer_access,
      .readfn = gt_virt_redir_cval_read, .raw_readfn = raw_read,
      .writefn = gt_virt_redir_cval_write, .raw_writefn = raw_write,
    },
    /* Secure timer -- this is actually restricted to only EL3
     * and configurably Secure-EL1 via the accessfn.
     */
    { .name = "CNTPS_TVAL_EL1", .state = ARM_CP_STATE_AA64,
      .opc0 = 3, .opc1 = 7, .crn = 14, .crm = 2, .opc2 = 0,
      .type = ARM_CP_NO_RAW | ARM_CP_IO, .access = PL1_RW,
      .accessfn = gt_stimer_access,
      .readfn = gt_sec_tval_read,
      .writefn = gt_sec_tval_write,
      .resetfn = gt_sec_timer_reset,
    },
    { .name = "CNTPS_CTL_EL1", .state = ARM_CP_STATE_AA64,
      .opc0 = 3, .opc1 = 7, .crn = 14, .crm = 2, .opc2 = 1,
      .type = ARM_CP_IO, .access = PL1_RW,
      .accessfn = gt_stimer_access,
      .fieldoffset = offsetof(CPUARMState, cp15.c14_timer[GTIMER_SEC].ctl),
      .resetvalue = 0,
      .writefn = gt_sec_ctl_write, .raw_writefn = raw_write,
    },
    { .name = "CNTPS_CVAL_EL1", .state = ARM_CP_STATE_AA64,
      .opc0 = 3, .opc1 = 7, .crn = 14, .crm = 2, .opc2 = 2,
      .type = ARM_CP_IO, .access = PL1_RW,
      .accessfn = gt_stimer_access,
      .fieldoffset = offsetof(CPUARMState, cp15.c14_timer[GTIMER_SEC].cval),
      .writefn = gt_sec_cval_write, .raw_writefn = raw_write,
    },
    REGINFO_SENTINEL
};

static CPAccessResult e2h_access(CPUARMState *env, const ARMCPRegInfo *ri,
                                 bool isread)
{
    if (!(arm_hcr_el2_eff(env) & HCR_E2H)) {
        return CP_ACCESS_TRAP;
    }
    return CP_ACCESS_OK;
}

#else

/* In user-mode most of the generic timer registers are inaccessible
 * however modern kernels (4.12+) allow access to cntvct_el0
 */

static uint64_t gt_virt_cnt_read(CPUARMState *env, const ARMCPRegInfo *ri)
{
    ARMCPU *cpu = env_archcpu(env);

    /* Currently we have no support for QEMUTimer in linux-user so we
     * can't call gt_get_countervalue(env), instead we directly
     * call the lower level functions.
     */
    return cpu_get_clock() / gt_cntfrq_period_ns(cpu);
}

static const ARMCPRegInfo generic_timer_cp_reginfo[] = {
    { .name = "CNTFRQ_EL0", .state = ARM_CP_STATE_AA64,
      .opc0 = 3, .opc1 = 3, .crn = 14, .crm = 0, .opc2 = 0,
      .type = ARM_CP_CONST, .access = PL0_R /* no PL1_RW in linux-user */,
      .fieldoffset = offsetof(CPUARMState, cp15.c14_cntfrq),
      .resetvalue = NANOSECONDS_PER_SECOND / GTIMER_SCALE,
    },
    { .name = "CNTVCT_EL0", .state = ARM_CP_STATE_AA64,
      .opc0 = 3, .opc1 = 3, .crn = 14, .crm = 0, .opc2 = 2,
      .access = PL0_R, .type = ARM_CP_NO_RAW | ARM_CP_IO,
      .readfn = gt_virt_cnt_read,
    },
    REGINFO_SENTINEL
};

#endif

static void par_write(CPUARMState *env, const ARMCPRegInfo *ri, uint64_t value)
{
    if (arm_feature(env, ARM_FEATURE_LPAE)) {
        raw_write(env, ri, value);
    } else if (arm_feature(env, ARM_FEATURE_V7)) {
        raw_write(env, ri, value & 0xfffff6ff);
    } else {
        raw_write(env, ri, value & 0xfffff1ff);
    }
}

#ifndef CONFIG_USER_ONLY
/* get_phys_addr() isn't present for user-mode-only targets */

static CPAccessResult ats_access(CPUARMState *env, const ARMCPRegInfo *ri,
                                 bool isread)
{
    if (ri->opc2 & 4) {
        /* The ATS12NSO* operations must trap to EL3 or EL2 if executed in
         * Secure EL1 (which can only happen if EL3 is AArch64).
         * They are simply UNDEF if executed from NS EL1.
         * They function normally from EL2 or EL3.
         */
        if (arm_current_el(env) == 1) {
            if (arm_is_secure_below_el3(env)) {
                if (env->cp15.scr_el3 & SCR_EEL2) {
                    return CP_ACCESS_TRAP_UNCATEGORIZED_EL2;
                }
                return CP_ACCESS_TRAP_UNCATEGORIZED_EL3;
            }
            return CP_ACCESS_TRAP_UNCATEGORIZED;
        }
    }
    return CP_ACCESS_OK;
}

#ifdef CONFIG_TCG
static uint64_t do_ats_write(CPUARMState *env, uint64_t value,
                             MMUAccessType access_type, ARMMMUIdx mmu_idx)
{
    hwaddr phys_addr;
    target_ulong page_size;
    int prot;
    bool ret;
    uint64_t par64;
    bool format64 = false;
    MemTxAttrs attrs = {};
    ARMMMUFaultInfo fi = {};
    ARMCacheAttrs cacheattrs = {};

    ret = get_phys_addr(env, value, access_type, mmu_idx, &phys_addr, &attrs,
                        &prot, &page_size, &fi, &cacheattrs);

    if (ret) {
        /*
         * Some kinds of translation fault must cause exceptions rather
         * than being reported in the PAR.
         */
        int current_el = arm_current_el(env);
        int target_el;
        uint32_t syn, fsr, fsc;
        bool take_exc = false;

        if (fi.s1ptw && current_el == 1
            && arm_mmu_idx_is_stage1_of_2(mmu_idx)) {
            /*
             * Synchronous stage 2 fault on an access made as part of the
             * translation table walk for AT S1E0* or AT S1E1* insn
             * executed from NS EL1. If this is a synchronous external abort
             * and SCR_EL3.EA == 1, then we take a synchronous external abort
             * to EL3. Otherwise the fault is taken as an exception to EL2,
             * and HPFAR_EL2 holds the faulting IPA.
             */
            if (fi.type == ARMFault_SyncExternalOnWalk &&
                (env->cp15.scr_el3 & SCR_EA)) {
                target_el = 3;
            } else {
                env->cp15.hpfar_el2 = extract64(fi.s2addr, 12, 47) << 4;
                if (arm_is_secure_below_el3(env) && fi.s1ns) {
                    env->cp15.hpfar_el2 |= HPFAR_NS;
                }
                target_el = 2;
            }
            take_exc = true;
        } else if (fi.type == ARMFault_SyncExternalOnWalk) {
            /*
             * Synchronous external aborts during a translation table walk
             * are taken as Data Abort exceptions.
             */
            if (fi.stage2) {
                if (current_el == 3) {
                    target_el = 3;
                } else {
                    target_el = 2;
                }
            } else {
                target_el = exception_target_el(env);
            }
            take_exc = true;
        }

        if (take_exc) {
            /* Construct FSR and FSC using same logic as arm_deliver_fault() */
            if (target_el == 2 || arm_el_is_aa64(env, target_el) ||
                arm_s1_regime_using_lpae_format(env, mmu_idx)) {
                fsr = arm_fi_to_lfsc(&fi);
                fsc = extract32(fsr, 0, 6);
            } else {
                fsr = arm_fi_to_sfsc(&fi);
                fsc = 0x3f;
            }
            /*
             * Report exception with ESR indicating a fault due to a
             * translation table walk for a cache maintenance instruction.
             */
            syn = syn_data_abort_no_iss(current_el == target_el, 0,
                                        fi.ea, 1, fi.s1ptw, 1, fsc);
            env->exception.vaddress = value;
            env->exception.fsr = fsr;
            raise_exception(env, EXCP_DATA_ABORT, syn, target_el);
        }
    }

    if (is_a64(env)) {
        format64 = true;
    } else if (arm_feature(env, ARM_FEATURE_LPAE)) {
        /*
         * ATS1Cxx:
         * * TTBCR.EAE determines whether the result is returned using the
         *   32-bit or the 64-bit PAR format
         * * Instructions executed in Hyp mode always use the 64bit format
         *
         * ATS1S2NSOxx uses the 64bit format if any of the following is true:
         * * The Non-secure TTBCR.EAE bit is set to 1
         * * The implementation includes EL2, and the value of HCR.VM is 1
         *
         * (Note that HCR.DC makes HCR.VM behave as if it is 1.)
         *
         * ATS1Hx always uses the 64bit format.
         */
        format64 = arm_s1_regime_using_lpae_format(env, mmu_idx);

        if (arm_feature(env, ARM_FEATURE_EL2)) {
            if (mmu_idx == ARMMMUIdx_E10_0 ||
                mmu_idx == ARMMMUIdx_E10_1 ||
                mmu_idx == ARMMMUIdx_E10_1_PAN) {
                format64 |= env->cp15.hcr_el2 & (HCR_VM | HCR_DC);
            } else {
                format64 |= arm_current_el(env) == 2;
            }
        }
    }

    if (format64) {
        /* Create a 64-bit PAR */
        par64 = (1 << 11); /* LPAE bit always set */
        if (!ret) {
            par64 |= phys_addr & ~0xfffULL;
            if (!attrs.secure) {
                par64 |= (1 << 9); /* NS */
            }
            par64 |= (uint64_t)cacheattrs.attrs << 56; /* ATTR */
            par64 |= cacheattrs.shareability << 7; /* SH */
        } else {
            uint32_t fsr = arm_fi_to_lfsc(&fi);

            par64 |= 1; /* F */
            par64 |= (fsr & 0x3f) << 1; /* FS */
            if (fi.stage2) {
                par64 |= (1 << 9); /* S */
            }
            if (fi.s1ptw) {
                par64 |= (1 << 8); /* PTW */
            }
        }
    } else {
        /* fsr is a DFSR/IFSR value for the short descriptor
         * translation table format (with WnR always clear).
         * Convert it to a 32-bit PAR.
         */
        if (!ret) {
            /* We do not set any attribute bits in the PAR */
            if (page_size == (1 << 24)
                && arm_feature(env, ARM_FEATURE_V7)) {
                par64 = (phys_addr & 0xff000000) | (1 << 1);
            } else {
                par64 = phys_addr & 0xfffff000;
            }
            if (!attrs.secure) {
                par64 |= (1 << 9); /* NS */
            }
        } else {
            uint32_t fsr = arm_fi_to_sfsc(&fi);

            par64 = ((fsr & (1 << 10)) >> 5) | ((fsr & (1 << 12)) >> 6) |
                    ((fsr & 0xf) << 1) | 1;
        }
    }
    return par64;
}
#endif /* CONFIG_TCG */

static void ats_write(CPUARMState *env, const ARMCPRegInfo *ri, uint64_t value)
{
#ifdef CONFIG_TCG
    MMUAccessType access_type = ri->opc2 & 1 ? MMU_DATA_STORE : MMU_DATA_LOAD;
    uint64_t par64;
    ARMMMUIdx mmu_idx;
    int el = arm_current_el(env);
    bool secure = arm_is_secure_below_el3(env);

    switch (ri->opc2 & 6) {
    case 0:
        /* stage 1 current state PL1: ATS1CPR, ATS1CPW, ATS1CPRP, ATS1CPWP */
        switch (el) {
        case 3:
            mmu_idx = ARMMMUIdx_SE3;
            break;
        case 2:
            g_assert(!secure);  /* ARMv8.4-SecEL2 is 64-bit only */
            /* fall through */
        case 1:
            if (ri->crm == 9 && (env->uncached_cpsr & CPSR_PAN)) {
                mmu_idx = (secure ? ARMMMUIdx_Stage1_SE1_PAN
                           : ARMMMUIdx_Stage1_E1_PAN);
            } else {
                mmu_idx = secure ? ARMMMUIdx_Stage1_SE1 : ARMMMUIdx_Stage1_E1;
            }
            break;
        default:
            g_assert_not_reached();
        }
        break;
    case 2:
        /* stage 1 current state PL0: ATS1CUR, ATS1CUW */
        switch (el) {
        case 3:
            mmu_idx = ARMMMUIdx_SE10_0;
            break;
        case 2:
            g_assert(!secure);  /* ARMv8.4-SecEL2 is 64-bit only */
            mmu_idx = ARMMMUIdx_Stage1_E0;
            break;
        case 1:
            mmu_idx = secure ? ARMMMUIdx_Stage1_SE0 : ARMMMUIdx_Stage1_E0;
            break;
        default:
            g_assert_not_reached();
        }
        break;
    case 4:
        /* stage 1+2 NonSecure PL1: ATS12NSOPR, ATS12NSOPW */
        mmu_idx = ARMMMUIdx_E10_1;
        break;
    case 6:
        /* stage 1+2 NonSecure PL0: ATS12NSOUR, ATS12NSOUW */
        mmu_idx = ARMMMUIdx_E10_0;
        break;
    default:
        g_assert_not_reached();
    }

    par64 = do_ats_write(env, value, access_type, mmu_idx);

    A32_BANKED_CURRENT_REG_SET(env, par, par64);
#else
    /* Handled by hardware accelerator. */
    g_assert_not_reached();
#endif /* CONFIG_TCG */
}

static void ats1h_write(CPUARMState *env, const ARMCPRegInfo *ri,
                        uint64_t value)
{
#ifdef CONFIG_TCG
    MMUAccessType access_type = ri->opc2 & 1 ? MMU_DATA_STORE : MMU_DATA_LOAD;
    uint64_t par64;

    par64 = do_ats_write(env, value, access_type, ARMMMUIdx_E2);

    A32_BANKED_CURRENT_REG_SET(env, par, par64);
#else
    /* Handled by hardware accelerator. */
    g_assert_not_reached();
#endif /* CONFIG_TCG */
}

static CPAccessResult at_s1e2_access(CPUARMState *env, const ARMCPRegInfo *ri,
                                     bool isread)
{
    if (arm_current_el(env) == 3 &&
        !(env->cp15.scr_el3 & (SCR_NS | SCR_EEL2))) {
        return CP_ACCESS_TRAP;
    }
    return CP_ACCESS_OK;
}

static void ats_write64(CPUARMState *env, const ARMCPRegInfo *ri,
                        uint64_t value)
{
#ifdef CONFIG_TCG
    MMUAccessType access_type = ri->opc2 & 1 ? MMU_DATA_STORE : MMU_DATA_LOAD;
    ARMMMUIdx mmu_idx;
    int secure = arm_is_secure_below_el3(env);

    switch (ri->opc2 & 6) {
    case 0:
        switch (ri->opc1) {
        case 0: /* AT S1E1R, AT S1E1W, AT S1E1RP, AT S1E1WP */
            if (ri->crm == 9 && (env->pstate & PSTATE_PAN)) {
                mmu_idx = (secure ? ARMMMUIdx_Stage1_SE1_PAN
                           : ARMMMUIdx_Stage1_E1_PAN);
            } else {
                mmu_idx = secure ? ARMMMUIdx_Stage1_SE1 : ARMMMUIdx_Stage1_E1;
            }
            break;
        case 4: /* AT S1E2R, AT S1E2W */
            mmu_idx = secure ? ARMMMUIdx_SE2 : ARMMMUIdx_E2;
            break;
        case 6: /* AT S1E3R, AT S1E3W */
            mmu_idx = ARMMMUIdx_SE3;
            break;
        default:
            g_assert_not_reached();
        }
        break;
    case 2: /* AT S1E0R, AT S1E0W */
        mmu_idx = secure ? ARMMMUIdx_Stage1_SE0 : ARMMMUIdx_Stage1_E0;
        break;
    case 4: /* AT S12E1R, AT S12E1W */
        mmu_idx = secure ? ARMMMUIdx_SE10_1 : ARMMMUIdx_E10_1;
        break;
    case 6: /* AT S12E0R, AT S12E0W */
        mmu_idx = secure ? ARMMMUIdx_SE10_0 : ARMMMUIdx_E10_0;
        break;
    default:
        g_assert_not_reached();
    }

    env->cp15.par_el[1] = do_ats_write(env, value, access_type, mmu_idx);
#else
    /* Handled by hardware accelerator. */
    g_assert_not_reached();
#endif /* CONFIG_TCG */
}
#endif

static const ARMCPRegInfo vapa_cp_reginfo[] = {
    { .name = "PAR", .cp = 15, .crn = 7, .crm = 4, .opc1 = 0, .opc2 = 0,
      .access = PL1_RW, .resetvalue = 0,
      .bank_fieldoffsets = { offsetoflow32(CPUARMState, cp15.par_s),
                             offsetoflow32(CPUARMState, cp15.par_ns) },
      .writefn = par_write },
#ifndef CONFIG_USER_ONLY
    /* This underdecoding is safe because the reginfo is NO_RAW. */
    { .name = "ATS", .cp = 15, .crn = 7, .crm = 8, .opc1 = 0, .opc2 = CP_ANY,
      .access = PL1_W, .accessfn = ats_access,
      .writefn = ats_write, .type = ARM_CP_NO_RAW | ARM_CP_RAISES_EXC },
#endif
    REGINFO_SENTINEL
};

/* Return basic MPU access permission bits.  */
static uint32_t simple_mpu_ap_bits(uint32_t val)
{
    uint32_t ret;
    uint32_t mask;
    int i;
    ret = 0;
    mask = 3;
    for (i = 0; i < 16; i += 2) {
        ret |= (val >> i) & mask;
        mask <<= 2;
    }
    return ret;
}

/* Pad basic MPU access permission bits to extended format.  */
static uint32_t extended_mpu_ap_bits(uint32_t val)
{
    uint32_t ret;
    uint32_t mask;
    int i;
    ret = 0;
    mask = 3;
    for (i = 0; i < 16; i += 2) {
        ret |= (val & mask) << i;
        mask <<= 2;
    }
    return ret;
}

static void pmsav5_data_ap_write(CPUARMState *env, const ARMCPRegInfo *ri,
                                 uint64_t value)
{
    env->cp15.pmsav5_data_ap = extended_mpu_ap_bits(value);
}

static uint64_t pmsav5_data_ap_read(CPUARMState *env, const ARMCPRegInfo *ri)
{
    return simple_mpu_ap_bits(env->cp15.pmsav5_data_ap);
}

static void pmsav5_insn_ap_write(CPUARMState *env, const ARMCPRegInfo *ri,
                                 uint64_t value)
{
    env->cp15.pmsav5_insn_ap = extended_mpu_ap_bits(value);
}

static uint64_t pmsav5_insn_ap_read(CPUARMState *env, const ARMCPRegInfo *ri)
{
    return simple_mpu_ap_bits(env->cp15.pmsav5_insn_ap);
}

static uint64_t pmsav7_read(CPUARMState *env, const ARMCPRegInfo *ri)
{
    uint32_t *u32p = *(uint32_t **)raw_ptr(env, ri);

    if (!u32p) {
        return 0;
    }

    u32p += env->pmsav7.rnr[M_REG_NS];
    return *u32p;
}

static void pmsav7_write(CPUARMState *env, const ARMCPRegInfo *ri,
                         uint64_t value)
{
    ARMCPU *cpu = env_archcpu(env);
    uint32_t *u32p = *(uint32_t **)raw_ptr(env, ri);

    if (!u32p) {
        return;
    }

    u32p += env->pmsav7.rnr[M_REG_NS];
    tlb_flush(CPU(cpu)); /* Mappings may have changed - purge! */
    *u32p = value;
}

static void pmsav7_rgnr_write(CPUARMState *env, const ARMCPRegInfo *ri,
                              uint64_t value)
{
    ARMCPU *cpu = env_archcpu(env);
    uint32_t nrgs = cpu->pmsav7_dregion;

    if (value >= nrgs) {
        qemu_log_mask(LOG_GUEST_ERROR,
                      "PMSAv7 RGNR write >= # supported regions, %" PRIu32
                      " > %" PRIu32 "\n", (uint32_t)value, nrgs);
        return;
    }

    raw_write(env, ri, value);
}

static const ARMCPRegInfo pmsav7_cp_reginfo[] = {
    /* Reset for all these registers is handled in arm_cpu_reset(),
     * because the PMSAv7 is also used by M-profile CPUs, which do
     * not register cpregs but still need the state to be reset.
     */
    { .name = "DRBAR", .cp = 15, .crn = 6, .opc1 = 0, .crm = 1, .opc2 = 0,
      .access = PL1_RW, .type = ARM_CP_NO_RAW,
      .fieldoffset = offsetof(CPUARMState, pmsav7.drbar),
      .readfn = pmsav7_read, .writefn = pmsav7_write,
      .resetfn = arm_cp_reset_ignore },
    { .name = "DRSR", .cp = 15, .crn = 6, .opc1 = 0, .crm = 1, .opc2 = 2,
      .access = PL1_RW, .type = ARM_CP_NO_RAW,
      .fieldoffset = offsetof(CPUARMState, pmsav7.drsr),
      .readfn = pmsav7_read, .writefn = pmsav7_write,
      .resetfn = arm_cp_reset_ignore },
    { .name = "DRACR", .cp = 15, .crn = 6, .opc1 = 0, .crm = 1, .opc2 = 4,
      .access = PL1_RW, .type = ARM_CP_NO_RAW,
      .fieldoffset = offsetof(CPUARMState, pmsav7.dracr),
      .readfn = pmsav7_read, .writefn = pmsav7_write,
      .resetfn = arm_cp_reset_ignore },
    { .name = "RGNR", .cp = 15, .crn = 6, .opc1 = 0, .crm = 2, .opc2 = 0,
      .access = PL1_RW,
      .fieldoffset = offsetof(CPUARMState, pmsav7.rnr[M_REG_NS]),
      .writefn = pmsav7_rgnr_write,
      .resetfn = arm_cp_reset_ignore },
    REGINFO_SENTINEL
};

static const ARMCPRegInfo pmsav5_cp_reginfo[] = {
    { .name = "DATA_AP", .cp = 15, .crn = 5, .crm = 0, .opc1 = 0, .opc2 = 0,
      .access = PL1_RW, .type = ARM_CP_ALIAS,
      .fieldoffset = offsetof(CPUARMState, cp15.pmsav5_data_ap),
      .readfn = pmsav5_data_ap_read, .writefn = pmsav5_data_ap_write, },
    { .name = "INSN_AP", .cp = 15, .crn = 5, .crm = 0, .opc1 = 0, .opc2 = 1,
      .access = PL1_RW, .type = ARM_CP_ALIAS,
      .fieldoffset = offsetof(CPUARMState, cp15.pmsav5_insn_ap),
      .readfn = pmsav5_insn_ap_read, .writefn = pmsav5_insn_ap_write, },
    { .name = "DATA_EXT_AP", .cp = 15, .crn = 5, .crm = 0, .opc1 = 0, .opc2 = 2,
      .access = PL1_RW,
      .fieldoffset = offsetof(CPUARMState, cp15.pmsav5_data_ap),
      .resetvalue = 0, },
    { .name = "INSN_EXT_AP", .cp = 15, .crn = 5, .crm = 0, .opc1 = 0, .opc2 = 3,
      .access = PL1_RW,
      .fieldoffset = offsetof(CPUARMState, cp15.pmsav5_insn_ap),
      .resetvalue = 0, },
    { .name = "DCACHE_CFG", .cp = 15, .crn = 2, .crm = 0, .opc1 = 0, .opc2 = 0,
      .access = PL1_RW,
      .fieldoffset = offsetof(CPUARMState, cp15.c2_data), .resetvalue = 0, },
    { .name = "ICACHE_CFG", .cp = 15, .crn = 2, .crm = 0, .opc1 = 0, .opc2 = 1,
      .access = PL1_RW,
      .fieldoffset = offsetof(CPUARMState, cp15.c2_insn), .resetvalue = 0, },
    /* Protection region base and size registers */
    { .name = "946_PRBS0", .cp = 15, .crn = 6, .crm = 0, .opc1 = 0,
      .opc2 = CP_ANY, .access = PL1_RW, .resetvalue = 0,
      .fieldoffset = offsetof(CPUARMState, cp15.c6_region[0]) },
    { .name = "946_PRBS1", .cp = 15, .crn = 6, .crm = 1, .opc1 = 0,
      .opc2 = CP_ANY, .access = PL1_RW, .resetvalue = 0,
      .fieldoffset = offsetof(CPUARMState, cp15.c6_region[1]) },
    { .name = "946_PRBS2", .cp = 15, .crn = 6, .crm = 2, .opc1 = 0,
      .opc2 = CP_ANY, .access = PL1_RW, .resetvalue = 0,
      .fieldoffset = offsetof(CPUARMState, cp15.c6_region[2]) },
    { .name = "946_PRBS3", .cp = 15, .crn = 6, .crm = 3, .opc1 = 0,
      .opc2 = CP_ANY, .access = PL1_RW, .resetvalue = 0,
      .fieldoffset = offsetof(CPUARMState, cp15.c6_region[3]) },
    { .name = "946_PRBS4", .cp = 15, .crn = 6, .crm = 4, .opc1 = 0,
      .opc2 = CP_ANY, .access = PL1_RW, .resetvalue = 0,
      .fieldoffset = offsetof(CPUARMState, cp15.c6_region[4]) },
    { .name = "946_PRBS5", .cp = 15, .crn = 6, .crm = 5, .opc1 = 0,
      .opc2 = CP_ANY, .access = PL1_RW, .resetvalue = 0,
      .fieldoffset = offsetof(CPUARMState, cp15.c6_region[5]) },
    { .name = "946_PRBS6", .cp = 15, .crn = 6, .crm = 6, .opc1 = 0,
      .opc2 = CP_ANY, .access = PL1_RW, .resetvalue = 0,
      .fieldoffset = offsetof(CPUARMState, cp15.c6_region[6]) },
    { .name = "946_PRBS7", .cp = 15, .crn = 6, .crm = 7, .opc1 = 0,
      .opc2 = CP_ANY, .access = PL1_RW, .resetvalue = 0,
      .fieldoffset = offsetof(CPUARMState, cp15.c6_region[7]) },
    REGINFO_SENTINEL
};

static void vmsa_ttbcr_raw_write(CPUARMState *env, const ARMCPRegInfo *ri,
                                 uint64_t value)
{
    TCR *tcr = raw_ptr(env, ri);
    int maskshift = extract32(value, 0, 3);

    if (!arm_feature(env, ARM_FEATURE_V8)) {
        if (arm_feature(env, ARM_FEATURE_LPAE) && (value & TTBCR_EAE)) {
            /* Pre ARMv8 bits [21:19], [15:14] and [6:3] are UNK/SBZP when
             * using Long-desciptor translation table format */
            value &= ~((7 << 19) | (3 << 14) | (0xf << 3));
        } else if (arm_feature(env, ARM_FEATURE_EL3)) {
            /* In an implementation that includes the Security Extensions
             * TTBCR has additional fields PD0 [4] and PD1 [5] for
             * Short-descriptor translation table format.
             */
            value &= TTBCR_PD1 | TTBCR_PD0 | TTBCR_N;
        } else {
            value &= TTBCR_N;
        }
    }

    /* Update the masks corresponding to the TCR bank being written
     * Note that we always calculate mask and base_mask, but
     * they are only used for short-descriptor tables (ie if EAE is 0);
     * for long-descriptor tables the TCR fields are used differently
     * and the mask and base_mask values are meaningless.
     */
    tcr->raw_tcr = value;
    tcr->mask = ~(((uint32_t)0xffffffffu) >> maskshift);
    tcr->base_mask = ~((uint32_t)0x3fffu >> maskshift);
}

static void vmsa_ttbcr_write(CPUARMState *env, const ARMCPRegInfo *ri,
                             uint64_t value)
{
    ARMCPU *cpu = env_archcpu(env);
    TCR *tcr = raw_ptr(env, ri);

    if (arm_feature(env, ARM_FEATURE_LPAE)) {
        /* With LPAE the TTBCR could result in a change of ASID
         * via the TTBCR.A1 bit, so do a TLB flush.
         */
        tlb_flush(CPU(cpu));
    }
    /* Preserve the high half of TCR_EL1, set via TTBCR2.  */
    value = deposit64(tcr->raw_tcr, 0, 32, value);
    vmsa_ttbcr_raw_write(env, ri, value);
}

static void vmsa_ttbcr_reset(CPUARMState *env, const ARMCPRegInfo *ri)
{
    TCR *tcr = raw_ptr(env, ri);

    /* Reset both the TCR as well as the masks corresponding to the bank of
     * the TCR being reset.
     */
    tcr->raw_tcr = 0;
    tcr->mask = 0;
    tcr->base_mask = 0xffffc000u;
}

static void vmsa_tcr_el12_write(CPUARMState *env, const ARMCPRegInfo *ri,
                               uint64_t value)
{
    ARMCPU *cpu = env_archcpu(env);
    TCR *tcr = raw_ptr(env, ri);

    /* For AArch64 the A1 bit could result in a change of ASID, so TLB flush. */
    tlb_flush(CPU(cpu));
    tcr->raw_tcr = value;
}
static void vmsa_tcr_el1_write(CPUARMState *env, const ARMCPRegInfo *ri,
                               uint64_t value)
{
    if (!env->gxf.guarded && env->cp15.vmsa_lock_el1 & VMSA_LOCK_TCR_EL1) {
        return;
    }
    vmsa_tcr_el12_write(env, ri, value);
}

static void vmsa_ttbr_write(CPUARMState *env, const ARMCPRegInfo *ri,
                            uint64_t value)
{
    /* If the ASID changes (with a 64-bit write), we must flush the TLB.  */
    if (cpreg_field_is_64bit(ri) &&
        extract64(raw_read(env, ri) ^ value, 48, 16) != 0) {
        ARMCPU *cpu = env_archcpu(env);
        tlb_flush(CPU(cpu));
    }
    raw_write(env, ri, value);
}
static void vmsa_ttbr0_el1_write(CPUARMState *env, const ARMCPRegInfo *ri,
                            uint64_t value)
{
    if (!env->gxf.guarded && env->cp15.vmsa_lock_el1 & VMSA_LOCK_TTBR0_EL1) {
        return;
    }
    vmsa_ttbr_write(env, ri, value);
}
static void vmsa_ttbr1_el1_write(CPUARMState *env, const ARMCPRegInfo *ri,
                            uint64_t value)
{
    if (!env->gxf.guarded && env->cp15.vmsa_lock_el1 & VMSA_LOCK_TTBR1_EL1) {
        return;
    }
    vmsa_ttbr_write(env, ri, value);
}

static void vmsa_tcr_ttbr_el2_write(CPUARMState *env, const ARMCPRegInfo *ri,
                                    uint64_t value)
{
    /*
     * If we are running with E2&0 regime, then an ASID is active.
     * Flush if that might be changing.  Note we're not checking
     * TCR_EL2.A1 to know if this is really the TTBRx_EL2 that
     * holds the active ASID, only checking the field that might.
     */
    if (extract64(raw_read(env, ri) ^ value, 48, 16) &&
        (arm_hcr_el2_eff(env) & HCR_E2H)) {
        uint16_t mask = ARMMMUIdxBit_E20_2 |
                        ARMMMUIdxBit_E20_2_PAN |
                        ARMMMUIdxBit_E20_0;

        if (arm_is_secure_below_el3(env)) {
            mask >>= ARM_MMU_IDX_A_NS;
        }

        tlb_flush_by_mmuidx(env_cpu(env), mask);
    }
    raw_write(env, ri, value);
}

static void vttbr_write(CPUARMState *env, const ARMCPRegInfo *ri,
                        uint64_t value)
{
    ARMCPU *cpu = env_archcpu(env);
    CPUState *cs = CPU(cpu);

    /*
     * A change in VMID to the stage2 page table (Stage2) invalidates
     * the combined stage 1&2 tlbs (EL10_1 and EL10_0).
     */
    if (raw_read(env, ri) != value) {
        uint16_t mask = ARMMMUIdxBit_E10_1 |
                        ARMMMUIdxBit_E10_1_PAN |
                        ARMMMUIdxBit_E10_0;

        if (arm_is_secure_below_el3(env)) {
            mask >>= ARM_MMU_IDX_A_NS;
        }

        tlb_flush_by_mmuidx(cs, mask);
        raw_write(env, ri, value);
    }
}

static uint64_t far_el1_read(CPUARMState *env, const ARMCPRegInfo *ri){
    if (env->gxf.guarded) {
        return env->gxf.far_gl[1];
    } else {
        return env->cp15.far_el[1];
    }
}
static void far_el1_write(CPUARMState *env, const ARMCPRegInfo *ri, uint64_t value){
    if (env->gxf.guarded) {
        env->gxf.far_gl[1] = value;
    } else {
        env->cp15.far_el[1] = value;
    }
}

static const ARMCPRegInfo vmsa_pmsa_cp_reginfo[] = {
    { .name = "DFSR", .cp = 15, .crn = 5, .crm = 0, .opc1 = 0, .opc2 = 0,
      .access = PL1_RW, .accessfn = access_tvm_trvm, .type = ARM_CP_ALIAS,
      .bank_fieldoffsets = { offsetoflow32(CPUARMState, cp15.dfsr_s),
                             offsetoflow32(CPUARMState, cp15.dfsr_ns) }, },
    { .name = "IFSR", .cp = 15, .crn = 5, .crm = 0, .opc1 = 0, .opc2 = 1,
      .access = PL1_RW, .accessfn = access_tvm_trvm, .resetvalue = 0,
      .bank_fieldoffsets = { offsetoflow32(CPUARMState, cp15.ifsr_s),
                             offsetoflow32(CPUARMState, cp15.ifsr_ns) } },
    { .name = "DFAR", .cp = 15, .opc1 = 0, .crn = 6, .crm = 0, .opc2 = 0,
      .access = PL1_RW, .accessfn = access_tvm_trvm, .resetvalue = 0,
      .bank_fieldoffsets = { offsetof(CPUARMState, cp15.dfar_s),
                             offsetof(CPUARMState, cp15.dfar_ns) } },
    { .name = "FAR_EL1", .state = ARM_CP_STATE_AA64,
      .opc0 = 3, .crn = 6, .crm = 0, .opc1 = 0, .opc2 = 0,
      .access = PL1_RW, .accessfn = access_tvm_trvm,
      .readfn = far_el1_read, .writefn = far_el1_write,
      .resetvalue = 0, },
    REGINFO_SENTINEL
};

static uint64_t esr_el1_read(CPUARMState *env, const ARMCPRegInfo *ri){
    if (env->gxf.guarded) {
        return env->gxf.esr_gl[1];
    } else {
        return env->cp15.esr_el[1];
    }
}
static void esr_el1_write(CPUARMState *env, const ARMCPRegInfo *ri, uint64_t value){
    if (env->gxf.guarded) {
        env->gxf.esr_gl[1] = value;
    } else {
        env->cp15.esr_el[1] = value;
    }
}

static const ARMCPRegInfo vmsa_cp_reginfo[] = {
    { .name = "ESR_EL1", .state = ARM_CP_STATE_AA64,
      .opc0 = 3, .crn = 5, .crm = 2, .opc1 = 0, .opc2 = 0,
      .access = PL1_RW, .accessfn = access_tvm_trvm,
      .readfn = esr_el1_read, .writefn = esr_el1_write,
      .resetvalue = 0, },
    { .name = "TTBR0_EL1", .state = ARM_CP_STATE_BOTH,
      .opc0 = 3, .opc1 = 0, .crn = 2, .crm = 0, .opc2 = 0,
      .access = PL1_RW, .accessfn = access_tvm_trvm,
      .writefn = vmsa_ttbr0_el1_write, .resetvalue = 0,
      .bank_fieldoffsets = { offsetof(CPUARMState, cp15.ttbr0_s),
                             offsetof(CPUARMState, cp15.ttbr0_ns) } },
    { .name = "TTBR1_EL1", .state = ARM_CP_STATE_BOTH,
      .opc0 = 3, .opc1 = 0, .crn = 2, .crm = 0, .opc2 = 1,
      .access = PL1_RW, .accessfn = access_tvm_trvm,
      .writefn = vmsa_ttbr1_el1_write, .resetvalue = 0,
      .bank_fieldoffsets = { offsetof(CPUARMState, cp15.ttbr1_s),
                             offsetof(CPUARMState, cp15.ttbr1_ns) } },
    { .name = "TCR_EL1", .state = ARM_CP_STATE_AA64,
      .opc0 = 3, .crn = 2, .crm = 0, .opc1 = 0, .opc2 = 2,
      .access = PL1_RW, .accessfn = access_tvm_trvm,
      .writefn = vmsa_tcr_el1_write,
      .resetfn = vmsa_ttbcr_reset, .raw_writefn = raw_write,
      .fieldoffset = offsetof(CPUARMState, cp15.tcr_el[1]) },
    { .name = "TTBCR", .cp = 15, .crn = 2, .crm = 0, .opc1 = 0, .opc2 = 2,
      .access = PL1_RW, .accessfn = access_tvm_trvm,
      .type = ARM_CP_ALIAS, .writefn = vmsa_ttbcr_write,
      .raw_writefn = vmsa_ttbcr_raw_write,
      .bank_fieldoffsets = { offsetoflow32(CPUARMState, cp15.tcr_el[3]),
                             offsetoflow32(CPUARMState, cp15.tcr_el[1])} },
    REGINFO_SENTINEL
};

/* Note that unlike TTBCR, writing to TTBCR2 does not require flushing
 * qemu tlbs nor adjusting cached masks.
 */
static const ARMCPRegInfo ttbcr2_reginfo = {
    .name = "TTBCR2", .cp = 15, .opc1 = 0, .crn = 2, .crm = 0, .opc2 = 3,
    .access = PL1_RW, .accessfn = access_tvm_trvm,
    .type = ARM_CP_ALIAS,
    .bank_fieldoffsets = { offsetofhigh32(CPUARMState, cp15.tcr_el[3]),
                           offsetofhigh32(CPUARMState, cp15.tcr_el[1]) },
};

static void omap_ticonfig_write(CPUARMState *env, const ARMCPRegInfo *ri,
                                uint64_t value)
{
    env->cp15.c15_ticonfig = value & 0xe7;
    /* The OS_TYPE bit in this register changes the reported CPUID! */
    env->cp15.c0_cpuid = (value & (1 << 5)) ?
        ARM_CPUID_TI915T : ARM_CPUID_TI925T;
}

static void omap_threadid_write(CPUARMState *env, const ARMCPRegInfo *ri,
                                uint64_t value)
{
    env->cp15.c15_threadid = value & 0xffff;
}

static void omap_wfi_write(CPUARMState *env, const ARMCPRegInfo *ri,
                           uint64_t value)
{
    /* Wait-for-interrupt (deprecated) */
    cpu_interrupt(env_cpu(env), CPU_INTERRUPT_HALT);
}

static void omap_cachemaint_write(CPUARMState *env, const ARMCPRegInfo *ri,
                                  uint64_t value)
{
    /* On OMAP there are registers indicating the max/min index of dcache lines
     * containing a dirty line; cache flush operations have to reset these.
     */
    env->cp15.c15_i_max = 0x000;
    env->cp15.c15_i_min = 0xff0;
}

static const ARMCPRegInfo omap_cp_reginfo[] = {
    { .name = "DFSR", .cp = 15, .crn = 5, .crm = CP_ANY,
      .opc1 = CP_ANY, .opc2 = CP_ANY, .access = PL1_RW, .type = ARM_CP_OVERRIDE,
      .fieldoffset = offsetoflow32(CPUARMState, cp15.esr_el[1]),
      .resetvalue = 0, },
    { .name = "", .cp = 15, .crn = 15, .crm = 0, .opc1 = 0, .opc2 = 0,
      .access = PL1_RW, .type = ARM_CP_NOP },
    { .name = "TICONFIG", .cp = 15, .crn = 15, .crm = 1, .opc1 = 0, .opc2 = 0,
      .access = PL1_RW,
      .fieldoffset = offsetof(CPUARMState, cp15.c15_ticonfig), .resetvalue = 0,
      .writefn = omap_ticonfig_write },
    { .name = "IMAX", .cp = 15, .crn = 15, .crm = 2, .opc1 = 0, .opc2 = 0,
      .access = PL1_RW,
      .fieldoffset = offsetof(CPUARMState, cp15.c15_i_max), .resetvalue = 0, },
    { .name = "IMIN", .cp = 15, .crn = 15, .crm = 3, .opc1 = 0, .opc2 = 0,
      .access = PL1_RW, .resetvalue = 0xff0,
      .fieldoffset = offsetof(CPUARMState, cp15.c15_i_min) },
    { .name = "THREADID", .cp = 15, .crn = 15, .crm = 4, .opc1 = 0, .opc2 = 0,
      .access = PL1_RW,
      .fieldoffset = offsetof(CPUARMState, cp15.c15_threadid), .resetvalue = 0,
      .writefn = omap_threadid_write },
    { .name = "TI925T_STATUS", .cp = 15, .crn = 15,
      .crm = 8, .opc1 = 0, .opc2 = 0, .access = PL1_RW,
      .type = ARM_CP_NO_RAW,
      .readfn = arm_cp_read_zero, .writefn = omap_wfi_write, },
    /* TODO: Peripheral port remap register:
     * On OMAP2 mcr p15, 0, rn, c15, c2, 4 sets up the interrupt controller
     * base address at $rn & ~0xfff and map size of 0x200 << ($rn & 0xfff),
     * when MMU is off.
     */
    { .name = "OMAP_CACHEMAINT", .cp = 15, .crn = 7, .crm = CP_ANY,
      .opc1 = 0, .opc2 = CP_ANY, .access = PL1_W,
      .type = ARM_CP_OVERRIDE | ARM_CP_NO_RAW,
      .writefn = omap_cachemaint_write },
    { .name = "C9", .cp = 15, .crn = 9,
      .crm = CP_ANY, .opc1 = CP_ANY, .opc2 = CP_ANY, .access = PL1_RW,
      .type = ARM_CP_CONST | ARM_CP_OVERRIDE, .resetvalue = 0 },
    REGINFO_SENTINEL
};

static void xscale_cpar_write(CPUARMState *env, const ARMCPRegInfo *ri,
                              uint64_t value)
{
    env->cp15.c15_cpar = value & 0x3fff;
}

static const ARMCPRegInfo xscale_cp_reginfo[] = {
    { .name = "XSCALE_CPAR",
      .cp = 15, .crn = 15, .crm = 1, .opc1 = 0, .opc2 = 0, .access = PL1_RW,
      .fieldoffset = offsetof(CPUARMState, cp15.c15_cpar), .resetvalue = 0,
      .writefn = xscale_cpar_write, },
    { .name = "XSCALE_AUXCR",
      .cp = 15, .crn = 1, .crm = 0, .opc1 = 0, .opc2 = 1, .access = PL1_RW,
      .fieldoffset = offsetof(CPUARMState, cp15.c1_xscaleauxcr),
      .resetvalue = 0, },
    /* XScale specific cache-lockdown: since we have no cache we NOP these
     * and hope the guest does not really rely on cache behaviour.
     */
    { .name = "XSCALE_LOCK_ICACHE_LINE",
      .cp = 15, .opc1 = 0, .crn = 9, .crm = 1, .opc2 = 0,
      .access = PL1_W, .type = ARM_CP_NOP },
    { .name = "XSCALE_UNLOCK_ICACHE",
      .cp = 15, .opc1 = 0, .crn = 9, .crm = 1, .opc2 = 1,
      .access = PL1_W, .type = ARM_CP_NOP },
    { .name = "XSCALE_DCACHE_LOCK",
      .cp = 15, .opc1 = 0, .crn = 9, .crm = 2, .opc2 = 0,
      .access = PL1_RW, .type = ARM_CP_NOP },
    { .name = "XSCALE_UNLOCK_DCACHE",
      .cp = 15, .opc1 = 0, .crn = 9, .crm = 2, .opc2 = 1,
      .access = PL1_W, .type = ARM_CP_NOP },
    REGINFO_SENTINEL
};

static const ARMCPRegInfo dummy_c15_cp_reginfo[] = {
    /* RAZ/WI the whole crn=15 space, when we don't have a more specific
     * implementation of this implementation-defined space.
     * Ideally this should eventually disappear in favour of actually
     * implementing the correct behaviour for all cores.
     */
    { .name = "C15_IMPDEF", .cp = 15, .crn = 15,
      .crm = CP_ANY, .opc1 = CP_ANY, .opc2 = CP_ANY,
      .access = PL1_RW,
      .type = ARM_CP_CONST | ARM_CP_NO_RAW | ARM_CP_OVERRIDE,
      .resetvalue = 0 },
    REGINFO_SENTINEL
};

static const ARMCPRegInfo cache_dirty_status_cp_reginfo[] = {
    /* Cache status: RAZ because we have no cache so it's always clean */
    { .name = "CDSR", .cp = 15, .crn = 7, .crm = 10, .opc1 = 0, .opc2 = 6,
      .access = PL1_R, .type = ARM_CP_CONST | ARM_CP_NO_RAW,
      .resetvalue = 0 },
    REGINFO_SENTINEL
};

static const ARMCPRegInfo cache_block_ops_cp_reginfo[] = {
    /* We never have a a block transfer operation in progress */
    { .name = "BXSR", .cp = 15, .crn = 7, .crm = 12, .opc1 = 0, .opc2 = 4,
      .access = PL0_R, .type = ARM_CP_CONST | ARM_CP_NO_RAW,
      .resetvalue = 0 },
    /* The cache ops themselves: these all NOP for QEMU */
    { .name = "IICR", .cp = 15, .crm = 5, .opc1 = 0,
      .access = PL1_W, .type = ARM_CP_NOP|ARM_CP_64BIT },
    { .name = "IDCR", .cp = 15, .crm = 6, .opc1 = 0,
      .access = PL1_W, .type = ARM_CP_NOP|ARM_CP_64BIT },
    { .name = "CDCR", .cp = 15, .crm = 12, .opc1 = 0,
      .access = PL0_W, .type = ARM_CP_NOP|ARM_CP_64BIT },
    { .name = "PIR", .cp = 15, .crm = 12, .opc1 = 1,
      .access = PL0_W, .type = ARM_CP_NOP|ARM_CP_64BIT },
    { .name = "PDR", .cp = 15, .crm = 12, .opc1 = 2,
      .access = PL0_W, .type = ARM_CP_NOP|ARM_CP_64BIT },
    { .name = "CIDCR", .cp = 15, .crm = 14, .opc1 = 0,
      .access = PL1_W, .type = ARM_CP_NOP|ARM_CP_64BIT },
    REGINFO_SENTINEL
};

static const ARMCPRegInfo cache_test_clean_cp_reginfo[] = {
    /* The cache test-and-clean instructions always return (1 << 30)
     * to indicate that there are no dirty cache lines.
     */
    { .name = "TC_DCACHE", .cp = 15, .crn = 7, .crm = 10, .opc1 = 0, .opc2 = 3,
      .access = PL0_R, .type = ARM_CP_CONST | ARM_CP_NO_RAW,
      .resetvalue = (1 << 30) },
    { .name = "TCI_DCACHE", .cp = 15, .crn = 7, .crm = 14, .opc1 = 0, .opc2 = 3,
      .access = PL0_R, .type = ARM_CP_CONST | ARM_CP_NO_RAW,
      .resetvalue = (1 << 30) },
    REGINFO_SENTINEL
};

static const ARMCPRegInfo strongarm_cp_reginfo[] = {
    /* Ignore ReadBuffer accesses */
    { .name = "C9_READBUFFER", .cp = 15, .crn = 9,
      .crm = CP_ANY, .opc1 = CP_ANY, .opc2 = CP_ANY,
      .access = PL1_RW, .resetvalue = 0,
      .type = ARM_CP_CONST | ARM_CP_OVERRIDE | ARM_CP_NO_RAW },
    REGINFO_SENTINEL
};

static uint64_t midr_read(CPUARMState *env, const ARMCPRegInfo *ri)
{
    unsigned int cur_el = arm_current_el(env);

    if (arm_is_el2_enabled(env) && cur_el == 1) {
        return env->cp15.vpidr_el2;
    }
    return raw_read(env, ri);
}

static uint64_t mpidr_read_val(CPUARMState *env)
{
    ARMCPU *cpu = env_archcpu(env);
    uint64_t mpidr = cpu->mp_affinity;

    if (arm_feature(env, ARM_FEATURE_V7MP)) {
        mpidr |= (1U << 31);
        /* Cores which are uniprocessor (non-coherent)
         * but still implement the MP extensions set
         * bit 30. (For instance, Cortex-R5).
         */
        if (cpu->mp_is_up) {
            mpidr |= (1u << 30);
        }
    }
    return mpidr;
}

static uint64_t mpidr_read(CPUARMState *env, const ARMCPRegInfo *ri)
{
    unsigned int cur_el = arm_current_el(env);

    if (arm_is_el2_enabled(env) && cur_el == 1) {
        return env->cp15.vmpidr_el2;
    }
    return mpidr_read_val(env);
}

static const ARMCPRegInfo lpae_cp_reginfo[] = {
    /* NOP AMAIR0/1 */
    { .name = "AMAIR0", .state = ARM_CP_STATE_BOTH,
      .opc0 = 3, .crn = 10, .crm = 3, .opc1 = 0, .opc2 = 0,
      .access = PL1_RW, .accessfn = access_tvm_trvm,
      .type = ARM_CP_CONST, .resetvalue = 0 },
    /* AMAIR1 is mapped to AMAIR_EL1[63:32] */
    { .name = "AMAIR1", .cp = 15, .crn = 10, .crm = 3, .opc1 = 0, .opc2 = 1,
      .access = PL1_RW, .accessfn = access_tvm_trvm,
      .type = ARM_CP_CONST, .resetvalue = 0 },
    { .name = "PAR", .cp = 15, .crm = 7, .opc1 = 0,
      .access = PL1_RW, .type = ARM_CP_64BIT, .resetvalue = 0,
      .bank_fieldoffsets = { offsetof(CPUARMState, cp15.par_s),
                             offsetof(CPUARMState, cp15.par_ns)} },
    { .name = "TTBR0", .cp = 15, .crm = 2, .opc1 = 0,
      .access = PL1_RW, .accessfn = access_tvm_trvm,
      .type = ARM_CP_64BIT | ARM_CP_ALIAS,
      .bank_fieldoffsets = { offsetof(CPUARMState, cp15.ttbr0_s),
                             offsetof(CPUARMState, cp15.ttbr0_ns) },
      .writefn = vmsa_ttbr_write, },
    { .name = "TTBR1", .cp = 15, .crm = 2, .opc1 = 1,
      .access = PL1_RW, .accessfn = access_tvm_trvm,
      .type = ARM_CP_64BIT | ARM_CP_ALIAS,
      .bank_fieldoffsets = { offsetof(CPUARMState, cp15.ttbr1_s),
                             offsetof(CPUARMState, cp15.ttbr1_ns) },
      .writefn = vmsa_ttbr_write, },
    REGINFO_SENTINEL
};

static uint64_t aa64_fpcr_read(CPUARMState *env, const ARMCPRegInfo *ri)
{
    return vfp_get_fpcr(env);
}

static void aa64_fpcr_write(CPUARMState *env, const ARMCPRegInfo *ri,
                            uint64_t value)
{
    vfp_set_fpcr(env, value);
}

static uint64_t aa64_fpsr_read(CPUARMState *env, const ARMCPRegInfo *ri)
{
    return vfp_get_fpsr(env);
}

static void aa64_fpsr_write(CPUARMState *env, const ARMCPRegInfo *ri,
                            uint64_t value)
{
    vfp_set_fpsr(env, value);
}

static CPAccessResult aa64_daif_access(CPUARMState *env, const ARMCPRegInfo *ri,
                                       bool isread)
{
    if (arm_current_el(env) == 0 && !(arm_sctlr(env, 0) & SCTLR_UMA)) {
        return CP_ACCESS_TRAP;
    }
    return CP_ACCESS_OK;
}

static void aa64_daif_write(CPUARMState *env, const ARMCPRegInfo *ri,
                            uint64_t value)
{
    env->daif = value & PSTATE_DAIF;
}

static uint64_t aa64_pan_read(CPUARMState *env, const ARMCPRegInfo *ri)
{
    return env->pstate & PSTATE_PAN;
}

static void aa64_pan_write(CPUARMState *env, const ARMCPRegInfo *ri,
                           uint64_t value)
{
    env->pstate = (env->pstate & ~PSTATE_PAN) | (value & PSTATE_PAN);
}

static const ARMCPRegInfo pan_reginfo = {
    .name = "PAN", .state = ARM_CP_STATE_AA64,
    .opc0 = 3, .opc1 = 0, .crn = 4, .crm = 2, .opc2 = 3,
    .type = ARM_CP_NO_RAW, .access = PL1_RW,
    .readfn = aa64_pan_read, .writefn = aa64_pan_write
};

static uint64_t aa64_uao_read(CPUARMState *env, const ARMCPRegInfo *ri)
{
    return env->pstate & PSTATE_UAO;
}

static void aa64_uao_write(CPUARMState *env, const ARMCPRegInfo *ri,
                           uint64_t value)
{
    env->pstate = (env->pstate & ~PSTATE_UAO) | (value & PSTATE_UAO);
}

static const ARMCPRegInfo uao_reginfo = {
    .name = "UAO", .state = ARM_CP_STATE_AA64,
    .opc0 = 3, .opc1 = 0, .crn = 4, .crm = 2, .opc2 = 4,
    .type = ARM_CP_NO_RAW, .access = PL1_RW,
    .readfn = aa64_uao_read, .writefn = aa64_uao_write
};

static uint64_t aa64_dit_read(CPUARMState *env, const ARMCPRegInfo *ri)
{
    return env->pstate & PSTATE_DIT;
}

static void aa64_dit_write(CPUARMState *env, const ARMCPRegInfo *ri,
                           uint64_t value)
{
    env->pstate = (env->pstate & ~PSTATE_DIT) | (value & PSTATE_DIT);
}

static const ARMCPRegInfo dit_reginfo = {
    .name = "DIT", .state = ARM_CP_STATE_AA64,
    .opc0 = 3, .opc1 = 3, .crn = 4, .crm = 2, .opc2 = 5,
    .type = ARM_CP_NO_RAW, .access = PL0_RW,
    .readfn = aa64_dit_read, .writefn = aa64_dit_write
};

static uint64_t aa64_ssbs_read(CPUARMState *env, const ARMCPRegInfo *ri)
{
    return env->pstate & PSTATE_SSBS;
}

static void aa64_ssbs_write(CPUARMState *env, const ARMCPRegInfo *ri,
                           uint64_t value)
{
    env->pstate = (env->pstate & ~PSTATE_SSBS) | (value & PSTATE_SSBS);
}

static const ARMCPRegInfo ssbs_reginfo = {
    .name = "SSBS", .state = ARM_CP_STATE_AA64,
    .opc0 = 3, .opc1 = 3, .crn = 4, .crm = 2, .opc2 = 6,
    .type = ARM_CP_NO_RAW, .access = PL0_RW,
    .readfn = aa64_ssbs_read, .writefn = aa64_ssbs_write
};

static CPAccessResult aa64_cacheop_poc_access(CPUARMState *env,
                                              const ARMCPRegInfo *ri,
                                              bool isread)
{
    /* Cache invalidate/clean to Point of Coherency or Persistence...  */
    switch (arm_current_el(env)) {
    case 0:
        /* ... EL0 must UNDEF unless SCTLR_EL1.UCI is set.  */
        if (!(arm_sctlr(env, 0) & SCTLR_UCI)) {
            return CP_ACCESS_TRAP;
        }
        /* fall through */
    case 1:
        /* ... EL1 must trap to EL2 if HCR_EL2.TPCP is set.  */
        if (arm_hcr_el2_eff(env) & HCR_TPCP) {
            return CP_ACCESS_TRAP_EL2;
        }
        break;
    }
    return CP_ACCESS_OK;
}

static CPAccessResult aa64_cacheop_pou_access(CPUARMState *env,
                                              const ARMCPRegInfo *ri,
                                              bool isread)
{
    /* Cache invalidate/clean to Point of Unification... */
    switch (arm_current_el(env)) {
    case 0:
        /* ... EL0 must UNDEF unless SCTLR_EL1.UCI is set.  */
        if (!(arm_sctlr(env, 0) & SCTLR_UCI)) {
            return CP_ACCESS_TRAP;
        }
        /* fall through */
    case 1:
        /* ... EL1 must trap to EL2 if HCR_EL2.TPU is set.  */
        if (arm_hcr_el2_eff(env) & HCR_TPU) {
            return CP_ACCESS_TRAP_EL2;
        }
        break;
    }
    return CP_ACCESS_OK;
}

/* See: D4.7.2 TLB maintenance requirements and the TLB maintenance instructions
 * Page D4-1736 (DDI0487A.b)
 */

static int vae1_tlbmask(CPUARMState *env)
{
    uint64_t hcr = arm_hcr_el2_eff(env);
    uint16_t mask;

    if ((hcr & (HCR_E2H | HCR_TGE)) == (HCR_E2H | HCR_TGE)) {
        mask = ARMMMUIdxBit_E20_2 |
               ARMMMUIdxBit_E20_2_PAN |
               ARMMMUIdxBit_E20_0;
    } else {
        mask = ARMMMUIdxBit_E10_1 |
               ARMMMUIdxBit_E10_1_PAN |
               ARMMMUIdxBit_E10_0;
    }

    if (arm_is_secure_below_el3(env)) {
        mask >>= ARM_MMU_IDX_A_NS;
    }

    return mask;
}

/* Return 56 if TBI is enabled, 64 otherwise. */
static int tlbbits_for_regime(CPUARMState *env, ARMMMUIdx mmu_idx,
                              uint64_t addr)
{
    uint64_t tcr = regime_tcr(env, mmu_idx)->raw_tcr;
    int tbi = aa64_va_parameter_tbi(tcr, mmu_idx);
    int select = extract64(addr, 55, 1);

    return (tbi >> select) & 1 ? 56 : 64;
}

static int vae1_tlbbits(CPUARMState *env, uint64_t addr)
{
    uint64_t hcr = arm_hcr_el2_eff(env);
    ARMMMUIdx mmu_idx;

    /* Only the regime of the mmu_idx below is significant. */
    if ((hcr & (HCR_E2H | HCR_TGE)) == (HCR_E2H | HCR_TGE)) {
        mmu_idx = ARMMMUIdx_E20_0;
    } else {
        mmu_idx = ARMMMUIdx_E10_0;
    }

    if (arm_is_secure_below_el3(env)) {
        mmu_idx &= ~ARM_MMU_IDX_A_NS;
    }

    return tlbbits_for_regime(env, mmu_idx, addr);
}

static void tlbi_aa64_vmalle1is_write(CPUARMState *env, const ARMCPRegInfo *ri,
                                      uint64_t value)
{
    CPUState *cs = env_cpu(env);
    int mask = vae1_tlbmask(env);

    tlb_flush_by_mmuidx_all_cpus_synced(cs, mask);
}

static void tlbi_aa64_vmalle1_write(CPUARMState *env, const ARMCPRegInfo *ri,
                                    uint64_t value)
{
    CPUState *cs = env_cpu(env);
    int mask = vae1_tlbmask(env);

    if (tlb_force_broadcast(env)) {
        tlb_flush_by_mmuidx_all_cpus_synced(cs, mask);
    } else {
        tlb_flush_by_mmuidx(cs, mask);
    }
}

static int alle1_tlbmask(CPUARMState *env)
{
    /*
     * Note that the 'ALL' scope must invalidate both stage 1 and
     * stage 2 translations, whereas most other scopes only invalidate
     * stage 1 translations.
     */
    if (arm_is_secure_below_el3(env)) {
        return ARMMMUIdxBit_SE10_1 |
               ARMMMUIdxBit_SE10_1_PAN |
               ARMMMUIdxBit_SE10_0;
    } else {
        return ARMMMUIdxBit_E10_1 |
               ARMMMUIdxBit_E10_1_PAN |
               ARMMMUIdxBit_E10_0;
    }
}

static int e2_tlbmask(CPUARMState *env)
{
    if (arm_is_secure_below_el3(env)) {
        return ARMMMUIdxBit_SE20_0 |
               ARMMMUIdxBit_SE20_2 |
               ARMMMUIdxBit_SE20_2_PAN |
               ARMMMUIdxBit_SE2;
    } else {
        return ARMMMUIdxBit_E20_0 |
               ARMMMUIdxBit_E20_2 |
               ARMMMUIdxBit_E20_2_PAN |
               ARMMMUIdxBit_E2;
    }
}

static void tlbi_aa64_alle1_write(CPUARMState *env, const ARMCPRegInfo *ri,
                                  uint64_t value)
{
    CPUState *cs = env_cpu(env);
    int mask = alle1_tlbmask(env);

    tlb_flush_by_mmuidx(cs, mask);
}

static void tlbi_aa64_alle2_write(CPUARMState *env, const ARMCPRegInfo *ri,
                                  uint64_t value)
{
    CPUState *cs = env_cpu(env);
    int mask = e2_tlbmask(env);

    tlb_flush_by_mmuidx(cs, mask);
}

static void tlbi_aa64_alle3_write(CPUARMState *env, const ARMCPRegInfo *ri,
                                  uint64_t value)
{
    ARMCPU *cpu = env_archcpu(env);
    CPUState *cs = CPU(cpu);

    tlb_flush_by_mmuidx(cs, ARMMMUIdxBit_SE3);
}

static void tlbi_aa64_alle1is_write(CPUARMState *env, const ARMCPRegInfo *ri,
                                    uint64_t value)
{
    CPUState *cs = env_cpu(env);
    int mask = alle1_tlbmask(env);

    tlb_flush_by_mmuidx_all_cpus_synced(cs, mask);
}

static void tlbi_aa64_alle2is_write(CPUARMState *env, const ARMCPRegInfo *ri,
                                    uint64_t value)
{
    CPUState *cs = env_cpu(env);
    int mask = e2_tlbmask(env);

    tlb_flush_by_mmuidx_all_cpus_synced(cs, mask);
}

static void tlbi_aa64_alle3is_write(CPUARMState *env, const ARMCPRegInfo *ri,
                                    uint64_t value)
{
    CPUState *cs = env_cpu(env);

    tlb_flush_by_mmuidx_all_cpus_synced(cs, ARMMMUIdxBit_SE3);
}

static void tlbi_aa64_vae2_write(CPUARMState *env, const ARMCPRegInfo *ri,
                                 uint64_t value)
{
    /* Invalidate by VA, EL2
     * Currently handles both VAE2 and VALE2, since we don't support
     * flush-last-level-only.
     */
    CPUState *cs = env_cpu(env);
    int mask = e2_tlbmask(env);
    uint64_t pageaddr = sextract64(value << 12, 0, 56);

    tlb_flush_page_by_mmuidx(cs, pageaddr, mask);
}

static void tlbi_aa64_vae3_write(CPUARMState *env, const ARMCPRegInfo *ri,
                                 uint64_t value)
{
    /* Invalidate by VA, EL3
     * Currently handles both VAE3 and VALE3, since we don't support
     * flush-last-level-only.
     */
    ARMCPU *cpu = env_archcpu(env);
    CPUState *cs = CPU(cpu);
    uint64_t pageaddr = sextract64(value << 12, 0, 56);

    tlb_flush_page_by_mmuidx(cs, pageaddr, ARMMMUIdxBit_SE3);
}

static void tlbi_aa64_vae1is_write(CPUARMState *env, const ARMCPRegInfo *ri,
                                   uint64_t value)
{
    CPUState *cs = env_cpu(env);
    int mask = vae1_tlbmask(env);
    uint64_t pageaddr = sextract64(value << 12, 0, 56);
    int bits = vae1_tlbbits(env, pageaddr);

    tlb_flush_page_bits_by_mmuidx_all_cpus_synced(cs, pageaddr, mask, bits);
}
static void tlbi_aa64_rvae1is_write(CPUARMState *env, const ARMCPRegInfo *ri,
                                   uint64_t value)
{
    CPUState *cs = env_cpu(env);
    int mask = vae1_tlbmask(env);
    uint64_t shift = ((extract64(value, 46, 2) - 1) << 1) + 12;
    uint64_t tg = 1 << shift;
    uint64_t scale = extract64(value, 44, 2);
    uint64_t num = extract64(value, 39, 5);
    uint64_t baseaddr = extract64(value, 0, 37) << shift;
    uint64_t baseaddr_end = baseaddr+((num+1)*(1ULL<<(5*scale+1)) * tg);
    for(uint64_t pageaddr = baseaddr; pageaddr < baseaddr_end; pageaddr += tg) {
        int bits = vae1_tlbbits(env, pageaddr);
        tlb_flush_page_bits_by_mmuidx_all_cpus_synced(cs, pageaddr, mask, bits);
    }
}

static void tlbi_aa64_vae1_write(CPUARMState *env, const ARMCPRegInfo *ri,
                                 uint64_t value)
{
    /* Invalidate by VA, EL1&0 (AArch64 version).
     * Currently handles all of VAE1, VAAE1, VAALE1 and VALE1,
     * since we don't support flush-for-specific-ASID-only or
     * flush-last-level-only.
     */
    CPUState *cs = env_cpu(env);
    int mask = vae1_tlbmask(env);
    uint64_t pageaddr = sextract64(value << 12, 0, 56);
    int bits = vae1_tlbbits(env, pageaddr);

    if (tlb_force_broadcast(env)) {
        tlb_flush_page_bits_by_mmuidx_all_cpus_synced(cs, pageaddr, mask, bits);
    } else {
        tlb_flush_page_bits_by_mmuidx(cs, pageaddr, mask, bits);
    }
}
static void tlbi_aa64_rvae1_write(CPUARMState *env, const ARMCPRegInfo *ri,
                                 uint64_t value)
{
    /* Invalidate by VA, EL1&0 (AArch64 version).
     * Currently handles all of VAE1, VAAE1, VAALE1 and VALE1,
     * since we don't support flush-for-specific-ASID-only or
     * flush-last-level-only.
     */
    CPUState *cs = env_cpu(env);
    int mask = vae1_tlbmask(env);
    uint64_t shift = ((extract64(value, 46, 2) - 1) << 1) + 12;
    uint64_t tg = 1 << shift;
    uint64_t scale = extract64(value, 44, 2);
    uint64_t num = extract64(value, 39, 5);
    uint64_t baseaddr = extract64(value, 0, 37) << shift;
    uint64_t baseaddr_end = baseaddr+((num+1)*(1ULL<<(5*scale+1)) * tg);
    for(uint64_t pageaddr = baseaddr; pageaddr < baseaddr_end; pageaddr += tg) {
        int bits = vae1_tlbbits(env, pageaddr);

        if (tlb_force_broadcast(env)) {
            tlb_flush_page_bits_by_mmuidx_all_cpus_synced(cs, pageaddr, mask, bits);
        } else {
            tlb_flush_page_bits_by_mmuidx(cs, pageaddr, mask, bits);
        }
    }
}

static void tlbi_aa64_vae2is_write(CPUARMState *env, const ARMCPRegInfo *ri,
                                   uint64_t value)
{
    CPUState *cs = env_cpu(env);
    uint64_t pageaddr = sextract64(value << 12, 0, 56);
    bool secure = arm_is_secure_below_el3(env);
    int mask = secure ? ARMMMUIdxBit_SE2 : ARMMMUIdxBit_E2;
    int bits = tlbbits_for_regime(env, secure ? ARMMMUIdx_E2 : ARMMMUIdx_SE2,
                                  pageaddr);

    tlb_flush_page_bits_by_mmuidx_all_cpus_synced(cs, pageaddr, mask, bits);
}

static void tlbi_aa64_vae3is_write(CPUARMState *env, const ARMCPRegInfo *ri,
                                   uint64_t value)
{
    CPUState *cs = env_cpu(env);
    uint64_t pageaddr = sextract64(value << 12, 0, 56);
    int bits = tlbbits_for_regime(env, ARMMMUIdx_SE3, pageaddr);

    tlb_flush_page_bits_by_mmuidx_all_cpus_synced(cs, pageaddr,
                                                  ARMMMUIdxBit_SE3, bits);
}

static CPAccessResult aa64_zva_access(CPUARMState *env, const ARMCPRegInfo *ri,
                                      bool isread)
{
    int cur_el = arm_current_el(env);

    if (cur_el < 2) {
        uint64_t hcr = arm_hcr_el2_eff(env);

        if (cur_el == 0) {
            if ((hcr & (HCR_E2H | HCR_TGE)) == (HCR_E2H | HCR_TGE)) {
                if (!(env->cp15.sctlr_el[2] & SCTLR_DZE)) {
                    return CP_ACCESS_TRAP_EL2;
                }
            } else {
                if (!(env->cp15.sctlr_el[1] & SCTLR_DZE)) {
                    return CP_ACCESS_TRAP;
                }
                if (hcr & HCR_TDZ) {
                    return CP_ACCESS_TRAP_EL2;
                }
            }
        } else if (hcr & HCR_TDZ) {
            return CP_ACCESS_TRAP_EL2;
        }
    }
    return CP_ACCESS_OK;
}

static uint64_t aa64_dczid_read(CPUARMState *env, const ARMCPRegInfo *ri)
{
    ARMCPU *cpu = env_archcpu(env);
    int dzp_bit = 1 << 4;

    /* DZP indicates whether DC ZVA access is allowed */
    if (aa64_zva_access(env, NULL, false) == CP_ACCESS_OK) {
        dzp_bit = 0;
    }
    return cpu->dcz_blocksize | dzp_bit;
}

static CPAccessResult sp_el0_access(CPUARMState *env, const ARMCPRegInfo *ri,
                                    bool isread)
{
    if (!(env->pstate & PSTATE_SP)) {
        /* Access to SP_EL0 is undefined if it's being used as
         * the stack pointer.
         */
        return CP_ACCESS_TRAP_UNCATEGORIZED;
    }
    return CP_ACCESS_OK;
}

static uint64_t spsel_read(CPUARMState *env, const ARMCPRegInfo *ri)
{
    return env->pstate & PSTATE_SP;
}

static void spsel_write(CPUARMState *env, const ARMCPRegInfo *ri, uint64_t val)
{
    update_spsel(env, val);
}

static void sctlr_write(CPUARMState *env, const ARMCPRegInfo *ri,
                        uint64_t value)
{
    ARMCPU *cpu = env_archcpu(env);

    if (arm_feature(env, ARM_FEATURE_PMSA) && !cpu->has_mpu) {
        /* M bit is RAZ/WI for PMSA with no MPU implemented */
        value &= ~SCTLR_M;
    }

    /* ??? Lots of these bits are not implemented.  */

    if (ri->state == ARM_CP_STATE_AA64 && !cpu_isar_feature(aa64_mte, cpu)) {
        if (ri->opc1 == 6) { /* SCTLR_EL3 */
            value &= ~(SCTLR_ITFSB | SCTLR_TCF | SCTLR_ATA);
        } else {
            value &= ~(SCTLR_ITFSB | SCTLR_TCF0 | SCTLR_TCF |
                       SCTLR_ATA0 | SCTLR_ATA);
        }
    }

    if (raw_read(env, ri) == value) {
        /* Skip the TLB flush if nothing actually changed; Linux likes
         * to do a lot of pointless SCTLR writes.
         */
        return;
    }

    raw_write(env, ri, value);

    /* This may enable/disable the MMU, so do a TLB flush.  */
    tlb_flush(CPU(cpu));

    if (ri->type & ARM_CP_SUPPRESS_TB_END) {
        /*
         * Normally we would always end the TB on an SCTLR write; see the
         * comment in ARMCPRegInfo sctlr initialization below for why Xscale
         * is special.  Setting ARM_CP_SUPPRESS_TB_END also stops the rebuild
         * of hflags from the translator, so do it here.
         */
        arm_rebuild_hflags(env);
    }
}
static void sctlr_el1_write(CPUARMState *env, const ARMCPRegInfo *ri,
                        uint64_t value)
{
    if (!env->gxf.guarded && env->cp15.vmsa_lock_el1 & VMSA_LOCK_SCTLR_EL1) {
        return;
    }

    if (!env->gxf.guarded && env->cp15.vmsa_lock_el1 & VMSA_LOCK_SCTLR_M_BIT){
        value = (value & ~(SCTLR_M)) | (raw_read(env, ri) & SCTLR_M);
    }
    sctlr_write(env, ri, value);
}

static void vmsa_lock_el1_write(CPUARMState *env, const ARMCPRegInfo *ri,
                        uint64_t value){
    //don't unlock any after locked
    raw_write(env, ri, raw_read(env, ri) | value);
}

static CPAccessResult fpexc32_access(CPUARMState *env, const ARMCPRegInfo *ri,
                                     bool isread)
{
    if ((env->cp15.cptr_el[2] & CPTR_TFP) && arm_current_el(env) == 2) {
        return CP_ACCESS_TRAP_FP_EL2;
    }
    if (env->cp15.cptr_el[3] & CPTR_TFP) {
        return CP_ACCESS_TRAP_FP_EL3;
    }
    return CP_ACCESS_OK;
}

static void sdcr_write(CPUARMState *env, const ARMCPRegInfo *ri,
                       uint64_t value)
{
    env->cp15.mdcr_el3 = value & SDCR_VALID_MASK;
}

static uint64_t elr_el1_read(CPUARMState *env, const ARMCPRegInfo *ri){
    if (env->gxf.guarded) {
        return env->gxf.elr_gl[1];
    } else {
        return env->elr_el[1];
    }
}
static void elr_el1_write(CPUARMState *env, const ARMCPRegInfo *ri, uint64_t value){
    if (env->gxf.guarded) {
        env->gxf.elr_gl[1] = value;
    } else {
        env->elr_el[1] = value;
    }
}
static uint64_t spsr_el1_read(CPUARMState *env, const ARMCPRegInfo *ri){
    if (env->gxf.guarded) {
        return env->gxf.spsr_gl[1];
    } else {
        return env->banked_spsr[BANK_SVC];
    }
}
static void spsr_el1_write(CPUARMState *env, const ARMCPRegInfo *ri, uint64_t value){
    if (env->gxf.guarded) {
        env->gxf.spsr_gl[1] = value;
    } else {
        env->banked_spsr[BANK_SVC] = value;
    }
}
static uint64_t sp_el1_read(CPUARMState *env, const ARMCPRegInfo *ri){
    if (env->gxf.guarded) {
        return env->gxf.sp_gl[1];
    } else {
        return env->sp_el[1];
    }
}
static void sp_el1_write(CPUARMState *env, const ARMCPRegInfo *ri, uint64_t value){
    if (env->gxf.guarded) {
        env->gxf.sp_gl[1] = value;
    } else {
        env->sp_el[1] = value;
    }
}

static const ARMCPRegInfo v8_cp_reginfo[] = {
    /* Minimal set of EL0-visible registers. This will need to be expanded
     * significantly for system emulation of AArch64 CPUs.
     */
    { .name = "NZCV", .state = ARM_CP_STATE_AA64,
      .opc0 = 3, .opc1 = 3, .opc2 = 0, .crn = 4, .crm = 2,
      .access = PL0_RW, .type = ARM_CP_NZCV },
    { .name = "DAIF", .state = ARM_CP_STATE_AA64,
      .opc0 = 3, .opc1 = 3, .opc2 = 1, .crn = 4, .crm = 2,
      .type = ARM_CP_NO_RAW,
      .access = PL0_RW, .accessfn = aa64_daif_access,
      .fieldoffset = offsetof(CPUARMState, daif),
      .writefn = aa64_daif_write, .resetfn = arm_cp_reset_ignore },
    { .name = "FPCR", .state = ARM_CP_STATE_AA64,
      .opc0 = 3, .opc1 = 3, .opc2 = 0, .crn = 4, .crm = 4,
      .access = PL0_RW, .type = ARM_CP_FPU | ARM_CP_SUPPRESS_TB_END,
      .readfn = aa64_fpcr_read, .writefn = aa64_fpcr_write },
    { .name = "FPSR", .state = ARM_CP_STATE_AA64,
      .opc0 = 3, .opc1 = 3, .opc2 = 1, .crn = 4, .crm = 4,
      .access = PL0_RW, .type = ARM_CP_FPU | ARM_CP_SUPPRESS_TB_END,
      .readfn = aa64_fpsr_read, .writefn = aa64_fpsr_write },
    { .name = "DCZID_EL0", .state = ARM_CP_STATE_AA64,
      .opc0 = 3, .opc1 = 3, .opc2 = 7, .crn = 0, .crm = 0,
      .access = PL0_R, .type = ARM_CP_NO_RAW,
      .readfn = aa64_dczid_read },
    { .name = "DC_ZVA", .state = ARM_CP_STATE_AA64,
      .opc0 = 1, .opc1 = 3, .crn = 7, .crm = 4, .opc2 = 1,
      .access = PL0_W, .type = ARM_CP_DC_ZVA,
#ifndef CONFIG_USER_ONLY
      /* Avoid overhead of an access check that always passes in user-mode */
      .accessfn = aa64_zva_access,
#endif
    },
    { .name = "CURRENTEL", .state = ARM_CP_STATE_AA64,
      .opc0 = 3, .opc1 = 0, .opc2 = 2, .crn = 4, .crm = 2,
      .access = PL1_R, .type = ARM_CP_CURRENTEL },
    /* Cache ops: all NOPs since we don't emulate caches */
    { .name = "IC_IALLUIS", .state = ARM_CP_STATE_AA64,
      .opc0 = 1, .opc1 = 0, .crn = 7, .crm = 1, .opc2 = 0,
      .access = PL1_W, .type = ARM_CP_NOP,
      .accessfn = aa64_cacheop_pou_access },
    { .name = "IC_IALLU", .state = ARM_CP_STATE_AA64,
      .opc0 = 1, .opc1 = 0, .crn = 7, .crm = 5, .opc2 = 0,
      .access = PL1_W, .type = ARM_CP_NOP,
      .accessfn = aa64_cacheop_pou_access },
    { .name = "IC_IVAU", .state = ARM_CP_STATE_AA64,
      .opc0 = 1, .opc1 = 3, .crn = 7, .crm = 5, .opc2 = 1,
      .access = PL0_W, .type = ARM_CP_NOP,
      .accessfn = aa64_cacheop_pou_access },
    { .name = "DC_IVAC", .state = ARM_CP_STATE_AA64,
      .opc0 = 1, .opc1 = 0, .crn = 7, .crm = 6, .opc2 = 1,
      .access = PL1_W, .accessfn = aa64_cacheop_poc_access,
      .type = ARM_CP_NOP },
    { .name = "DC_ISW", .state = ARM_CP_STATE_AA64,
      .opc0 = 1, .opc1 = 0, .crn = 7, .crm = 6, .opc2 = 2,
      .access = PL1_W, .accessfn = access_tsw, .type = ARM_CP_NOP },
    { .name = "DC_CVAC", .state = ARM_CP_STATE_AA64,
      .opc0 = 1, .opc1 = 3, .crn = 7, .crm = 10, .opc2 = 1,
      .access = PL0_W, .type = ARM_CP_NOP,
      .accessfn = aa64_cacheop_poc_access },
    { .name = "DC_CSW", .state = ARM_CP_STATE_AA64,
      .opc0 = 1, .opc1 = 0, .crn = 7, .crm = 10, .opc2 = 2,
      .access = PL1_W, .accessfn = access_tsw, .type = ARM_CP_NOP },
    { .name = "DC_CVAU", .state = ARM_CP_STATE_AA64,
      .opc0 = 1, .opc1 = 3, .crn = 7, .crm = 11, .opc2 = 1,
      .access = PL0_W, .type = ARM_CP_NOP,
      .accessfn = aa64_cacheop_pou_access },
    { .name = "DC_CIVAC", .state = ARM_CP_STATE_AA64,
      .opc0 = 1, .opc1 = 3, .crn = 7, .crm = 14, .opc2 = 1,
      .access = PL0_W, .type = ARM_CP_NOP,
      .accessfn = aa64_cacheop_poc_access },
    { .name = "DC_CISW", .state = ARM_CP_STATE_AA64,
      .opc0 = 1, .opc1 = 0, .crn = 7, .crm = 14, .opc2 = 2,
      .access = PL1_W, .accessfn = access_tsw, .type = ARM_CP_NOP },
    /* TLBI operations */
    { .name = "TLBI_VMALLE1IS", .state = ARM_CP_STATE_AA64,
      .opc0 = 1, .opc1 = 0, .crn = 8, .crm = 3, .opc2 = 0,
      .access = PL1_W, .accessfn = access_ttlb, .type = ARM_CP_NO_RAW,
      .writefn = tlbi_aa64_vmalle1is_write },
    { .name = "TLBI_VAE1IS", .state = ARM_CP_STATE_AA64,
      .opc0 = 1, .opc1 = 0, .crn = 8, .crm = 3, .opc2 = 1,
      .access = PL1_W, .accessfn = access_ttlb, .type = ARM_CP_NO_RAW,
      .writefn = tlbi_aa64_vae1is_write },
    { .name = "TLBI_RVAE1IS", .state = ARM_CP_STATE_AA64,
      .opc0 = 1, .opc1 = 0, .crn = 8, .crm = 2, .opc2 = 1,
      .access = PL1_W, .accessfn = access_ttlb, .type = ARM_CP_NO_RAW,
      .writefn = tlbi_aa64_rvae1is_write },
    { .name = "TLBI_ASIDE1IS", .state = ARM_CP_STATE_AA64,
      .opc0 = 1, .opc1 = 0, .crn = 8, .crm = 3, .opc2 = 2,
      .access = PL1_W, .accessfn = access_ttlb, .type = ARM_CP_NO_RAW,
      .writefn = tlbi_aa64_vmalle1is_write },
    { .name = "TLBI_VAAE1IS", .state = ARM_CP_STATE_AA64,
      .opc0 = 1, .opc1 = 0, .crn = 8, .crm = 3, .opc2 = 3,
      .access = PL1_W, .accessfn = access_ttlb, .type = ARM_CP_NO_RAW,
      .writefn = tlbi_aa64_vae1is_write },
    { .name = "TLBI_RVAAE1IS", .state = ARM_CP_STATE_AA64,
      .opc0 = 1, .opc1 = 0, .crn = 8, .crm = 2, .opc2 = 3,
      .access = PL1_W, .accessfn = access_ttlb, .type = ARM_CP_NO_RAW,
      .writefn = tlbi_aa64_rvae1is_write },
    { .name = "TLBI_VALE1IS", .state = ARM_CP_STATE_AA64,
      .opc0 = 1, .opc1 = 0, .crn = 8, .crm = 3, .opc2 = 5,
      .access = PL1_W, .accessfn = access_ttlb, .type = ARM_CP_NO_RAW,
      .writefn = tlbi_aa64_vae1is_write },
    { .name = "TLBI_VAALE1IS", .state = ARM_CP_STATE_AA64,
      .opc0 = 1, .opc1 = 0, .crn = 8, .crm = 3, .opc2 = 7,
      .access = PL1_W, .accessfn = access_ttlb, .type = ARM_CP_NO_RAW,
      .writefn = tlbi_aa64_vae1is_write },
    { .name = "TLBI_VMALLE1", .state = ARM_CP_STATE_AA64,
      .opc0 = 1, .opc1 = 0, .crn = 8, .crm = 7, .opc2 = 0,
      .access = PL1_W, .accessfn = access_ttlb, .type = ARM_CP_NO_RAW,
      .writefn = tlbi_aa64_vmalle1_write },
    { .name = "TLBI_VAE1", .state = ARM_CP_STATE_AA64,
      .opc0 = 1, .opc1 = 0, .crn = 8, .crm = 7, .opc2 = 1,
      .access = PL1_W, .accessfn = access_ttlb, .type = ARM_CP_NO_RAW,
      .writefn = tlbi_aa64_vae1_write },
    { .name = "TLBI_ASIDE1", .state = ARM_CP_STATE_AA64,
      .opc0 = 1, .opc1 = 0, .crn = 8, .crm = 7, .opc2 = 2,
      .access = PL1_W, .accessfn = access_ttlb, .type = ARM_CP_NO_RAW,
      .writefn = tlbi_aa64_vmalle1_write },
    { .name = "TLBI_VAAE1", .state = ARM_CP_STATE_AA64,
      .opc0 = 1, .opc1 = 0, .crn = 8, .crm = 7, .opc2 = 3,
      .access = PL1_W, .accessfn = access_ttlb, .type = ARM_CP_NO_RAW,
      .writefn = tlbi_aa64_vae1_write },
    { .name = "TLBI_RVAAE1", .state = ARM_CP_STATE_AA64,
      .opc0 = 1, .opc1 = 0, .crn = 8, .crm = 6, .opc2 = 3,
      .access = PL1_W, .accessfn = access_ttlb, .type = ARM_CP_NO_RAW,
      .writefn = tlbi_aa64_rvae1_write },
    { .name = "TLBI_VALE1", .state = ARM_CP_STATE_AA64,
      .opc0 = 1, .opc1 = 0, .crn = 8, .crm = 7, .opc2 = 5,
      .access = PL1_W, .accessfn = access_ttlb, .type = ARM_CP_NO_RAW,
      .writefn = tlbi_aa64_vae1_write },
    { .name = "TLBI_VAALE1", .state = ARM_CP_STATE_AA64,
      .opc0 = 1, .opc1 = 0, .crn = 8, .crm = 7, .opc2 = 7,
      .access = PL1_W, .accessfn = access_ttlb, .type = ARM_CP_NO_RAW,
      .writefn = tlbi_aa64_vae1_write },
    { .name = "TLBI_IPAS2E1IS", .state = ARM_CP_STATE_AA64,
      .opc0 = 1, .opc1 = 4, .crn = 8, .crm = 0, .opc2 = 1,
      .access = PL2_W, .type = ARM_CP_NOP },
    { .name = "TLBI_IPAS2LE1IS", .state = ARM_CP_STATE_AA64,
      .opc0 = 1, .opc1 = 4, .crn = 8, .crm = 0, .opc2 = 5,
      .access = PL2_W, .type = ARM_CP_NOP },
    { .name = "TLBI_ALLE1IS", .state = ARM_CP_STATE_AA64,
      .opc0 = 1, .opc1 = 4, .crn = 8, .crm = 3, .opc2 = 4,
      .access = PL2_W, .type = ARM_CP_NO_RAW,
      .writefn = tlbi_aa64_alle1is_write },
    { .name = "TLBI_VMALLS12E1IS", .state = ARM_CP_STATE_AA64,
      .opc0 = 1, .opc1 = 4, .crn = 8, .crm = 3, .opc2 = 6,
      .access = PL2_W, .type = ARM_CP_NO_RAW,
      .writefn = tlbi_aa64_alle1is_write },
    { .name = "TLBI_IPAS2E1", .state = ARM_CP_STATE_AA64,
      .opc0 = 1, .opc1 = 4, .crn = 8, .crm = 4, .opc2 = 1,
      .access = PL2_W, .type = ARM_CP_NOP },
    { .name = "TLBI_IPAS2LE1", .state = ARM_CP_STATE_AA64,
      .opc0 = 1, .opc1 = 4, .crn = 8, .crm = 4, .opc2 = 5,
      .access = PL2_W, .type = ARM_CP_NOP },
    { .name = "TLBI_ALLE1", .state = ARM_CP_STATE_AA64,
      .opc0 = 1, .opc1 = 4, .crn = 8, .crm = 7, .opc2 = 4,
      .access = PL2_W, .type = ARM_CP_NO_RAW,
      .writefn = tlbi_aa64_alle1_write },
    { .name = "TLBI_VMALLS12E1", .state = ARM_CP_STATE_AA64,
      .opc0 = 1, .opc1 = 4, .crn = 8, .crm = 7, .opc2 = 6,
      .access = PL2_W, .type = ARM_CP_NO_RAW,
      .writefn = tlbi_aa64_alle1is_write },
#ifndef CONFIG_USER_ONLY
    /* 64 bit address translation operations */
    { .name = "AT_S1E1R", .state = ARM_CP_STATE_AA64,
      .opc0 = 1, .opc1 = 0, .crn = 7, .crm = 8, .opc2 = 0,
      .access = PL1_W, .type = ARM_CP_NO_RAW | ARM_CP_RAISES_EXC,
      .writefn = ats_write64 },
    { .name = "AT_S1E1W", .state = ARM_CP_STATE_AA64,
      .opc0 = 1, .opc1 = 0, .crn = 7, .crm = 8, .opc2 = 1,
      .access = PL1_W, .type = ARM_CP_NO_RAW | ARM_CP_RAISES_EXC,
      .writefn = ats_write64 },
    { .name = "AT_S1E0R", .state = ARM_CP_STATE_AA64,
      .opc0 = 1, .opc1 = 0, .crn = 7, .crm = 8, .opc2 = 2,
      .access = PL1_W, .type = ARM_CP_NO_RAW | ARM_CP_RAISES_EXC,
      .writefn = ats_write64 },
    { .name = "AT_S1E0W", .state = ARM_CP_STATE_AA64,
      .opc0 = 1, .opc1 = 0, .crn = 7, .crm = 8, .opc2 = 3,
      .access = PL1_W, .type = ARM_CP_NO_RAW | ARM_CP_RAISES_EXC,
      .writefn = ats_write64 },
    { .name = "AT_S12E1R", .state = ARM_CP_STATE_AA64,
      .opc0 = 1, .opc1 = 4, .crn = 7, .crm = 8, .opc2 = 4,
      .access = PL2_W, .type = ARM_CP_NO_RAW | ARM_CP_RAISES_EXC,
      .writefn = ats_write64 },
    { .name = "AT_S12E1W", .state = ARM_CP_STATE_AA64,
      .opc0 = 1, .opc1 = 4, .crn = 7, .crm = 8, .opc2 = 5,
      .access = PL2_W, .type = ARM_CP_NO_RAW | ARM_CP_RAISES_EXC,
      .writefn = ats_write64 },
    { .name = "AT_S12E0R", .state = ARM_CP_STATE_AA64,
      .opc0 = 1, .opc1 = 4, .crn = 7, .crm = 8, .opc2 = 6,
      .access = PL2_W, .type = ARM_CP_NO_RAW | ARM_CP_RAISES_EXC,
      .writefn = ats_write64 },
    { .name = "AT_S12E0W", .state = ARM_CP_STATE_AA64,
      .opc0 = 1, .opc1 = 4, .crn = 7, .crm = 8, .opc2 = 7,
      .access = PL2_W, .type = ARM_CP_NO_RAW | ARM_CP_RAISES_EXC,
      .writefn = ats_write64 },
    /* AT S1E2* are elsewhere as they UNDEF from EL3 if EL2 is not present */
    { .name = "AT_S1E3R", .state = ARM_CP_STATE_AA64,
      .opc0 = 1, .opc1 = 6, .crn = 7, .crm = 8, .opc2 = 0,
      .access = PL3_W, .type = ARM_CP_NO_RAW | ARM_CP_RAISES_EXC,
      .writefn = ats_write64 },
    { .name = "AT_S1E3W", .state = ARM_CP_STATE_AA64,
      .opc0 = 1, .opc1 = 6, .crn = 7, .crm = 8, .opc2 = 1,
      .access = PL3_W, .type = ARM_CP_NO_RAW | ARM_CP_RAISES_EXC,
      .writefn = ats_write64 },
    { .name = "PAR_EL1", .state = ARM_CP_STATE_AA64,
      .type = ARM_CP_ALIAS,
      .opc0 = 3, .opc1 = 0, .crn = 7, .crm = 4, .opc2 = 0,
      .access = PL1_RW, .resetvalue = 0,
      .fieldoffset = offsetof(CPUARMState, cp15.par_el[1]),
      .writefn = par_write },
#endif
    /* TLB invalidate last level of translation table walk */
    { .name = "TLBIMVALIS", .cp = 15, .opc1 = 0, .crn = 8, .crm = 3, .opc2 = 5,
      .type = ARM_CP_NO_RAW, .access = PL1_W, .accessfn = access_ttlb,
      .writefn = tlbimva_is_write },
    { .name = "TLBIMVAALIS", .cp = 15, .opc1 = 0, .crn = 8, .crm = 3, .opc2 = 7,
      .type = ARM_CP_NO_RAW, .access = PL1_W, .accessfn = access_ttlb,
      .writefn = tlbimvaa_is_write },
    { .name = "TLBIMVAL", .cp = 15, .opc1 = 0, .crn = 8, .crm = 7, .opc2 = 5,
      .type = ARM_CP_NO_RAW, .access = PL1_W, .accessfn = access_ttlb,
      .writefn = tlbimva_write },
    { .name = "TLBIMVAAL", .cp = 15, .opc1 = 0, .crn = 8, .crm = 7, .opc2 = 7,
      .type = ARM_CP_NO_RAW, .access = PL1_W, .accessfn = access_ttlb,
      .writefn = tlbimvaa_write },
    { .name = "TLBIMVALH", .cp = 15, .opc1 = 4, .crn = 8, .crm = 7, .opc2 = 5,
      .type = ARM_CP_NO_RAW, .access = PL2_W,
      .writefn = tlbimva_hyp_write },
    { .name = "TLBIMVALHIS",
      .cp = 15, .opc1 = 4, .crn = 8, .crm = 3, .opc2 = 5,
      .type = ARM_CP_NO_RAW, .access = PL2_W,
      .writefn = tlbimva_hyp_is_write },
    { .name = "TLBIIPAS2",
      .cp = 15, .opc1 = 4, .crn = 8, .crm = 4, .opc2 = 1,
      .type = ARM_CP_NOP, .access = PL2_W },
    { .name = "TLBIIPAS2IS",
      .cp = 15, .opc1 = 4, .crn = 8, .crm = 0, .opc2 = 1,
      .type = ARM_CP_NOP, .access = PL2_W },
    { .name = "TLBIIPAS2L",
      .cp = 15, .opc1 = 4, .crn = 8, .crm = 4, .opc2 = 5,
      .type = ARM_CP_NOP, .access = PL2_W },
    { .name = "TLBIIPAS2LIS",
      .cp = 15, .opc1 = 4, .crn = 8, .crm = 0, .opc2 = 5,
      .type = ARM_CP_NOP, .access = PL2_W },
    /* 32 bit cache operations */
    { .name = "ICIALLUIS", .cp = 15, .opc1 = 0, .crn = 7, .crm = 1, .opc2 = 0,
      .type = ARM_CP_NOP, .access = PL1_W, .accessfn = aa64_cacheop_pou_access },
    { .name = "BPIALLUIS", .cp = 15, .opc1 = 0, .crn = 7, .crm = 1, .opc2 = 6,
      .type = ARM_CP_NOP, .access = PL1_W },
    { .name = "ICIALLU", .cp = 15, .opc1 = 0, .crn = 7, .crm = 5, .opc2 = 0,
      .type = ARM_CP_NOP, .access = PL1_W, .accessfn = aa64_cacheop_pou_access },
    { .name = "ICIMVAU", .cp = 15, .opc1 = 0, .crn = 7, .crm = 5, .opc2 = 1,
      .type = ARM_CP_NOP, .access = PL1_W, .accessfn = aa64_cacheop_pou_access },
    { .name = "BPIALL", .cp = 15, .opc1 = 0, .crn = 7, .crm = 5, .opc2 = 6,
      .type = ARM_CP_NOP, .access = PL1_W },
    { .name = "BPIMVA", .cp = 15, .opc1 = 0, .crn = 7, .crm = 5, .opc2 = 7,
      .type = ARM_CP_NOP, .access = PL1_W },
    { .name = "DCIMVAC", .cp = 15, .opc1 = 0, .crn = 7, .crm = 6, .opc2 = 1,
      .type = ARM_CP_NOP, .access = PL1_W, .accessfn = aa64_cacheop_poc_access },
    { .name = "DCISW", .cp = 15, .opc1 = 0, .crn = 7, .crm = 6, .opc2 = 2,
      .type = ARM_CP_NOP, .access = PL1_W, .accessfn = access_tsw },
    { .name = "DCCMVAC", .cp = 15, .opc1 = 0, .crn = 7, .crm = 10, .opc2 = 1,
      .type = ARM_CP_NOP, .access = PL1_W, .accessfn = aa64_cacheop_poc_access },
    { .name = "DCCSW", .cp = 15, .opc1 = 0, .crn = 7, .crm = 10, .opc2 = 2,
      .type = ARM_CP_NOP, .access = PL1_W, .accessfn = access_tsw },
    { .name = "DCCMVAU", .cp = 15, .opc1 = 0, .crn = 7, .crm = 11, .opc2 = 1,
      .type = ARM_CP_NOP, .access = PL1_W, .accessfn = aa64_cacheop_pou_access },
    { .name = "DCCIMVAC", .cp = 15, .opc1 = 0, .crn = 7, .crm = 14, .opc2 = 1,
      .type = ARM_CP_NOP, .access = PL1_W, .accessfn = aa64_cacheop_poc_access },
    { .name = "DCCISW", .cp = 15, .opc1 = 0, .crn = 7, .crm = 14, .opc2 = 2,
      .type = ARM_CP_NOP, .access = PL1_W, .accessfn = access_tsw },
    /* MMU Domain access control / MPU write buffer control */
    { .name = "DACR", .cp = 15, .opc1 = 0, .crn = 3, .crm = 0, .opc2 = 0,
      .access = PL1_RW, .accessfn = access_tvm_trvm, .resetvalue = 0,
      .writefn = dacr_write, .raw_writefn = raw_write,
      .bank_fieldoffsets = { offsetoflow32(CPUARMState, cp15.dacr_s),
                             offsetoflow32(CPUARMState, cp15.dacr_ns) } },
    { .name = "ELR_EL1", .state = ARM_CP_STATE_AA64,
      .type = ARM_CP_ALIAS,
      .opc0 = 3, .opc1 = 0, .crn = 4, .crm = 0, .opc2 = 1,
      .access = PL1_RW,
      .readfn = elr_el1_read, .writefn = elr_el1_write },
    { .name = "SPSR_EL1", .state = ARM_CP_STATE_AA64,
      .type = ARM_CP_ALIAS,
      .opc0 = 3, .opc1 = 0, .crn = 4, .crm = 0, .opc2 = 0,
      .access = PL1_RW,
      .readfn = spsr_el1_read, .writefn = spsr_el1_write },
    /* We rely on the access checks not allowing the guest to write to the
     * state field when SPSel indicates that it's being used as the stack
     * pointer.
     */
    { .name = "SP_EL0", .state = ARM_CP_STATE_AA64,
      .opc0 = 3, .opc1 = 0, .crn = 4, .crm = 1, .opc2 = 0,
      .access = PL1_RW, .accessfn = sp_el0_access,
      .type = ARM_CP_ALIAS,
      .fieldoffset = offsetof(CPUARMState, sp_el[0]) },
    { .name = "SP_EL1", .state = ARM_CP_STATE_AA64,
      .opc0 = 3, .opc1 = 4, .crn = 4, .crm = 1, .opc2 = 0,
      .access = PL2_RW, .type = ARM_CP_ALIAS,
      .readfn = sp_el1_read, .writefn = sp_el1_write },
    { .name = "SPSel", .state = ARM_CP_STATE_AA64,
      .opc0 = 3, .opc1 = 0, .crn = 4, .crm = 2, .opc2 = 0,
      .type = ARM_CP_NO_RAW,
      .access = PL1_RW, .readfn = spsel_read, .writefn = spsel_write },
    { .name = "FPEXC32_EL2", .state = ARM_CP_STATE_AA64,
      .opc0 = 3, .opc1 = 4, .crn = 5, .crm = 3, .opc2 = 0,
      .type = ARM_CP_ALIAS,
      .fieldoffset = offsetof(CPUARMState, vfp.xregs[ARM_VFP_FPEXC]),
      .access = PL2_RW, .accessfn = fpexc32_access },
    { .name = "DACR32_EL2", .state = ARM_CP_STATE_AA64,
      .opc0 = 3, .opc1 = 4, .crn = 3, .crm = 0, .opc2 = 0,
      .access = PL2_RW, .resetvalue = 0,
      .writefn = dacr_write, .raw_writefn = raw_write,
      .fieldoffset = offsetof(CPUARMState, cp15.dacr32_el2) },
    { .name = "IFSR32_EL2", .state = ARM_CP_STATE_AA64,
      .opc0 = 3, .opc1 = 4, .crn = 5, .crm = 0, .opc2 = 1,
      .access = PL2_RW, .resetvalue = 0,
      .fieldoffset = offsetof(CPUARMState, cp15.ifsr32_el2) },
    { .name = "SPSR_IRQ", .state = ARM_CP_STATE_AA64,
      .type = ARM_CP_ALIAS,
      .opc0 = 3, .opc1 = 4, .crn = 4, .crm = 3, .opc2 = 0,
      .access = PL2_RW,
      .fieldoffset = offsetof(CPUARMState, banked_spsr[BANK_IRQ]) },
    { .name = "SPSR_ABT", .state = ARM_CP_STATE_AA64,
      .type = ARM_CP_ALIAS,
      .opc0 = 3, .opc1 = 4, .crn = 4, .crm = 3, .opc2 = 1,
      .access = PL2_RW,
      .fieldoffset = offsetof(CPUARMState, banked_spsr[BANK_ABT]) },
    { .name = "SPSR_UND", .state = ARM_CP_STATE_AA64,
      .type = ARM_CP_ALIAS,
      .opc0 = 3, .opc1 = 4, .crn = 4, .crm = 3, .opc2 = 2,
      .access = PL2_RW,
      .fieldoffset = offsetof(CPUARMState, banked_spsr[BANK_UND]) },
    { .name = "SPSR_FIQ", .state = ARM_CP_STATE_AA64,
      .type = ARM_CP_ALIAS,
      .opc0 = 3, .opc1 = 4, .crn = 4, .crm = 3, .opc2 = 3,
      .access = PL2_RW,
      .fieldoffset = offsetof(CPUARMState, banked_spsr[BANK_FIQ]) },
    { .name = "MDCR_EL3", .state = ARM_CP_STATE_AA64,
      .opc0 = 3, .opc1 = 6, .crn = 1, .crm = 3, .opc2 = 1,
      .resetvalue = 0,
      .access = PL3_RW, .fieldoffset = offsetof(CPUARMState, cp15.mdcr_el3) },
    { .name = "SDCR", .type = ARM_CP_ALIAS,
      .cp = 15, .opc1 = 0, .crn = 1, .crm = 3, .opc2 = 1,
      .access = PL1_RW, .accessfn = access_trap_aa32s_el1,
      .writefn = sdcr_write,
      .fieldoffset = offsetoflow32(CPUARMState, cp15.mdcr_el3) },
    REGINFO_SENTINEL
};

/* Used to describe the behaviour of EL2 regs when EL2 does not exist.  */
static const ARMCPRegInfo el3_no_el2_cp_reginfo[] = {
    { .name = "VBAR_EL2", .state = ARM_CP_STATE_BOTH,
      .opc0 = 3, .opc1 = 4, .crn = 12, .crm = 0, .opc2 = 0,
      .access = PL2_RW,
      .readfn = arm_cp_read_zero, .writefn = arm_cp_write_ignore },
    { .name = "HCR_EL2", .state = ARM_CP_STATE_BOTH,
      .opc0 = 3, .opc1 = 4, .crn = 1, .crm = 1, .opc2 = 0,
      .access = PL2_RW,
      .type = ARM_CP_CONST, .resetvalue = 0 },
    { .name = "HACR_EL2", .state = ARM_CP_STATE_BOTH,
      .opc0 = 3, .opc1 = 4, .crn = 1, .crm = 1, .opc2 = 7,
      .access = PL2_RW, .type = ARM_CP_CONST, .resetvalue = 0 },
    { .name = "ESR_EL2", .state = ARM_CP_STATE_BOTH,
      .opc0 = 3, .opc1 = 4, .crn = 5, .crm = 2, .opc2 = 0,
      .access = PL2_RW,
      .type = ARM_CP_CONST, .resetvalue = 0 },
    { .name = "CPTR_EL2", .state = ARM_CP_STATE_BOTH,
      .opc0 = 3, .opc1 = 4, .crn = 1, .crm = 1, .opc2 = 2,
      .access = PL2_RW, .type = ARM_CP_CONST, .resetvalue = 0 },
    { .name = "MAIR_EL2", .state = ARM_CP_STATE_BOTH,
      .opc0 = 3, .opc1 = 4, .crn = 10, .crm = 2, .opc2 = 0,
      .access = PL2_RW, .type = ARM_CP_CONST,
      .resetvalue = 0 },
    { .name = "HMAIR1", .state = ARM_CP_STATE_AA32,
      .cp = 15, .opc1 = 4, .crn = 10, .crm = 2, .opc2 = 1,
      .access = PL2_RW, .type = ARM_CP_CONST, .resetvalue = 0 },
    { .name = "AMAIR_EL2", .state = ARM_CP_STATE_BOTH,
      .opc0 = 3, .opc1 = 4, .crn = 10, .crm = 3, .opc2 = 0,
      .access = PL2_RW, .type = ARM_CP_CONST,
      .resetvalue = 0 },
    { .name = "HAMAIR1", .state = ARM_CP_STATE_AA32,
      .cp = 15, .opc1 = 4, .crn = 10, .crm = 3, .opc2 = 1,
      .access = PL2_RW, .type = ARM_CP_CONST,
      .resetvalue = 0 },
    { .name = "AFSR0_EL2", .state = ARM_CP_STATE_BOTH,
      .opc0 = 3, .opc1 = 4, .crn = 5, .crm = 1, .opc2 = 0,
      .access = PL2_RW, .type = ARM_CP_CONST,
      .resetvalue = 0 },
    { .name = "AFSR1_EL2", .state = ARM_CP_STATE_BOTH,
      .opc0 = 3, .opc1 = 4, .crn = 5, .crm = 1, .opc2 = 1,
      .access = PL2_RW, .type = ARM_CP_CONST,
      .resetvalue = 0 },
    { .name = "TCR_EL2", .state = ARM_CP_STATE_BOTH,
      .opc0 = 3, .opc1 = 4, .crn = 2, .crm = 0, .opc2 = 2,
      .access = PL2_RW, .type = ARM_CP_CONST, .resetvalue = 0 },
    { .name = "VTCR_EL2", .state = ARM_CP_STATE_BOTH,
      .opc0 = 3, .opc1 = 4, .crn = 2, .crm = 1, .opc2 = 2,
      .access = PL2_RW, .accessfn = access_el3_aa32ns,
      .type = ARM_CP_CONST, .resetvalue = 0 },
    { .name = "VTTBR", .state = ARM_CP_STATE_AA32,
      .cp = 15, .opc1 = 6, .crm = 2,
      .access = PL2_RW, .accessfn = access_el3_aa32ns,
      .type = ARM_CP_CONST | ARM_CP_64BIT, .resetvalue = 0 },
    { .name = "VTTBR_EL2", .state = ARM_CP_STATE_AA64,
      .opc0 = 3, .opc1 = 4, .crn = 2, .crm = 1, .opc2 = 0,
      .access = PL2_RW, .type = ARM_CP_CONST, .resetvalue = 0 },
    { .name = "SCTLR_EL2", .state = ARM_CP_STATE_BOTH,
      .opc0 = 3, .opc1 = 4, .crn = 1, .crm = 0, .opc2 = 0,
      .access = PL2_RW, .type = ARM_CP_CONST, .resetvalue = 0 },
    { .name = "TPIDR_EL2", .state = ARM_CP_STATE_BOTH,
      .opc0 = 3, .opc1 = 4, .crn = 13, .crm = 0, .opc2 = 2,
      .access = PL2_RW, .type = ARM_CP_CONST, .resetvalue = 0 },
    { .name = "TTBR0_EL2", .state = ARM_CP_STATE_AA64,
      .opc0 = 3, .opc1 = 4, .crn = 2, .crm = 0, .opc2 = 0,
      .access = PL2_RW, .type = ARM_CP_CONST, .resetvalue = 0 },
    { .name = "HTTBR", .cp = 15, .opc1 = 4, .crm = 2,
      .access = PL2_RW, .type = ARM_CP_64BIT | ARM_CP_CONST,
      .resetvalue = 0 },
    { .name = "CNTHCTL_EL2", .state = ARM_CP_STATE_BOTH,
      .opc0 = 3, .opc1 = 4, .crn = 14, .crm = 1, .opc2 = 0,
      .access = PL2_RW, .type = ARM_CP_CONST, .resetvalue = 0 },
    { .name = "CNTVOFF_EL2", .state = ARM_CP_STATE_AA64,
      .opc0 = 3, .opc1 = 4, .crn = 14, .crm = 0, .opc2 = 3,
      .access = PL2_RW, .type = ARM_CP_CONST, .resetvalue = 0 },
    { .name = "CNTVOFF", .cp = 15, .opc1 = 4, .crm = 14,
      .access = PL2_RW, .type = ARM_CP_64BIT | ARM_CP_CONST,
      .resetvalue = 0 },
    { .name = "CNTHP_CVAL_EL2", .state = ARM_CP_STATE_AA64,
      .opc0 = 3, .opc1 = 4, .crn = 14, .crm = 2, .opc2 = 2,
      .access = PL2_RW, .type = ARM_CP_CONST, .resetvalue = 0 },
    { .name = "CNTHP_CVAL", .cp = 15, .opc1 = 6, .crm = 14,
      .access = PL2_RW, .type = ARM_CP_64BIT | ARM_CP_CONST,
      .resetvalue = 0 },
    { .name = "CNTHP_TVAL_EL2", .state = ARM_CP_STATE_BOTH,
      .opc0 = 3, .opc1 = 4, .crn = 14, .crm = 2, .opc2 = 0,
      .access = PL2_RW, .type = ARM_CP_CONST, .resetvalue = 0 },
    { .name = "CNTHP_CTL_EL2", .state = ARM_CP_STATE_BOTH,
      .opc0 = 3, .opc1 = 4, .crn = 14, .crm = 2, .opc2 = 1,
      .access = PL2_RW, .type = ARM_CP_CONST, .resetvalue = 0 },
    { .name = "MDCR_EL2", .state = ARM_CP_STATE_BOTH,
      .opc0 = 3, .opc1 = 4, .crn = 1, .crm = 1, .opc2 = 1,
      .access = PL2_RW, .accessfn = access_tda,
      .type = ARM_CP_CONST, .resetvalue = 0 },
    { .name = "HPFAR_EL2", .state = ARM_CP_STATE_BOTH,
      .opc0 = 3, .opc1 = 4, .crn = 6, .crm = 0, .opc2 = 4,
      .access = PL2_RW, .accessfn = access_el3_aa32ns,
      .type = ARM_CP_CONST, .resetvalue = 0 },
    { .name = "HSTR_EL2", .state = ARM_CP_STATE_BOTH,
      .opc0 = 3, .opc1 = 4, .crn = 1, .crm = 1, .opc2 = 3,
      .access = PL2_RW, .type = ARM_CP_CONST, .resetvalue = 0 },
    { .name = "FAR_EL2", .state = ARM_CP_STATE_BOTH,
      .opc0 = 3, .opc1 = 4, .crn = 6, .crm = 0, .opc2 = 0,
      .access = PL2_RW, .type = ARM_CP_CONST, .resetvalue = 0 },
    { .name = "HIFAR", .state = ARM_CP_STATE_AA32,
      .type = ARM_CP_CONST,
      .cp = 15, .opc1 = 4, .crn = 6, .crm = 0, .opc2 = 2,
      .access = PL2_RW, .resetvalue = 0 },
    REGINFO_SENTINEL
};

/* Ditto, but for registers which exist in ARMv8 but not v7 */
static const ARMCPRegInfo el3_no_el2_v8_cp_reginfo[] = {
    { .name = "HCR2", .state = ARM_CP_STATE_AA32,
      .cp = 15, .opc1 = 4, .crn = 1, .crm = 1, .opc2 = 4,
      .access = PL2_RW,
      .type = ARM_CP_CONST, .resetvalue = 0 },
    REGINFO_SENTINEL
};

static void do_hcr_write(CPUARMState *env, uint64_t value, uint64_t valid_mask)
{
    ARMCPU *cpu = env_archcpu(env);

    if (arm_feature(env, ARM_FEATURE_V8)) {
        valid_mask |= MAKE_64BIT_MASK(0, 34);  /* ARMv8.0 */
    } else {
        valid_mask |= MAKE_64BIT_MASK(0, 28);  /* ARMv7VE */
    }

    if (arm_feature(env, ARM_FEATURE_EL3)) {
        valid_mask &= ~HCR_HCD;
    } else if (cpu->psci_conduit != QEMU_PSCI_CONDUIT_SMC) {
        /* Architecturally HCR.TSC is RES0 if EL3 is not implemented.
         * However, if we're using the SMC PSCI conduit then QEMU is
         * effectively acting like EL3 firmware and so the guest at
         * EL2 should retain the ability to prevent EL1 from being
         * able to make SMC calls into the ersatz firmware, so in
         * that case HCR.TSC should be read/write.
         */
        valid_mask &= ~HCR_TSC;
    }

    if (arm_feature(env, ARM_FEATURE_AARCH64)) {
        if (cpu_isar_feature(aa64_vh, cpu)) {
            valid_mask |= HCR_E2H;
        }
        if (cpu_isar_feature(aa64_lor, cpu)) {
            valid_mask |= HCR_TLOR;
        }
        if (cpu_isar_feature(aa64_pauth, cpu)) {
            valid_mask |= HCR_API | HCR_APK;
        }
        if (cpu_isar_feature(aa64_mte, cpu)) {
            valid_mask |= HCR_ATA | HCR_DCT | HCR_TID5;
        }
    }

    /* Clear RES0 bits.  */
    value &= valid_mask;

    /*
     * These bits change the MMU setup:
     * HCR_VM enables stage 2 translation
     * HCR_PTW forbids certain page-table setups
     * HCR_DC disables stage1 and enables stage2 translation
     * HCR_DCT enables tagging on (disabled) stage1 translation
     */
    if ((env->cp15.hcr_el2 ^ value) & (HCR_VM | HCR_PTW | HCR_DC | HCR_DCT)) {
        tlb_flush(CPU(cpu));
    }
    env->cp15.hcr_el2 = value;

    /*
     * Updates to VI and VF require us to update the status of
     * virtual interrupts, which are the logical OR of these bits
     * and the state of the input lines from the GIC. (This requires
     * that we have the iothread lock, which is done by marking the
     * reginfo structs as ARM_CP_IO.)
     * Note that if a write to HCR pends a VIRQ or VFIQ it is never
     * possible for it to be taken immediately, because VIRQ and
     * VFIQ are masked unless running at EL0 or EL1, and HCR
     * can only be written at EL2.
     */
    g_assert(qemu_mutex_iothread_locked());
    arm_cpu_update_virq(cpu);
    arm_cpu_update_vfiq(cpu);
}

static void hcr_write(CPUARMState *env, const ARMCPRegInfo *ri, uint64_t value)
{
    do_hcr_write(env, value, 0);
}

static void hcr_writehigh(CPUARMState *env, const ARMCPRegInfo *ri,
                          uint64_t value)
{
    /* Handle HCR2 write, i.e. write to high half of HCR_EL2 */
    value = deposit64(env->cp15.hcr_el2, 32, 32, value);
    do_hcr_write(env, value, MAKE_64BIT_MASK(0, 32));
}

static void hcr_writelow(CPUARMState *env, const ARMCPRegInfo *ri,
                         uint64_t value)
{
    /* Handle HCR write, i.e. write to low half of HCR_EL2 */
    value = deposit64(env->cp15.hcr_el2, 0, 32, value);
    do_hcr_write(env, value, MAKE_64BIT_MASK(32, 32));
}

/*
 * Return the effective value of HCR_EL2.
 * Bits that are not included here:
 * RW       (read from SCR_EL3.RW as needed)
 */
uint64_t arm_hcr_el2_eff(CPUARMState *env)
{
    uint64_t ret = env->cp15.hcr_el2;

    if (!arm_is_el2_enabled(env)) {
        /*
         * "This register has no effect if EL2 is not enabled in the
         * current Security state".  This is ARMv8.4-SecEL2 speak for
         * !(SCR_EL3.NS==1 || SCR_EL3.EEL2==1).
         *
         * Prior to that, the language was "In an implementation that
         * includes EL3, when the value of SCR_EL3.NS is 0 the PE behaves
         * as if this field is 0 for all purposes other than a direct
         * read or write access of HCR_EL2".  With lots of enumeration
         * on a per-field basis.  In current QEMU, this is condition
         * is arm_is_secure_below_el3.
         *
         * Since the v8.4 language applies to the entire register, and
         * appears to be backward compatible, use that.
         */
        return 0;
    }

    /*
     * For a cpu that supports both aarch64 and aarch32, we can set bits
     * in HCR_EL2 (e.g. via EL3) that are RES0 when we enter EL2 as aa32.
     * Ignore all of the bits in HCR+HCR2 that are not valid for aarch32.
     */
    if (!arm_el_is_aa64(env, 2)) {
        uint64_t aa32_valid;

        /*
         * These bits are up-to-date as of ARMv8.6.
         * For HCR, it's easiest to list just the 2 bits that are invalid.
         * For HCR2, list those that are valid.
         */
        aa32_valid = MAKE_64BIT_MASK(0, 32) & ~(HCR_RW | HCR_TDZ);
        aa32_valid |= (HCR_CD | HCR_ID | HCR_TERR | HCR_TEA | HCR_MIOCNCE |
                       HCR_TID4 | HCR_TICAB | HCR_TOCU | HCR_TTLBIS);
        ret &= aa32_valid;
    }

    if (ret & HCR_TGE) {
        /* These bits are up-to-date as of ARMv8.6.  */
        if (ret & HCR_E2H) {
            ret &= ~(HCR_VM | HCR_FMO | HCR_IMO | HCR_AMO |
                     HCR_BSU_MASK | HCR_DC | HCR_TWI | HCR_TWE |
                     HCR_TID0 | HCR_TID2 | HCR_TPCP | HCR_TPU |
                     HCR_TDZ | HCR_CD | HCR_ID | HCR_MIOCNCE |
                     HCR_TID4 | HCR_TICAB | HCR_TOCU | HCR_ENSCXT |
                     HCR_TTLBIS | HCR_TTLBOS | HCR_TID5);
        } else {
            ret |= HCR_FMO | HCR_IMO | HCR_AMO;
        }
        ret &= ~(HCR_SWIO | HCR_PTW | HCR_VF | HCR_VI | HCR_VSE |
                 HCR_FB | HCR_TID1 | HCR_TID3 | HCR_TSC | HCR_TACR |
                 HCR_TSW | HCR_TTLB | HCR_TVM | HCR_HCD | HCR_TRVM |
                 HCR_TLOR);
    }

    return ret;
}

static void cptr_el2_write(CPUARMState *env, const ARMCPRegInfo *ri,
                           uint64_t value)
{
    /*
     * For A-profile AArch32 EL3, if NSACR.CP10
     * is 0 then HCPTR.{TCP11,TCP10} ignore writes and read as 1.
     */
    if (arm_feature(env, ARM_FEATURE_EL3) && !arm_el_is_aa64(env, 3) &&
        !arm_is_secure(env) && !extract32(env->cp15.nsacr, 10, 1)) {
        value &= ~(0x3 << 10);
        value |= env->cp15.cptr_el[2] & (0x3 << 10);
    }
    env->cp15.cptr_el[2] = value;
}

static uint64_t cptr_el2_read(CPUARMState *env, const ARMCPRegInfo *ri)
{
    /*
     * For A-profile AArch32 EL3, if NSACR.CP10
     * is 0 then HCPTR.{TCP11,TCP10} ignore writes and read as 1.
     */
    uint64_t value = env->cp15.cptr_el[2];

    if (arm_feature(env, ARM_FEATURE_EL3) && !arm_el_is_aa64(env, 3) &&
        !arm_is_secure(env) && !extract32(env->cp15.nsacr, 10, 1)) {
        value |= 0x3 << 10;
    }
    return value;
}

static const ARMCPRegInfo el2_cp_reginfo[] = {
    { .name = "HCR_EL2", .state = ARM_CP_STATE_AA64,
      .type = ARM_CP_IO,
      .opc0 = 3, .opc1 = 4, .crn = 1, .crm = 1, .opc2 = 0,
      .access = PL2_RW, .fieldoffset = offsetof(CPUARMState, cp15.hcr_el2),
      .writefn = hcr_write },
    { .name = "HCR", .state = ARM_CP_STATE_AA32,
      .type = ARM_CP_ALIAS | ARM_CP_IO,
      .cp = 15, .opc1 = 4, .crn = 1, .crm = 1, .opc2 = 0,
      .access = PL2_RW, .fieldoffset = offsetof(CPUARMState, cp15.hcr_el2),
      .writefn = hcr_writelow },
    { .name = "HACR_EL2", .state = ARM_CP_STATE_BOTH,
      .opc0 = 3, .opc1 = 4, .crn = 1, .crm = 1, .opc2 = 7,
      .access = PL2_RW, .type = ARM_CP_CONST, .resetvalue = 0 },
    { .name = "ELR_EL2", .state = ARM_CP_STATE_AA64,
      .type = ARM_CP_ALIAS,
      .opc0 = 3, .opc1 = 4, .crn = 4, .crm = 0, .opc2 = 1,
      .access = PL2_RW,
      .fieldoffset = offsetof(CPUARMState, elr_el[2]) },
    { .name = "ESR_EL2", .state = ARM_CP_STATE_BOTH,
      .opc0 = 3, .opc1 = 4, .crn = 5, .crm = 2, .opc2 = 0,
      .access = PL2_RW, .fieldoffset = offsetof(CPUARMState, cp15.esr_el[2]) },
    { .name = "FAR_EL2", .state = ARM_CP_STATE_BOTH,
      .opc0 = 3, .opc1 = 4, .crn = 6, .crm = 0, .opc2 = 0,
      .access = PL2_RW, .fieldoffset = offsetof(CPUARMState, cp15.far_el[2]) },
    { .name = "HIFAR", .state = ARM_CP_STATE_AA32,
      .type = ARM_CP_ALIAS,
      .cp = 15, .opc1 = 4, .crn = 6, .crm = 0, .opc2 = 2,
      .access = PL2_RW,
      .fieldoffset = offsetofhigh32(CPUARMState, cp15.far_el[2]) },
    { .name = "SPSR_EL2", .state = ARM_CP_STATE_AA64,
      .type = ARM_CP_ALIAS,
      .opc0 = 3, .opc1 = 4, .crn = 4, .crm = 0, .opc2 = 0,
      .access = PL2_RW,
      .fieldoffset = offsetof(CPUARMState, banked_spsr[BANK_HYP]) },
    { .name = "VBAR_EL2", .state = ARM_CP_STATE_BOTH,
      .opc0 = 3, .opc1 = 4, .crn = 12, .crm = 0, .opc2 = 0,
      .access = PL2_RW, .writefn = vbar_write,
      .fieldoffset = offsetof(CPUARMState, cp15.vbar_el[2]),
      .resetvalue = 0 },
    { .name = "SP_EL2", .state = ARM_CP_STATE_AA64,
      .opc0 = 3, .opc1 = 6, .crn = 4, .crm = 1, .opc2 = 0,
      .access = PL3_RW, .type = ARM_CP_ALIAS,
      .fieldoffset = offsetof(CPUARMState, sp_el[2]) },
    { .name = "CPTR_EL2", .state = ARM_CP_STATE_BOTH,
      .opc0 = 3, .opc1 = 4, .crn = 1, .crm = 1, .opc2 = 2,
      .access = PL2_RW, .accessfn = cptr_access, .resetvalue = 0,
      .fieldoffset = offsetof(CPUARMState, cp15.cptr_el[2]),
      .readfn = cptr_el2_read, .writefn = cptr_el2_write },
    { .name = "MAIR_EL2", .state = ARM_CP_STATE_BOTH,
      .opc0 = 3, .opc1 = 4, .crn = 10, .crm = 2, .opc2 = 0,
      .access = PL2_RW, .fieldoffset = offsetof(CPUARMState, cp15.mair_el[2]),
      .resetvalue = 0 },
    { .name = "HMAIR1", .state = ARM_CP_STATE_AA32,
      .cp = 15, .opc1 = 4, .crn = 10, .crm = 2, .opc2 = 1,
      .access = PL2_RW, .type = ARM_CP_ALIAS,
      .fieldoffset = offsetofhigh32(CPUARMState, cp15.mair_el[2]) },
    { .name = "AMAIR_EL2", .state = ARM_CP_STATE_BOTH,
      .opc0 = 3, .opc1 = 4, .crn = 10, .crm = 3, .opc2 = 0,
      .access = PL2_RW, .type = ARM_CP_CONST,
      .resetvalue = 0 },
    /* HAMAIR1 is mapped to AMAIR_EL2[63:32] */
    { .name = "HAMAIR1", .state = ARM_CP_STATE_AA32,
      .cp = 15, .opc1 = 4, .crn = 10, .crm = 3, .opc2 = 1,
      .access = PL2_RW, .type = ARM_CP_CONST,
      .resetvalue = 0 },
    { .name = "AFSR0_EL2", .state = ARM_CP_STATE_BOTH,
      .opc0 = 3, .opc1 = 4, .crn = 5, .crm = 1, .opc2 = 0,
      .access = PL2_RW, .type = ARM_CP_CONST,
      .resetvalue = 0 },
    { .name = "AFSR1_EL2", .state = ARM_CP_STATE_BOTH,
      .opc0 = 3, .opc1 = 4, .crn = 5, .crm = 1, .opc2 = 1,
      .access = PL2_RW, .type = ARM_CP_CONST,
      .resetvalue = 0 },
    { .name = "TCR_EL2", .state = ARM_CP_STATE_BOTH,
      .opc0 = 3, .opc1 = 4, .crn = 2, .crm = 0, .opc2 = 2,
      .access = PL2_RW, .writefn = vmsa_tcr_el12_write,
      /* no .raw_writefn or .resetfn needed as we never use mask/base_mask */
      .fieldoffset = offsetof(CPUARMState, cp15.tcr_el[2]) },
    { .name = "VTCR", .state = ARM_CP_STATE_AA32,
      .cp = 15, .opc1 = 4, .crn = 2, .crm = 1, .opc2 = 2,
      .type = ARM_CP_ALIAS,
      .access = PL2_RW, .accessfn = access_el3_aa32ns,
      .fieldoffset = offsetof(CPUARMState, cp15.vtcr_el2) },
    { .name = "VTCR_EL2", .state = ARM_CP_STATE_AA64,
      .opc0 = 3, .opc1 = 4, .crn = 2, .crm = 1, .opc2 = 2,
      .access = PL2_RW,
      /* no .writefn needed as this can't cause an ASID change;
       * no .raw_writefn or .resetfn needed as we never use mask/base_mask
       */
      .fieldoffset = offsetof(CPUARMState, cp15.vtcr_el2) },
    { .name = "VTTBR", .state = ARM_CP_STATE_AA32,
      .cp = 15, .opc1 = 6, .crm = 2,
      .type = ARM_CP_64BIT | ARM_CP_ALIAS,
      .access = PL2_RW, .accessfn = access_el3_aa32ns,
      .fieldoffset = offsetof(CPUARMState, cp15.vttbr_el2),
      .writefn = vttbr_write },
    { .name = "VTTBR_EL2", .state = ARM_CP_STATE_AA64,
      .opc0 = 3, .opc1 = 4, .crn = 2, .crm = 1, .opc2 = 0,
      .access = PL2_RW, .writefn = vttbr_write,
      .fieldoffset = offsetof(CPUARMState, cp15.vttbr_el2) },
    { .name = "SCTLR_EL2", .state = ARM_CP_STATE_BOTH,
      .opc0 = 3, .opc1 = 4, .crn = 1, .crm = 0, .opc2 = 0,
      .access = PL2_RW, .raw_writefn = raw_write, .writefn = sctlr_write,
      .fieldoffset = offsetof(CPUARMState, cp15.sctlr_el[2]) },
    { .name = "TPIDR_EL2", .state = ARM_CP_STATE_BOTH,
      .opc0 = 3, .opc1 = 4, .crn = 13, .crm = 0, .opc2 = 2,
      .access = PL2_RW, .resetvalue = 0,
      .fieldoffset = offsetof(CPUARMState, cp15.tpidr_el[2]) },
    { .name = "TTBR0_EL2", .state = ARM_CP_STATE_AA64,
      .opc0 = 3, .opc1 = 4, .crn = 2, .crm = 0, .opc2 = 0,
      .access = PL2_RW, .resetvalue = 0, .writefn = vmsa_tcr_ttbr_el2_write,
      .fieldoffset = offsetof(CPUARMState, cp15.ttbr0_el[2]) },
    { .name = "HTTBR", .cp = 15, .opc1 = 4, .crm = 2,
      .access = PL2_RW, .type = ARM_CP_64BIT | ARM_CP_ALIAS,
      .fieldoffset = offsetof(CPUARMState, cp15.ttbr0_el[2]) },
    { .name = "TLBIALLNSNH",
      .cp = 15, .opc1 = 4, .crn = 8, .crm = 7, .opc2 = 4,
      .type = ARM_CP_NO_RAW, .access = PL2_W,
      .writefn = tlbiall_nsnh_write },
    { .name = "TLBIALLNSNHIS",
      .cp = 15, .opc1 = 4, .crn = 8, .crm = 3, .opc2 = 4,
      .type = ARM_CP_NO_RAW, .access = PL2_W,
      .writefn = tlbiall_nsnh_is_write },
    { .name = "TLBIALLH", .cp = 15, .opc1 = 4, .crn = 8, .crm = 7, .opc2 = 0,
      .type = ARM_CP_NO_RAW, .access = PL2_W,
      .writefn = tlbiall_hyp_write },
    { .name = "TLBIALLHIS", .cp = 15, .opc1 = 4, .crn = 8, .crm = 3, .opc2 = 0,
      .type = ARM_CP_NO_RAW, .access = PL2_W,
      .writefn = tlbiall_hyp_is_write },
    { .name = "TLBIMVAH", .cp = 15, .opc1 = 4, .crn = 8, .crm = 7, .opc2 = 1,
      .type = ARM_CP_NO_RAW, .access = PL2_W,
      .writefn = tlbimva_hyp_write },
    { .name = "TLBIMVAHIS", .cp = 15, .opc1 = 4, .crn = 8, .crm = 3, .opc2 = 1,
      .type = ARM_CP_NO_RAW, .access = PL2_W,
      .writefn = tlbimva_hyp_is_write },
    { .name = "TLBI_ALLE2", .state = ARM_CP_STATE_AA64,
      .opc0 = 1, .opc1 = 4, .crn = 8, .crm = 7, .opc2 = 0,
      .type = ARM_CP_NO_RAW, .access = PL2_W,
      .writefn = tlbi_aa64_alle2_write },
    { .name = "TLBI_VAE2", .state = ARM_CP_STATE_AA64,
      .opc0 = 1, .opc1 = 4, .crn = 8, .crm = 7, .opc2 = 1,
      .type = ARM_CP_NO_RAW, .access = PL2_W,
      .writefn = tlbi_aa64_vae2_write },
    { .name = "TLBI_VALE2", .state = ARM_CP_STATE_AA64,
      .opc0 = 1, .opc1 = 4, .crn = 8, .crm = 7, .opc2 = 5,
      .access = PL2_W, .type = ARM_CP_NO_RAW,
      .writefn = tlbi_aa64_vae2_write },
    { .name = "TLBI_ALLE2IS", .state = ARM_CP_STATE_AA64,
      .opc0 = 1, .opc1 = 4, .crn = 8, .crm = 3, .opc2 = 0,
      .access = PL2_W, .type = ARM_CP_NO_RAW,
      .writefn = tlbi_aa64_alle2is_write },
    { .name = "TLBI_VAE2IS", .state = ARM_CP_STATE_AA64,
      .opc0 = 1, .opc1 = 4, .crn = 8, .crm = 3, .opc2 = 1,
      .type = ARM_CP_NO_RAW, .access = PL2_W,
      .writefn = tlbi_aa64_vae2is_write },
    { .name = "TLBI_VALE2IS", .state = ARM_CP_STATE_AA64,
      .opc0 = 1, .opc1 = 4, .crn = 8, .crm = 3, .opc2 = 5,
      .access = PL2_W, .type = ARM_CP_NO_RAW,
      .writefn = tlbi_aa64_vae2is_write },
#ifndef CONFIG_USER_ONLY
    /* Unlike the other EL2-related AT operations, these must
     * UNDEF from EL3 if EL2 is not implemented, which is why we
     * define them here rather than with the rest of the AT ops.
     */
    { .name = "AT_S1E2R", .state = ARM_CP_STATE_AA64,
      .opc0 = 1, .opc1 = 4, .crn = 7, .crm = 8, .opc2 = 0,
      .access = PL2_W, .accessfn = at_s1e2_access,
      .type = ARM_CP_NO_RAW | ARM_CP_RAISES_EXC, .writefn = ats_write64 },
    { .name = "AT_S1E2W", .state = ARM_CP_STATE_AA64,
      .opc0 = 1, .opc1 = 4, .crn = 7, .crm = 8, .opc2 = 1,
      .access = PL2_W, .accessfn = at_s1e2_access,
      .type = ARM_CP_NO_RAW | ARM_CP_RAISES_EXC, .writefn = ats_write64 },
    /* The AArch32 ATS1H* operations are CONSTRAINED UNPREDICTABLE
     * if EL2 is not implemented; we choose to UNDEF. Behaviour at EL3
     * with SCR.NS == 0 outside Monitor mode is UNPREDICTABLE; we choose
     * to behave as if SCR.NS was 1.
     */
    { .name = "ATS1HR", .cp = 15, .opc1 = 4, .crn = 7, .crm = 8, .opc2 = 0,
      .access = PL2_W,
      .writefn = ats1h_write, .type = ARM_CP_NO_RAW | ARM_CP_RAISES_EXC },
    { .name = "ATS1HW", .cp = 15, .opc1 = 4, .crn = 7, .crm = 8, .opc2 = 1,
      .access = PL2_W,
      .writefn = ats1h_write, .type = ARM_CP_NO_RAW | ARM_CP_RAISES_EXC },
    { .name = "CNTHCTL_EL2", .state = ARM_CP_STATE_BOTH,
      .opc0 = 3, .opc1 = 4, .crn = 14, .crm = 1, .opc2 = 0,
      /* ARMv7 requires bit 0 and 1 to reset to 1. ARMv8 defines the
       * reset values as IMPDEF. We choose to reset to 3 to comply with
       * both ARMv7 and ARMv8.
       */
      .access = PL2_RW, .resetvalue = 3,
      .fieldoffset = offsetof(CPUARMState, cp15.cnthctl_el2) },
    { .name = "CNTVOFF_EL2", .state = ARM_CP_STATE_AA64,
      .opc0 = 3, .opc1 = 4, .crn = 14, .crm = 0, .opc2 = 3,
      .access = PL2_RW, .type = ARM_CP_IO, .resetvalue = 0,
      .writefn = gt_cntvoff_write,
      .fieldoffset = offsetof(CPUARMState, cp15.cntvoff_el2) },
    { .name = "CNTVOFF", .cp = 15, .opc1 = 4, .crm = 14,
      .access = PL2_RW, .type = ARM_CP_64BIT | ARM_CP_ALIAS | ARM_CP_IO,
      .writefn = gt_cntvoff_write,
      .fieldoffset = offsetof(CPUARMState, cp15.cntvoff_el2) },
    { .name = "CNTHP_CVAL_EL2", .state = ARM_CP_STATE_AA64,
      .opc0 = 3, .opc1 = 4, .crn = 14, .crm = 2, .opc2 = 2,
      .fieldoffset = offsetof(CPUARMState, cp15.c14_timer[GTIMER_HYP].cval),
      .type = ARM_CP_IO, .access = PL2_RW,
      .writefn = gt_hyp_cval_write, .raw_writefn = raw_write },
    { .name = "CNTHP_CVAL", .cp = 15, .opc1 = 6, .crm = 14,
      .fieldoffset = offsetof(CPUARMState, cp15.c14_timer[GTIMER_HYP].cval),
      .access = PL2_RW, .type = ARM_CP_64BIT | ARM_CP_IO,
      .writefn = gt_hyp_cval_write, .raw_writefn = raw_write },
    { .name = "CNTHP_TVAL_EL2", .state = ARM_CP_STATE_BOTH,
      .opc0 = 3, .opc1 = 4, .crn = 14, .crm = 2, .opc2 = 0,
      .type = ARM_CP_NO_RAW | ARM_CP_IO, .access = PL2_RW,
      .resetfn = gt_hyp_timer_reset,
      .readfn = gt_hyp_tval_read, .writefn = gt_hyp_tval_write },
    { .name = "CNTHP_CTL_EL2", .state = ARM_CP_STATE_BOTH,
      .type = ARM_CP_IO,
      .opc0 = 3, .opc1 = 4, .crn = 14, .crm = 2, .opc2 = 1,
      .access = PL2_RW,
      .fieldoffset = offsetof(CPUARMState, cp15.c14_timer[GTIMER_HYP].ctl),
      .resetvalue = 0,
      .writefn = gt_hyp_ctl_write, .raw_writefn = raw_write },
#endif
    /* The only field of MDCR_EL2 that has a defined architectural reset value
     * is MDCR_EL2.HPMN which should reset to the value of PMCR_EL0.N.
     */
    { .name = "MDCR_EL2", .state = ARM_CP_STATE_BOTH,
      .opc0 = 3, .opc1 = 4, .crn = 1, .crm = 1, .opc2 = 1,
      .access = PL2_RW, .resetvalue = PMCR_NUM_COUNTERS,
      .fieldoffset = offsetof(CPUARMState, cp15.mdcr_el2), },
    { .name = "HPFAR", .state = ARM_CP_STATE_AA32,
      .cp = 15, .opc1 = 4, .crn = 6, .crm = 0, .opc2 = 4,
      .access = PL2_RW, .accessfn = access_el3_aa32ns,
      .fieldoffset = offsetof(CPUARMState, cp15.hpfar_el2) },
    { .name = "HPFAR_EL2", .state = ARM_CP_STATE_AA64,
      .opc0 = 3, .opc1 = 4, .crn = 6, .crm = 0, .opc2 = 4,
      .access = PL2_RW,
      .fieldoffset = offsetof(CPUARMState, cp15.hpfar_el2) },
    { .name = "HSTR_EL2", .state = ARM_CP_STATE_BOTH,
      .cp = 15, .opc0 = 3, .opc1 = 4, .crn = 1, .crm = 1, .opc2 = 3,
      .access = PL2_RW,
      .fieldoffset = offsetof(CPUARMState, cp15.hstr_el2) },
    REGINFO_SENTINEL
};

static const ARMCPRegInfo el2_v8_cp_reginfo[] = {
    { .name = "HCR2", .state = ARM_CP_STATE_AA32,
      .type = ARM_CP_ALIAS | ARM_CP_IO,
      .cp = 15, .opc1 = 4, .crn = 1, .crm = 1, .opc2 = 4,
      .access = PL2_RW,
      .fieldoffset = offsetofhigh32(CPUARMState, cp15.hcr_el2),
      .writefn = hcr_writehigh },
    REGINFO_SENTINEL
};

static CPAccessResult sel2_access(CPUARMState *env, const ARMCPRegInfo *ri,
                                  bool isread)
{
    if (arm_current_el(env) == 3 || arm_is_secure_below_el3(env)) {
        return CP_ACCESS_OK;
    }
    return CP_ACCESS_TRAP_UNCATEGORIZED;
}

static const ARMCPRegInfo el2_sec_cp_reginfo[] = {
    { .name = "VSTTBR_EL2", .state = ARM_CP_STATE_AA64,
      .opc0 = 3, .opc1 = 4, .crn = 2, .crm = 6, .opc2 = 0,
      .access = PL2_RW, .accessfn = sel2_access,
      .fieldoffset = offsetof(CPUARMState, cp15.vsttbr_el2) },
    { .name = "VSTCR_EL2", .state = ARM_CP_STATE_AA64,
      .opc0 = 3, .opc1 = 4, .crn = 2, .crm = 6, .opc2 = 2,
      .access = PL2_RW, .accessfn = sel2_access,
      .fieldoffset = offsetof(CPUARMState, cp15.vstcr_el2) },
    REGINFO_SENTINEL
};

static CPAccessResult nsacr_access(CPUARMState *env, const ARMCPRegInfo *ri,
                                   bool isread)
{
    /* The NSACR is RW at EL3, and RO for NS EL1 and NS EL2.
     * At Secure EL1 it traps to EL3 or EL2.
     */
    if (arm_current_el(env) == 3) {
        return CP_ACCESS_OK;
    }
    if (arm_is_secure_below_el3(env)) {
        if (env->cp15.scr_el3 & SCR_EEL2) {
            return CP_ACCESS_TRAP_EL2;
        }
        return CP_ACCESS_TRAP_EL3;
    }
    /* Accesses from EL1 NS and EL2 NS are UNDEF for write but allow reads. */
    if (isread) {
        return CP_ACCESS_OK;
    }
    return CP_ACCESS_TRAP_UNCATEGORIZED;
}

static const ARMCPRegInfo el3_cp_reginfo[] = {
    { .name = "SCR_EL3", .state = ARM_CP_STATE_AA64,
      .opc0 = 3, .opc1 = 6, .crn = 1, .crm = 1, .opc2 = 0,
      .access = PL3_RW, .fieldoffset = offsetof(CPUARMState, cp15.scr_el3),
      .resetfn = scr_reset, .writefn = scr_write },
    { .name = "SCR",  .type = ARM_CP_ALIAS | ARM_CP_NEWEL,
      .cp = 15, .opc1 = 0, .crn = 1, .crm = 1, .opc2 = 0,
      .access = PL1_RW, .accessfn = access_trap_aa32s_el1,
      .fieldoffset = offsetoflow32(CPUARMState, cp15.scr_el3),
      .writefn = scr_write },
    { .name = "SDER32_EL3", .state = ARM_CP_STATE_AA64,
      .opc0 = 3, .opc1 = 6, .crn = 1, .crm = 1, .opc2 = 1,
      .access = PL3_RW, .resetvalue = 0,
      .fieldoffset = offsetof(CPUARMState, cp15.sder) },
    { .name = "SDER",
      .cp = 15, .opc1 = 0, .crn = 1, .crm = 1, .opc2 = 1,
      .access = PL3_RW, .resetvalue = 0,
      .fieldoffset = offsetoflow32(CPUARMState, cp15.sder) },
    { .name = "MVBAR", .cp = 15, .opc1 = 0, .crn = 12, .crm = 0, .opc2 = 1,
      .access = PL1_RW, .accessfn = access_trap_aa32s_el1,
      .writefn = vbar_write, .resetvalue = 0,
      .fieldoffset = offsetof(CPUARMState, cp15.mvbar) },
    { .name = "TTBR0_EL3", .state = ARM_CP_STATE_AA64,
      .opc0 = 3, .opc1 = 6, .crn = 2, .crm = 0, .opc2 = 0,
      .access = PL3_RW, .resetvalue = 0,
      .fieldoffset = offsetof(CPUARMState, cp15.ttbr0_el[3]) },
    { .name = "TCR_EL3", .state = ARM_CP_STATE_AA64,
      .opc0 = 3, .opc1 = 6, .crn = 2, .crm = 0, .opc2 = 2,
      .access = PL3_RW,
      /* no .writefn needed as this can't cause an ASID change;
       * we must provide a .raw_writefn and .resetfn because we handle
       * reset and migration for the AArch32 TTBCR(S), which might be
       * using mask and base_mask.
       */
      .resetfn = vmsa_ttbcr_reset, .raw_writefn = vmsa_ttbcr_raw_write,
      .fieldoffset = offsetof(CPUARMState, cp15.tcr_el[3]) },
    { .name = "ELR_EL3", .state = ARM_CP_STATE_AA64,
      .type = ARM_CP_ALIAS,
      .opc0 = 3, .opc1 = 6, .crn = 4, .crm = 0, .opc2 = 1,
      .access = PL3_RW,
      .fieldoffset = offsetof(CPUARMState, elr_el[3]) },
    { .name = "ESR_EL3", .state = ARM_CP_STATE_AA64,
      .opc0 = 3, .opc1 = 6, .crn = 5, .crm = 2, .opc2 = 0,
      .access = PL3_RW, .fieldoffset = offsetof(CPUARMState, cp15.esr_el[3]) },
    { .name = "FAR_EL3", .state = ARM_CP_STATE_AA64,
      .opc0 = 3, .opc1 = 6, .crn = 6, .crm = 0, .opc2 = 0,
      .access = PL3_RW, .fieldoffset = offsetof(CPUARMState, cp15.far_el[3]) },
    { .name = "SPSR_EL3", .state = ARM_CP_STATE_AA64,
      .type = ARM_CP_ALIAS,
      .opc0 = 3, .opc1 = 6, .crn = 4, .crm = 0, .opc2 = 0,
      .access = PL3_RW,
      .fieldoffset = offsetof(CPUARMState, banked_spsr[BANK_MON]) },
    { .name = "VBAR_EL3", .state = ARM_CP_STATE_AA64,
      .opc0 = 3, .opc1 = 6, .crn = 12, .crm = 0, .opc2 = 0,
      .access = PL3_RW, .writefn = vbar_write,
      .fieldoffset = offsetof(CPUARMState, cp15.vbar_el[3]),
      .resetvalue = 0 },
    { .name = "CPTR_EL3", .state = ARM_CP_STATE_AA64,
      .opc0 = 3, .opc1 = 6, .crn = 1, .crm = 1, .opc2 = 2,
      .access = PL3_RW, .accessfn = cptr_access, .resetvalue = 0,
      .fieldoffset = offsetof(CPUARMState, cp15.cptr_el[3]) },
    { .name = "TPIDR_EL3", .state = ARM_CP_STATE_AA64,
      .opc0 = 3, .opc1 = 6, .crn = 13, .crm = 0, .opc2 = 2,
      .access = PL3_RW, .resetvalue = 0,
      .fieldoffset = offsetof(CPUARMState, cp15.tpidr_el[3]) },
    { .name = "AMAIR_EL3", .state = ARM_CP_STATE_AA64,
      .opc0 = 3, .opc1 = 6, .crn = 10, .crm = 3, .opc2 = 0,
      .access = PL3_RW, .type = ARM_CP_CONST,
      .resetvalue = 0 },
    { .name = "AFSR0_EL3", .state = ARM_CP_STATE_BOTH,
      .opc0 = 3, .opc1 = 6, .crn = 5, .crm = 1, .opc2 = 0,
      .access = PL3_RW, .type = ARM_CP_CONST,
      .resetvalue = 0 },
    { .name = "AFSR1_EL3", .state = ARM_CP_STATE_BOTH,
      .opc0 = 3, .opc1 = 6, .crn = 5, .crm = 1, .opc2 = 1,
      .access = PL3_RW, .type = ARM_CP_CONST,
      .resetvalue = 0 },
    { .name = "TLBI_ALLE3IS", .state = ARM_CP_STATE_AA64,
      .opc0 = 1, .opc1 = 6, .crn = 8, .crm = 3, .opc2 = 0,
      .access = PL3_W, .type = ARM_CP_NO_RAW,
      .writefn = tlbi_aa64_alle3is_write },
    { .name = "TLBI_VAE3IS", .state = ARM_CP_STATE_AA64,
      .opc0 = 1, .opc1 = 6, .crn = 8, .crm = 3, .opc2 = 1,
      .access = PL3_W, .type = ARM_CP_NO_RAW,
      .writefn = tlbi_aa64_vae3is_write },
    { .name = "TLBI_VALE3IS", .state = ARM_CP_STATE_AA64,
      .opc0 = 1, .opc1 = 6, .crn = 8, .crm = 3, .opc2 = 5,
      .access = PL3_W, .type = ARM_CP_NO_RAW,
      .writefn = tlbi_aa64_vae3is_write },
    { .name = "TLBI_ALLE3", .state = ARM_CP_STATE_AA64,
      .opc0 = 1, .opc1 = 6, .crn = 8, .crm = 7, .opc2 = 0,
      .access = PL3_W, .type = ARM_CP_NO_RAW,
      .writefn = tlbi_aa64_alle3_write },
    { .name = "TLBI_VAE3", .state = ARM_CP_STATE_AA64,
      .opc0 = 1, .opc1 = 6, .crn = 8, .crm = 7, .opc2 = 1,
      .access = PL3_W, .type = ARM_CP_NO_RAW,
      .writefn = tlbi_aa64_vae3_write },
    { .name = "TLBI_VALE3", .state = ARM_CP_STATE_AA64,
      .opc0 = 1, .opc1 = 6, .crn = 8, .crm = 7, .opc2 = 5,
      .access = PL3_W, .type = ARM_CP_NO_RAW,
      .writefn = tlbi_aa64_vae3_write },
    REGINFO_SENTINEL
};

#ifndef CONFIG_USER_ONLY
/* Test if system register redirection is to occur in the current state.  */
static bool redirect_for_e2h(CPUARMState *env)
{
    return arm_current_el(env) == 2 && (arm_hcr_el2_eff(env) & HCR_E2H);
}

static uint64_t el2_e2h_read(CPUARMState *env, const ARMCPRegInfo *ri)
{
    CPReadFn *readfn;

    if (redirect_for_e2h(env)) {
        /* Switch to the saved EL2 version of the register.  */
        ri = ri->opaque;
        readfn = ri->readfn;
    } else {
        readfn = ri->orig_readfn;
    }
    if (readfn == NULL) {
        readfn = raw_read;
    }
    return readfn(env, ri);
}

static void el2_e2h_write(CPUARMState *env, const ARMCPRegInfo *ri,
                          uint64_t value)
{
    CPWriteFn *writefn;

    if (redirect_for_e2h(env)) {
        /* Switch to the saved EL2 version of the register.  */
        ri = ri->opaque;
        writefn = ri->writefn;
    } else {
        writefn = ri->orig_writefn;
    }
    if (writefn == NULL) {
        writefn = raw_write;
    }
    writefn(env, ri, value);
}

static void define_arm_vh_e2h_redirects_aliases(ARMCPU *cpu)
{
    struct E2HAlias {
        uint32_t src_key, dst_key, new_key;
        const char *src_name, *dst_name, *new_name;
        bool (*feature)(const ARMISARegisters *id);
    };

#define K(op0, op1, crn, crm, op2) \
    ENCODE_AA64_CP_REG(CP_REG_ARM64_SYSREG_CP, crn, crm, op0, op1, op2)

    static const struct E2HAlias aliases[] = {
        { K(3, 0,  1, 0, 0), K(3, 4,  1, 0, 0), K(3, 5, 1, 0, 0),
          "SCTLR", "SCTLR_EL2", "SCTLR_EL12" },
        { K(3, 0,  1, 0, 2), K(3, 4,  1, 1, 2), K(3, 5, 1, 0, 2),
          "CPACR", "CPTR_EL2", "CPACR_EL12" },
        { K(3, 0,  2, 0, 0), K(3, 4,  2, 0, 0), K(3, 5, 2, 0, 0),
          "TTBR0_EL1", "TTBR0_EL2", "TTBR0_EL12" },
        { K(3, 0,  2, 0, 1), K(3, 4,  2, 0, 1), K(3, 5, 2, 0, 1),
          "TTBR1_EL1", "TTBR1_EL2", "TTBR1_EL12" },
        { K(3, 0,  2, 0, 2), K(3, 4,  2, 0, 2), K(3, 5, 2, 0, 2),
          "TCR_EL1", "TCR_EL2", "TCR_EL12" },
        { K(3, 0,  4, 0, 0), K(3, 4,  4, 0, 0), K(3, 5, 4, 0, 0),
          "SPSR_EL1", "SPSR_EL2", "SPSR_EL12" },
        { K(3, 0,  4, 0, 1), K(3, 4,  4, 0, 1), K(3, 5, 4, 0, 1),
          "ELR_EL1", "ELR_EL2", "ELR_EL12" },
        { K(3, 0,  5, 1, 0), K(3, 4,  5, 1, 0), K(3, 5, 5, 1, 0),
          "AFSR0_EL1", "AFSR0_EL2", "AFSR0_EL12" },
        { K(3, 0,  5, 1, 1), K(3, 4,  5, 1, 1), K(3, 5, 5, 1, 1),
          "AFSR1_EL1", "AFSR1_EL2", "AFSR1_EL12" },
        { K(3, 0,  5, 2, 0), K(3, 4,  5, 2, 0), K(3, 5, 5, 2, 0),
          "ESR_EL1", "ESR_EL2", "ESR_EL12" },
        { K(3, 0,  6, 0, 0), K(3, 4,  6, 0, 0), K(3, 5, 6, 0, 0),
          "FAR_EL1", "FAR_EL2", "FAR_EL12" },
        { K(3, 0, 10, 2, 0), K(3, 4, 10, 2, 0), K(3, 5, 10, 2, 0),
          "MAIR_EL1", "MAIR_EL2", "MAIR_EL12" },
        { K(3, 0, 10, 3, 0), K(3, 4, 10, 3, 0), K(3, 5, 10, 3, 0),
          "AMAIR0", "AMAIR_EL2", "AMAIR_EL12" },
        { K(3, 0, 12, 0, 0), K(3, 4, 12, 0, 0), K(3, 5, 12, 0, 0),
          "VBAR", "VBAR_EL2", "VBAR_EL12" },
        { K(3, 0, 13, 0, 1), K(3, 4, 13, 0, 1), K(3, 5, 13, 0, 1),
          "CONTEXTIDR_EL1", "CONTEXTIDR_EL2", "CONTEXTIDR_EL12" },
        { K(3, 0, 14, 1, 0), K(3, 4, 14, 1, 0), K(3, 5, 14, 1, 0),
          "CNTKCTL", "CNTHCTL_EL2", "CNTKCTL_EL12" },

        /*
         * Note that redirection of ZCR is mentioned in the description
         * of ZCR_EL2, and aliasing in the description of ZCR_EL1, but
         * not in the summary table.
         */
        { K(3, 0,  1, 2, 0), K(3, 4,  1, 2, 0), K(3, 5, 1, 2, 0),
          "ZCR_EL1", "ZCR_EL2", "ZCR_EL12", isar_feature_aa64_sve },

        { K(3, 0,  5, 6, 0), K(3, 4,  5, 6, 0), K(3, 5, 5, 6, 0),
          "TFSR_EL1", "TFSR_EL2", "TFSR_EL12", isar_feature_aa64_mte },

        /* TODO: ARMv8.2-SPE -- PMSCR_EL2 */
        /* TODO: ARMv8.4-Trace -- TRFCR_EL2 */
    };
#undef K

    size_t i;

    for (i = 0; i < ARRAY_SIZE(aliases); i++) {
        const struct E2HAlias *a = &aliases[i];
        ARMCPRegInfo *src_reg, *dst_reg;

        if (a->feature && !a->feature(&cpu->isar)) {
            continue;
        }

        src_reg = g_hash_table_lookup(cpu->cp_regs, &a->src_key);
        dst_reg = g_hash_table_lookup(cpu->cp_regs, &a->dst_key);
        g_assert(src_reg != NULL);
        g_assert(dst_reg != NULL);

        /* Cross-compare names to detect typos in the keys.  */
        g_assert(strcmp(src_reg->name, a->src_name) == 0);
        g_assert(strcmp(dst_reg->name, a->dst_name) == 0);

        /* None of the core system registers use opaque; we will.  */
        g_assert(src_reg->opaque == NULL);

        /* Create alias before redirection so we dup the right data. */
        if (a->new_key) {
            ARMCPRegInfo *new_reg = g_memdup(src_reg, sizeof(ARMCPRegInfo));
            uint32_t *new_key = g_memdup(&a->new_key, sizeof(uint32_t));
            bool ok;

            new_reg->name = a->new_name;
            new_reg->type |= ARM_CP_ALIAS;
            /* Remove PL1/PL0 access, leaving PL2/PL3 R/W in place.  */
            new_reg->access &= PL2_RW | PL3_RW;

            ok = g_hash_table_insert(cpu->cp_regs, new_key, new_reg);
            g_assert(ok);
        }

        src_reg->opaque = dst_reg;
        src_reg->orig_readfn = src_reg->readfn ?: raw_read;
        src_reg->orig_writefn = src_reg->writefn ?: raw_write;
        if (!src_reg->raw_readfn) {
            src_reg->raw_readfn = raw_read;
        }
        if (!src_reg->raw_writefn) {
            src_reg->raw_writefn = raw_write;
        }
        src_reg->readfn = el2_e2h_read;
        src_reg->writefn = el2_e2h_write;
    }
}
#endif

static CPAccessResult ctr_el0_access(CPUARMState *env, const ARMCPRegInfo *ri,
                                     bool isread)
{
    int cur_el = arm_current_el(env);

    if (cur_el < 2) {
        uint64_t hcr = arm_hcr_el2_eff(env);

        if (cur_el == 0) {
            if ((hcr & (HCR_E2H | HCR_TGE)) == (HCR_E2H | HCR_TGE)) {
                if (!(env->cp15.sctlr_el[2] & SCTLR_UCT)) {
                    return CP_ACCESS_TRAP_EL2;
                }
            } else {
                if (!(env->cp15.sctlr_el[1] & SCTLR_UCT)) {
                    return CP_ACCESS_TRAP;
                }
                if (hcr & HCR_TID2) {
                    return CP_ACCESS_TRAP_EL2;
                }
            }
        } else if (hcr & HCR_TID2) {
            return CP_ACCESS_TRAP_EL2;
        }
    }

    if (arm_current_el(env) < 2 && arm_hcr_el2_eff(env) & HCR_TID2) {
        return CP_ACCESS_TRAP_EL2;
    }

    return CP_ACCESS_OK;
}

static void oslar_write(CPUARMState *env, const ARMCPRegInfo *ri,
                        uint64_t value)
{
    /* Writes to OSLAR_EL1 may update the OS lock status, which can be
     * read via a bit in OSLSR_EL1.
     */
    int oslock;

    if (ri->state == ARM_CP_STATE_AA32) {
        oslock = (value == 0xC5ACCE55);
    } else {
        oslock = value & 1;
    }

    env->cp15.oslsr_el1 = deposit32(env->cp15.oslsr_el1, 1, 1, oslock);
}

static const ARMCPRegInfo debug_cp_reginfo[] = {
    /* DBGDRAR, DBGDSAR: always RAZ since we don't implement memory mapped
     * debug components. The AArch64 version of DBGDRAR is named MDRAR_EL1;
     * unlike DBGDRAR it is never accessible from EL0.
     * DBGDSAR is deprecated and must RAZ from v8 anyway, so it has no AArch64
     * accessor.
     */
    { .name = "DBGDRAR", .cp = 14, .crn = 1, .crm = 0, .opc1 = 0, .opc2 = 0,
      .access = PL0_R, .accessfn = access_tdra,
      .type = ARM_CP_CONST, .resetvalue = 0 },
    { .name = "MDRAR_EL1", .state = ARM_CP_STATE_AA64,
      .opc0 = 2, .opc1 = 0, .crn = 1, .crm = 0, .opc2 = 0,
      .access = PL1_R, .accessfn = access_tdra,
      .type = ARM_CP_CONST, .resetvalue = 0 },
    { .name = "DBGDSAR", .cp = 14, .crn = 2, .crm = 0, .opc1 = 0, .opc2 = 0,
      .access = PL0_R, .accessfn = access_tdra,
      .type = ARM_CP_CONST, .resetvalue = 0 },
    /* Monitor debug system control register; the 32-bit alias is DBGDSCRext. */
    { .name = "MDSCR_EL1", .state = ARM_CP_STATE_BOTH,
      .cp = 14, .opc0 = 2, .opc1 = 0, .crn = 0, .crm = 2, .opc2 = 2,
      .access = PL1_RW, .accessfn = access_tda,
      .fieldoffset = offsetof(CPUARMState, cp15.mdscr_el1),
      .resetvalue = 0 },
    /* MDCCSR_EL0, aka DBGDSCRint. This is a read-only mirror of MDSCR_EL1.
     * We don't implement the configurable EL0 access.
     */
    { .name = "MDCCSR_EL0", .state = ARM_CP_STATE_BOTH,
      .cp = 14, .opc0 = 2, .opc1 = 0, .crn = 0, .crm = 1, .opc2 = 0,
      .type = ARM_CP_ALIAS,
      .access = PL1_R, .accessfn = access_tda,
      .fieldoffset = offsetof(CPUARMState, cp15.mdscr_el1), },
    { .name = "OSLAR_EL1", .state = ARM_CP_STATE_BOTH,
      .cp = 14, .opc0 = 2, .opc1 = 0, .crn = 1, .crm = 0, .opc2 = 4,
      .access = PL1_W, .type = ARM_CP_NO_RAW,
      .accessfn = access_tdosa,
      .writefn = oslar_write },
    { .name = "OSLSR_EL1", .state = ARM_CP_STATE_BOTH,
      .cp = 14, .opc0 = 2, .opc1 = 0, .crn = 1, .crm = 1, .opc2 = 4,
      .access = PL1_R, .resetvalue = 10,
      .accessfn = access_tdosa,
      .fieldoffset = offsetof(CPUARMState, cp15.oslsr_el1) },
    /* Dummy OSDLR_EL1: 32-bit Linux will read this */
    { .name = "OSDLR_EL1", .state = ARM_CP_STATE_BOTH,
      .cp = 14, .opc0 = 2, .opc1 = 0, .crn = 1, .crm = 3, .opc2 = 4,
      .access = PL1_RW, .accessfn = access_tdosa,
      .type = ARM_CP_NOP },
    /* Dummy DBGVCR: Linux wants to clear this on startup, but we don't
     * implement vector catch debug events yet.
     */
    { .name = "DBGVCR",
      .cp = 14, .opc1 = 0, .crn = 0, .crm = 7, .opc2 = 0,
      .access = PL1_RW, .accessfn = access_tda,
      .type = ARM_CP_NOP },
    /* Dummy DBGVCR32_EL2 (which is only for a 64-bit hypervisor
     * to save and restore a 32-bit guest's DBGVCR)
     */
    { .name = "DBGVCR32_EL2", .state = ARM_CP_STATE_AA64,
      .opc0 = 2, .opc1 = 4, .crn = 0, .crm = 7, .opc2 = 0,
      .access = PL2_RW, .accessfn = access_tda,
      .type = ARM_CP_NOP },
    /* Dummy MDCCINT_EL1, since we don't implement the Debug Communications
     * Channel but Linux may try to access this register. The 32-bit
     * alias is DBGDCCINT.
     */
    { .name = "MDCCINT_EL1", .state = ARM_CP_STATE_BOTH,
      .cp = 14, .opc0 = 2, .opc1 = 0, .crn = 0, .crm = 2, .opc2 = 0,
      .access = PL1_RW, .accessfn = access_tda,
      .type = ARM_CP_NOP },
    REGINFO_SENTINEL
};

static const ARMCPRegInfo debug_lpae_cp_reginfo[] = {
    /* 64 bit access versions of the (dummy) debug registers */
    { .name = "DBGDRAR", .cp = 14, .crm = 1, .opc1 = 0,
      .access = PL0_R, .type = ARM_CP_CONST|ARM_CP_64BIT, .resetvalue = 0 },
    { .name = "DBGDSAR", .cp = 14, .crm = 2, .opc1 = 0,
      .access = PL0_R, .type = ARM_CP_CONST|ARM_CP_64BIT, .resetvalue = 0 },
    REGINFO_SENTINEL
};

/* Return the exception level to which exceptions should be taken
 * via SVEAccessTrap.  If an exception should be routed through
 * AArch64.AdvSIMDFPAccessTrap, return 0; fp_exception_el should
 * take care of raising that exception.
 * C.f. the ARM pseudocode function CheckSVEEnabled.
 */
int sve_exception_el(CPUARMState *env, int el)
{
#ifndef CONFIG_USER_ONLY
    uint64_t hcr_el2 = arm_hcr_el2_eff(env);

    if (el <= 1 && (hcr_el2 & (HCR_E2H | HCR_TGE)) != (HCR_E2H | HCR_TGE)) {
        bool disabled = false;

        /* The CPACR.ZEN controls traps to EL1:
         * 0, 2 : trap EL0 and EL1 accesses
         * 1    : trap only EL0 accesses
         * 3    : trap no accesses
         */
        if (!extract32(env->cp15.cpacr_el1, 16, 1)) {
            disabled = true;
        } else if (!extract32(env->cp15.cpacr_el1, 17, 1)) {
            disabled = el == 0;
        }
        if (disabled) {
            /* route_to_el2 */
            return hcr_el2 & HCR_TGE ? 2 : 1;
        }

        /* Check CPACR.FPEN.  */
        if (!extract32(env->cp15.cpacr_el1, 20, 1)) {
            disabled = true;
        } else if (!extract32(env->cp15.cpacr_el1, 21, 1)) {
            disabled = el == 0;
        }
        if (disabled) {
            return 0;
        }
    }

    /* CPTR_EL2.  Since TZ and TFP are positive,
     * they will be zero when EL2 is not present.
     */
    if (el <= 2 && arm_is_el2_enabled(env)) {
        if (env->cp15.cptr_el[2] & CPTR_TZ) {
            return 2;
        }
        if (env->cp15.cptr_el[2] & CPTR_TFP) {
            return 0;
        }
    }

    /* CPTR_EL3.  Since EZ is negative we must check for EL3.  */
    if (arm_feature(env, ARM_FEATURE_EL3)
        && !(env->cp15.cptr_el[3] & CPTR_EZ)) {
        return 3;
    }
#endif
    return 0;
}

static uint32_t sve_zcr_get_valid_len(ARMCPU *cpu, uint32_t start_len)
{
    uint32_t end_len;

    end_len = start_len &= 0xf;
    if (!test_bit(start_len, cpu->sve_vq_map)) {
        end_len = find_last_bit(cpu->sve_vq_map, start_len);
        assert(end_len < start_len);
    }
    return end_len;
}

/*
 * Given that SVE is enabled, return the vector length for EL.
 */
uint32_t sve_zcr_len_for_el(CPUARMState *env, int el)
{
    ARMCPU *cpu = env_archcpu(env);
    uint32_t zcr_len = cpu->sve_max_vq - 1;

    if (el <= 1) {
        zcr_len = MIN(zcr_len, 0xf & (uint32_t)env->vfp.zcr_el[1]);
    }
    if (el <= 2 && arm_feature(env, ARM_FEATURE_EL2)) {
        zcr_len = MIN(zcr_len, 0xf & (uint32_t)env->vfp.zcr_el[2]);
    }
    if (arm_feature(env, ARM_FEATURE_EL3)) {
        zcr_len = MIN(zcr_len, 0xf & (uint32_t)env->vfp.zcr_el[3]);
    }

    return sve_zcr_get_valid_len(cpu, zcr_len);
}

static void zcr_write(CPUARMState *env, const ARMCPRegInfo *ri,
                      uint64_t value)
{
    int cur_el = arm_current_el(env);
    int old_len = sve_zcr_len_for_el(env, cur_el);
    int new_len;

    /* Bits other than [3:0] are RAZ/WI.  */
    QEMU_BUILD_BUG_ON(ARM_MAX_VQ > 16);
    raw_write(env, ri, value & 0xf);

    /*
     * Because we arrived here, we know both FP and SVE are enabled;
     * otherwise we would have trapped access to the ZCR_ELn register.
     */
    new_len = sve_zcr_len_for_el(env, cur_el);
    if (new_len < old_len) {
        aarch64_sve_narrow_vq(env, new_len + 1);
    }
}

static const ARMCPRegInfo zcr_el1_reginfo = {
    .name = "ZCR_EL1", .state = ARM_CP_STATE_AA64,
    .opc0 = 3, .opc1 = 0, .crn = 1, .crm = 2, .opc2 = 0,
    .access = PL1_RW, .type = ARM_CP_SVE,
    .fieldoffset = offsetof(CPUARMState, vfp.zcr_el[1]),
    .writefn = zcr_write, .raw_writefn = raw_write
};

static const ARMCPRegInfo zcr_el2_reginfo = {
    .name = "ZCR_EL2", .state = ARM_CP_STATE_AA64,
    .opc0 = 3, .opc1 = 4, .crn = 1, .crm = 2, .opc2 = 0,
    .access = PL2_RW, .type = ARM_CP_SVE,
    .fieldoffset = offsetof(CPUARMState, vfp.zcr_el[2]),
    .writefn = zcr_write, .raw_writefn = raw_write
};

static const ARMCPRegInfo zcr_no_el2_reginfo = {
    .name = "ZCR_EL2", .state = ARM_CP_STATE_AA64,
    .opc0 = 3, .opc1 = 4, .crn = 1, .crm = 2, .opc2 = 0,
    .access = PL2_RW, .type = ARM_CP_SVE,
    .readfn = arm_cp_read_zero, .writefn = arm_cp_write_ignore
};

static const ARMCPRegInfo zcr_el3_reginfo = {
    .name = "ZCR_EL3", .state = ARM_CP_STATE_AA64,
    .opc0 = 3, .opc1 = 6, .crn = 1, .crm = 2, .opc2 = 0,
    .access = PL3_RW, .type = ARM_CP_SVE,
    .fieldoffset = offsetof(CPUARMState, vfp.zcr_el[3]),
    .writefn = zcr_write, .raw_writefn = raw_write
};

void hw_watchpoint_update(ARMCPU *cpu, int n)
{
    CPUARMState *env = &cpu->env;
    vaddr len = 0;
    vaddr wvr = env->cp15.dbgwvr[n];
    uint64_t wcr = env->cp15.dbgwcr[n];
    int mask;
    int flags = BP_CPU | BP_STOP_BEFORE_ACCESS;

    if (env->cpu_watchpoint[n]) {
        cpu_watchpoint_remove_by_ref(CPU(cpu), env->cpu_watchpoint[n]);
        env->cpu_watchpoint[n] = NULL;
    }

    if (!extract64(wcr, 0, 1)) {
        /* E bit clear : watchpoint disabled */
        return;
    }

    switch (extract64(wcr, 3, 2)) {
    case 0:
        /* LSC 00 is reserved and must behave as if the wp is disabled */
        return;
    case 1:
        flags |= BP_MEM_READ;
        break;
    case 2:
        flags |= BP_MEM_WRITE;
        break;
    case 3:
        flags |= BP_MEM_ACCESS;
        break;
    }

    /* Attempts to use both MASK and BAS fields simultaneously are
     * CONSTRAINED UNPREDICTABLE; we opt to ignore BAS in this case,
     * thus generating a watchpoint for every byte in the masked region.
     */
    mask = extract64(wcr, 24, 4);
    if (mask == 1 || mask == 2) {
        /* Reserved values of MASK; we must act as if the mask value was
         * some non-reserved value, or as if the watchpoint were disabled.
         * We choose the latter.
         */
        return;
    } else if (mask) {
        /* Watchpoint covers an aligned area up to 2GB in size */
        len = 1ULL << mask;
        /* If masked bits in WVR are not zero it's CONSTRAINED UNPREDICTABLE
         * whether the watchpoint fires when the unmasked bits match; we opt
         * to generate the exceptions.
         */
        wvr &= ~(len - 1);
    } else {
        /* Watchpoint covers bytes defined by the byte address select bits */
        int bas = extract64(wcr, 5, 8);
        int basstart;

        if (extract64(wvr, 2, 1)) {
            /* Deprecated case of an only 4-aligned address. BAS[7:4] are
             * ignored, and BAS[3:0] define which bytes to watch.
             */
            bas &= 0xf;
        }

        if (bas == 0) {
            /* This must act as if the watchpoint is disabled */
            return;
        }

        /* The BAS bits are supposed to be programmed to indicate a contiguous
         * range of bytes. Otherwise it is CONSTRAINED UNPREDICTABLE whether
         * we fire for each byte in the word/doubleword addressed by the WVR.
         * We choose to ignore any non-zero bits after the first range of 1s.
         */
        basstart = ctz32(bas);
        len = cto32(bas >> basstart);
        wvr += basstart;
    }

    cpu_watchpoint_insert(CPU(cpu), wvr, len, flags,
                          &env->cpu_watchpoint[n]);
}

void hw_watchpoint_update_all(ARMCPU *cpu)
{
    int i;
    CPUARMState *env = &cpu->env;

    /* Completely clear out existing QEMU watchpoints and our array, to
     * avoid possible stale entries following migration load.
     */
    cpu_watchpoint_remove_all(CPU(cpu), BP_CPU);
    memset(env->cpu_watchpoint, 0, sizeof(env->cpu_watchpoint));

    for (i = 0; i < ARRAY_SIZE(cpu->env.cpu_watchpoint); i++) {
        hw_watchpoint_update(cpu, i);
    }
}

static void dbgwvr_write(CPUARMState *env, const ARMCPRegInfo *ri,
                         uint64_t value)
{
    ARMCPU *cpu = env_archcpu(env);
    int i = ri->crm;

    /* Bits [63:49] are hardwired to the value of bit [48]; that is, the
     * register reads and behaves as if values written are sign extended.
     * Bits [1:0] are RES0.
     */
    value = sextract64(value, 0, 49) & ~3ULL;

    raw_write(env, ri, value);
    hw_watchpoint_update(cpu, i);
}

static void dbgwcr_write(CPUARMState *env, const ARMCPRegInfo *ri,
                         uint64_t value)
{
    ARMCPU *cpu = env_archcpu(env);
    int i = ri->crm;

    raw_write(env, ri, value);
    hw_watchpoint_update(cpu, i);
}

void hw_breakpoint_update(ARMCPU *cpu, int n)
{
    CPUARMState *env = &cpu->env;
    uint64_t bvr = env->cp15.dbgbvr[n];
    uint64_t bcr = env->cp15.dbgbcr[n];
    vaddr addr;
    int bt;
    int flags = BP_CPU;

    if (env->cpu_breakpoint[n]) {
        cpu_breakpoint_remove_by_ref(CPU(cpu), env->cpu_breakpoint[n]);
        env->cpu_breakpoint[n] = NULL;
    }

    if (!extract64(bcr, 0, 1)) {
        /* E bit clear : watchpoint disabled */
        return;
    }

    bt = extract64(bcr, 20, 4);

    switch (bt) {
    case 4: /* unlinked address mismatch (reserved if AArch64) */
    case 5: /* linked address mismatch (reserved if AArch64) */
        qemu_log_mask(LOG_UNIMP,
                      "arm: address mismatch breakpoint types not implemented\n");
        return;
    case 0: /* unlinked address match */
    case 1: /* linked address match */
    {
        /* Bits [63:49] are hardwired to the value of bit [48]; that is,
         * we behave as if the register was sign extended. Bits [1:0] are
         * RES0. The BAS field is used to allow setting breakpoints on 16
         * bit wide instructions; it is CONSTRAINED UNPREDICTABLE whether
         * a bp will fire if the addresses covered by the bp and the addresses
         * covered by the insn overlap but the insn doesn't start at the
         * start of the bp address range. We choose to require the insn and
         * the bp to have the same address. The constraints on writing to
         * BAS enforced in dbgbcr_write mean we have only four cases:
         *  0b0000  => no breakpoint
         *  0b0011  => breakpoint on addr
         *  0b1100  => breakpoint on addr + 2
         *  0b1111  => breakpoint on addr
         * See also figure D2-3 in the v8 ARM ARM (DDI0487A.c).
         */
        int bas = extract64(bcr, 5, 4);
        addr = sextract64(bvr, 0, 49) & ~3ULL;
        if (bas == 0) {
            return;
        }
        if (bas == 0xc) {
            addr += 2;
        }
        break;
    }
    case 2: /* unlinked context ID match */
    case 8: /* unlinked VMID match (reserved if no EL2) */
    case 10: /* unlinked context ID and VMID match (reserved if no EL2) */
        qemu_log_mask(LOG_UNIMP,
                      "arm: unlinked context breakpoint types not implemented\n");
        return;
    case 9: /* linked VMID match (reserved if no EL2) */
    case 11: /* linked context ID and VMID match (reserved if no EL2) */
    case 3: /* linked context ID match */
    default:
        /* We must generate no events for Linked context matches (unless
         * they are linked to by some other bp/wp, which is handled in
         * updates for the linking bp/wp). We choose to also generate no events
         * for reserved values.
         */
        return;
    }

    cpu_breakpoint_insert(CPU(cpu), addr, flags, &env->cpu_breakpoint[n]);
}

void hw_breakpoint_update_all(ARMCPU *cpu)
{
    int i;
    CPUARMState *env = &cpu->env;

    /* Completely clear out existing QEMU breakpoints and our array, to
     * avoid possible stale entries following migration load.
     */
    cpu_breakpoint_remove_all(CPU(cpu), BP_CPU);
    memset(env->cpu_breakpoint, 0, sizeof(env->cpu_breakpoint));

    for (i = 0; i < ARRAY_SIZE(cpu->env.cpu_breakpoint); i++) {
        hw_breakpoint_update(cpu, i);
    }
}

static void dbgbvr_write(CPUARMState *env, const ARMCPRegInfo *ri,
                         uint64_t value)
{
    ARMCPU *cpu = env_archcpu(env);
    int i = ri->crm;

    raw_write(env, ri, value);
    hw_breakpoint_update(cpu, i);
}

static void dbgbcr_write(CPUARMState *env, const ARMCPRegInfo *ri,
                         uint64_t value)
{
    ARMCPU *cpu = env_archcpu(env);
    int i = ri->crm;

    /* BAS[3] is a read-only copy of BAS[2], and BAS[1] a read-only
     * copy of BAS[0].
     */
    value = deposit64(value, 6, 1, extract64(value, 5, 1));
    value = deposit64(value, 8, 1, extract64(value, 7, 1));

    raw_write(env, ri, value);
    hw_breakpoint_update(cpu, i);
}

static void define_debug_regs(ARMCPU *cpu)
{
    /* Define v7 and v8 architectural debug registers.
     * These are just dummy implementations for now.
     */
    int i;
    int wrps, brps, ctx_cmps;

    /*
     * The Arm ARM says DBGDIDR is optional and deprecated if EL1 cannot
     * use AArch32.  Given that bit 15 is RES1, if the value is 0 then
     * the register must not exist for this cpu.
     */
    if (cpu->isar.dbgdidr != 0) {
        ARMCPRegInfo dbgdidr = {
            .name = "DBGDIDR", .cp = 14, .crn = 0, .crm = 0,
            .opc1 = 0, .opc2 = 0,
            .access = PL0_R, .accessfn = access_tda,
            .type = ARM_CP_CONST, .resetvalue = cpu->isar.dbgdidr,
        };
        define_one_arm_cp_reg(cpu, &dbgdidr);
    }

    /* Note that all these register fields hold "number of Xs minus 1". */
    brps = arm_num_brps(cpu);
    wrps = arm_num_wrps(cpu);
    ctx_cmps = arm_num_ctx_cmps(cpu);

    assert(ctx_cmps <= brps);

    define_arm_cp_regs(cpu, debug_cp_reginfo);

    if (arm_feature(&cpu->env, ARM_FEATURE_LPAE)) {
        define_arm_cp_regs(cpu, debug_lpae_cp_reginfo);
    }

    for (i = 0; i < brps; i++) {
        ARMCPRegInfo dbgregs[] = {
            { .name = "DBGBVR", .state = ARM_CP_STATE_BOTH,
              .cp = 14, .opc0 = 2, .opc1 = 0, .crn = 0, .crm = i, .opc2 = 4,
              .access = PL1_RW, .accessfn = access_tda,
              .fieldoffset = offsetof(CPUARMState, cp15.dbgbvr[i]),
              .writefn = dbgbvr_write, .raw_writefn = raw_write
            },
            { .name = "DBGBCR", .state = ARM_CP_STATE_BOTH,
              .cp = 14, .opc0 = 2, .opc1 = 0, .crn = 0, .crm = i, .opc2 = 5,
              .access = PL1_RW, .accessfn = access_tda,
              .fieldoffset = offsetof(CPUARMState, cp15.dbgbcr[i]),
              .writefn = dbgbcr_write, .raw_writefn = raw_write
            },
            REGINFO_SENTINEL
        };
        define_arm_cp_regs(cpu, dbgregs);
    }

    for (i = 0; i < wrps; i++) {
        ARMCPRegInfo dbgregs[] = {
            { .name = "DBGWVR", .state = ARM_CP_STATE_BOTH,
              .cp = 14, .opc0 = 2, .opc1 = 0, .crn = 0, .crm = i, .opc2 = 6,
              .access = PL1_RW, .accessfn = access_tda,
              .fieldoffset = offsetof(CPUARMState, cp15.dbgwvr[i]),
              .writefn = dbgwvr_write, .raw_writefn = raw_write
            },
            { .name = "DBGWCR", .state = ARM_CP_STATE_BOTH,
              .cp = 14, .opc0 = 2, .opc1 = 0, .crn = 0, .crm = i, .opc2 = 7,
              .access = PL1_RW, .accessfn = access_tda,
              .fieldoffset = offsetof(CPUARMState, cp15.dbgwcr[i]),
              .writefn = dbgwcr_write, .raw_writefn = raw_write
            },
            REGINFO_SENTINEL
        };
        define_arm_cp_regs(cpu, dbgregs);
    }
}

static void define_pmu_regs(ARMCPU *cpu)
{
    /*
     * v7 performance monitor control register: same implementor
     * field as main ID register, and we implement four counters in
     * addition to the cycle count register.
     */
    unsigned int i, pmcrn = PMCR_NUM_COUNTERS;
    ARMCPRegInfo pmcr = {
        .name = "PMCR", .cp = 15, .crn = 9, .crm = 12, .opc1 = 0, .opc2 = 0,
        .access = PL0_RW,
        .type = ARM_CP_IO | ARM_CP_ALIAS,
        .fieldoffset = offsetoflow32(CPUARMState, cp15.c9_pmcr),
        .accessfn = pmreg_access, .writefn = pmcr_write,
        .raw_writefn = raw_write,
    };
    ARMCPRegInfo pmcr64 = {
        .name = "PMCR_EL0", .state = ARM_CP_STATE_AA64,
        .opc0 = 3, .opc1 = 3, .crn = 9, .crm = 12, .opc2 = 0,
        .access = PL0_RW, .accessfn = pmreg_access,
        .type = ARM_CP_IO,
        .fieldoffset = offsetof(CPUARMState, cp15.c9_pmcr),
        .resetvalue = (cpu->midr & 0xff000000) | (pmcrn << PMCRN_SHIFT) |
                      PMCRLC,
        .writefn = pmcr_write, .raw_writefn = raw_write,
    };
    define_one_arm_cp_reg(cpu, &pmcr);
    define_one_arm_cp_reg(cpu, &pmcr64);
    for (i = 0; i < pmcrn; i++) {
        char *pmevcntr_name = g_strdup_printf("PMEVCNTR%d", i);
        char *pmevcntr_el0_name = g_strdup_printf("PMEVCNTR%d_EL0", i);
        char *pmevtyper_name = g_strdup_printf("PMEVTYPER%d", i);
        char *pmevtyper_el0_name = g_strdup_printf("PMEVTYPER%d_EL0", i);
        ARMCPRegInfo pmev_regs[] = {
            { .name = pmevcntr_name, .cp = 15, .crn = 14,
              .crm = 8 | (3 & (i >> 3)), .opc1 = 0, .opc2 = i & 7,
              .access = PL0_RW, .type = ARM_CP_IO | ARM_CP_ALIAS,
              .readfn = pmevcntr_readfn, .writefn = pmevcntr_writefn,
              .accessfn = pmreg_access },
            { .name = pmevcntr_el0_name, .state = ARM_CP_STATE_AA64,
              .opc0 = 3, .opc1 = 3, .crn = 14, .crm = 8 | (3 & (i >> 3)),
              .opc2 = i & 7, .access = PL0_RW, .accessfn = pmreg_access,
              .type = ARM_CP_IO,
              .readfn = pmevcntr_readfn, .writefn = pmevcntr_writefn,
              .raw_readfn = pmevcntr_rawread,
              .raw_writefn = pmevcntr_rawwrite },
            { .name = pmevtyper_name, .cp = 15, .crn = 14,
              .crm = 12 | (3 & (i >> 3)), .opc1 = 0, .opc2 = i & 7,
              .access = PL0_RW, .type = ARM_CP_IO | ARM_CP_ALIAS,
              .readfn = pmevtyper_readfn, .writefn = pmevtyper_writefn,
              .accessfn = pmreg_access },
            { .name = pmevtyper_el0_name, .state = ARM_CP_STATE_AA64,
              .opc0 = 3, .opc1 = 3, .crn = 14, .crm = 12 | (3 & (i >> 3)),
              .opc2 = i & 7, .access = PL0_RW, .accessfn = pmreg_access,
              .type = ARM_CP_IO,
              .readfn = pmevtyper_readfn, .writefn = pmevtyper_writefn,
              .raw_writefn = pmevtyper_rawwrite },
            REGINFO_SENTINEL
        };
        define_arm_cp_regs(cpu, pmev_regs);
        g_free(pmevcntr_name);
        g_free(pmevcntr_el0_name);
        g_free(pmevtyper_name);
        g_free(pmevtyper_el0_name);
    }
    if (cpu_isar_feature(aa32_pmu_8_1, cpu)) {
        ARMCPRegInfo v81_pmu_regs[] = {
            { .name = "PMCEID2", .state = ARM_CP_STATE_AA32,
              .cp = 15, .opc1 = 0, .crn = 9, .crm = 14, .opc2 = 4,
              .access = PL0_R, .accessfn = pmreg_access, .type = ARM_CP_CONST,
              .resetvalue = extract64(cpu->pmceid0, 32, 32) },
            { .name = "PMCEID3", .state = ARM_CP_STATE_AA32,
              .cp = 15, .opc1 = 0, .crn = 9, .crm = 14, .opc2 = 5,
              .access = PL0_R, .accessfn = pmreg_access, .type = ARM_CP_CONST,
              .resetvalue = extract64(cpu->pmceid1, 32, 32) },
            REGINFO_SENTINEL
        };
        define_arm_cp_regs(cpu, v81_pmu_regs);
    }
    if (cpu_isar_feature(any_pmu_8_4, cpu)) {
        static const ARMCPRegInfo v84_pmmir = {
            .name = "PMMIR_EL1", .state = ARM_CP_STATE_BOTH,
            .opc0 = 3, .opc1 = 0, .crn = 9, .crm = 14, .opc2 = 6,
            .access = PL1_R, .accessfn = pmreg_access, .type = ARM_CP_CONST,
            .resetvalue = 0
        };
        define_one_arm_cp_reg(cpu, &v84_pmmir);
    }
}

/* We don't know until after realize whether there's a GICv3
 * attached, and that is what registers the gicv3 sysregs.
 * So we have to fill in the GIC fields in ID_PFR/ID_PFR1_EL1/ID_AA64PFR0_EL1
 * at runtime.
 */
static uint64_t id_pfr1_read(CPUARMState *env, const ARMCPRegInfo *ri)
{
    ARMCPU *cpu = env_archcpu(env);
    uint64_t pfr1 = cpu->isar.id_pfr1;

    if (env->gicv3state) {
        pfr1 |= 1 << 28;
    }
    return pfr1;
}

#ifndef CONFIG_USER_ONLY
static uint64_t id_aa64pfr0_read(CPUARMState *env, const ARMCPRegInfo *ri)
{
    ARMCPU *cpu = env_archcpu(env);
    uint64_t pfr0 = cpu->isar.id_aa64pfr0;

    if (env->gicv3state) {
        pfr0 |= 1 << 24;
    }
    return pfr0;
}
#endif

/* Shared logic between LORID and the rest of the LOR* registers.
 * Secure state exclusion has already been dealt with.
 */
static CPAccessResult access_lor_ns(CPUARMState *env,
                                    const ARMCPRegInfo *ri, bool isread)
{
    int el = arm_current_el(env);

    if (el < 2 && (arm_hcr_el2_eff(env) & HCR_TLOR)) {
        return CP_ACCESS_TRAP_EL2;
    }
    if (el < 3 && (env->cp15.scr_el3 & SCR_TLOR)) {
        return CP_ACCESS_TRAP_EL3;
    }
    return CP_ACCESS_OK;
}

static CPAccessResult access_lor_other(CPUARMState *env,
                                       const ARMCPRegInfo *ri, bool isread)
{
    if (arm_is_secure_below_el3(env)) {
        /* Access denied in secure mode.  */
        return CP_ACCESS_TRAP;
    }
    return access_lor_ns(env, ri, isread);
}

/*
 * A trivial implementation of ARMv8.1-LOR leaves all of these
 * registers fixed at 0, which indicates that there are zero
 * supported Limited Ordering regions.
 */
static const ARMCPRegInfo lor_reginfo[] = {
    { .name = "LORSA_EL1", .state = ARM_CP_STATE_AA64,
      .opc0 = 3, .opc1 = 0, .crn = 10, .crm = 4, .opc2 = 0,
      .access = PL1_RW, .accessfn = access_lor_other,
      .type = ARM_CP_CONST, .resetvalue = 0 },
    { .name = "LOREA_EL1", .state = ARM_CP_STATE_AA64,
      .opc0 = 3, .opc1 = 0, .crn = 10, .crm = 4, .opc2 = 1,
      .access = PL1_RW, .accessfn = access_lor_other,
      .type = ARM_CP_CONST, .resetvalue = 0 },
    { .name = "LORN_EL1", .state = ARM_CP_STATE_AA64,
      .opc0 = 3, .opc1 = 0, .crn = 10, .crm = 4, .opc2 = 2,
      .access = PL1_RW, .accessfn = access_lor_other,
      .type = ARM_CP_CONST, .resetvalue = 0 },
    { .name = "LORC_EL1", .state = ARM_CP_STATE_AA64,
      .opc0 = 3, .opc1 = 0, .crn = 10, .crm = 4, .opc2 = 3,
      .access = PL1_RW, .accessfn = access_lor_other,
      .type = ARM_CP_CONST, .resetvalue = 0 },
    { .name = "LORID_EL1", .state = ARM_CP_STATE_AA64,
      .opc0 = 3, .opc1 = 0, .crn = 10, .crm = 4, .opc2 = 7,
      .access = PL1_R, .accessfn = access_lor_ns,
      .type = ARM_CP_CONST, .resetvalue = 0 },
    REGINFO_SENTINEL
};

#ifdef TARGET_AARCH64
static CPAccessResult access_pauth(CPUARMState *env, const ARMCPRegInfo *ri,
                                   bool isread)
{
    int el = arm_current_el(env);

    if (el < 2 &&
        arm_feature(env, ARM_FEATURE_EL2) &&
        !(arm_hcr_el2_eff(env) & HCR_APK)) {
        return CP_ACCESS_TRAP_EL2;
    }
    if (el < 3 &&
        arm_feature(env, ARM_FEATURE_EL3) &&
        !(env->cp15.scr_el3 & SCR_APK)) {
        return CP_ACCESS_TRAP_EL3;
    }
    return CP_ACCESS_OK;
}

static const ARMCPRegInfo pauth_reginfo[] = {
    { .name = "APDAKEYLO_EL1", .state = ARM_CP_STATE_AA64,
      .opc0 = 3, .opc1 = 0, .crn = 2, .crm = 2, .opc2 = 0,
      .access = PL1_RW, .accessfn = access_pauth,
      .fieldoffset = offsetof(CPUARMState, keys.apda.lo) },
    { .name = "APDAKEYHI_EL1", .state = ARM_CP_STATE_AA64,
      .opc0 = 3, .opc1 = 0, .crn = 2, .crm = 2, .opc2 = 1,
      .access = PL1_RW, .accessfn = access_pauth,
      .fieldoffset = offsetof(CPUARMState, keys.apda.hi) },
    { .name = "APDBKEYLO_EL1", .state = ARM_CP_STATE_AA64,
      .opc0 = 3, .opc1 = 0, .crn = 2, .crm = 2, .opc2 = 2,
      .access = PL1_RW, .accessfn = access_pauth,
      .fieldoffset = offsetof(CPUARMState, keys.apdb.lo) },
    { .name = "APDBKEYHI_EL1", .state = ARM_CP_STATE_AA64,
      .opc0 = 3, .opc1 = 0, .crn = 2, .crm = 2, .opc2 = 3,
      .access = PL1_RW, .accessfn = access_pauth,
      .fieldoffset = offsetof(CPUARMState, keys.apdb.hi) },
    { .name = "APGAKEYLO_EL1", .state = ARM_CP_STATE_AA64,
      .opc0 = 3, .opc1 = 0, .crn = 2, .crm = 3, .opc2 = 0,
      .access = PL1_RW, .accessfn = access_pauth,
      .fieldoffset = offsetof(CPUARMState, keys.apga.lo) },
    { .name = "APGAKEYHI_EL1", .state = ARM_CP_STATE_AA64,
      .opc0 = 3, .opc1 = 0, .crn = 2, .crm = 3, .opc2 = 1,
      .access = PL1_RW, .accessfn = access_pauth,
      .fieldoffset = offsetof(CPUARMState, keys.apga.hi) },
    { .name = "APIAKEYLO_EL1", .state = ARM_CP_STATE_AA64,
      .opc0 = 3, .opc1 = 0, .crn = 2, .crm = 1, .opc2 = 0,
      .access = PL1_RW, .accessfn = access_pauth,
      .fieldoffset = offsetof(CPUARMState, keys.apia.lo) },
    { .name = "APIAKEYHI_EL1", .state = ARM_CP_STATE_AA64,
      .opc0 = 3, .opc1 = 0, .crn = 2, .crm = 1, .opc2 = 1,
      .access = PL1_RW, .accessfn = access_pauth,
      .fieldoffset = offsetof(CPUARMState, keys.apia.hi) },
    { .name = "APIBKEYLO_EL1", .state = ARM_CP_STATE_AA64,
      .opc0 = 3, .opc1 = 0, .crn = 2, .crm = 1, .opc2 = 2,
      .access = PL1_RW, .accessfn = access_pauth,
      .fieldoffset = offsetof(CPUARMState, keys.apib.lo) },
    { .name = "APIBKEYHI_EL1", .state = ARM_CP_STATE_AA64,
      .opc0 = 3, .opc1 = 0, .crn = 2, .crm = 1, .opc2 = 3,
      .access = PL1_RW, .accessfn = access_pauth,
      .fieldoffset = offsetof(CPUARMState, keys.apib.hi) },
    REGINFO_SENTINEL
};

static uint64_t rndr_readfn(CPUARMState *env, const ARMCPRegInfo *ri)
{
    Error *err = NULL;
    uint64_t ret;

    /* Success sets NZCV = 0000.  */
    env->NF = env->CF = env->VF = 0, env->ZF = 1;

    if (qemu_guest_getrandom(&ret, sizeof(ret), &err) < 0) {
        /*
         * ??? Failed, for unknown reasons in the crypto subsystem.
         * The best we can do is log the reason and return the
         * timed-out indication to the guest.  There is no reason
         * we know to expect this failure to be transitory, so the
         * guest may well hang retrying the operation.
         */
        qemu_log_mask(LOG_UNIMP, "%s: Crypto failure: %s",
                      ri->name, error_get_pretty(err));
        error_free(err);

        env->ZF = 0; /* NZCF = 0100 */
        return 0;
    }
    return ret;
}

/* We do not support re-seeding, so the two registers operate the same.  */
static const ARMCPRegInfo rndr_reginfo[] = {
    { .name = "RNDR", .state = ARM_CP_STATE_AA64,
      .type = ARM_CP_NO_RAW | ARM_CP_SUPPRESS_TB_END | ARM_CP_IO,
      .opc0 = 3, .opc1 = 3, .crn = 2, .crm = 4, .opc2 = 0,
      .access = PL0_R, .readfn = rndr_readfn },
    { .name = "RNDRRS", .state = ARM_CP_STATE_AA64,
      .type = ARM_CP_NO_RAW | ARM_CP_SUPPRESS_TB_END | ARM_CP_IO,
      .opc0 = 3, .opc1 = 3, .crn = 2, .crm = 4, .opc2 = 1,
      .access = PL0_R, .readfn = rndr_readfn },
    REGINFO_SENTINEL
};

#ifndef CONFIG_USER_ONLY
static void dccvap_writefn(CPUARMState *env, const ARMCPRegInfo *opaque,
                          uint64_t value)
{
    ARMCPU *cpu = env_archcpu(env);
    /* CTR_EL0 System register -> DminLine, bits [19:16] */
    uint64_t dline_size = 4 << ((cpu->ctr >> 16) & 0xF);
    uint64_t vaddr_in = (uint64_t) value;
    uint64_t vaddr = vaddr_in & ~(dline_size - 1);
    void *haddr;
    int mem_idx = cpu_mmu_index(env, false);

    /* This won't be crossing page boundaries */
    haddr = probe_read(env, vaddr, dline_size, mem_idx, GETPC());
    if (haddr) {

        ram_addr_t offset;
        MemoryRegion *mr;

        /* RCU lock is already being held */
        mr = memory_region_from_host(haddr, &offset);

        if (mr) {
            memory_region_writeback(mr, offset, dline_size);
        }
    }
}

static const ARMCPRegInfo dcpop_reg[] = {
    { .name = "DC_CVAP", .state = ARM_CP_STATE_AA64,
      .opc0 = 1, .opc1 = 3, .crn = 7, .crm = 12, .opc2 = 1,
      .access = PL0_W, .type = ARM_CP_NO_RAW | ARM_CP_SUPPRESS_TB_END,
      .accessfn = aa64_cacheop_poc_access, .writefn = dccvap_writefn },
    REGINFO_SENTINEL
};

static const ARMCPRegInfo dcpodp_reg[] = {
    { .name = "DC_CVADP", .state = ARM_CP_STATE_AA64,
      .opc0 = 1, .opc1 = 3, .crn = 7, .crm = 13, .opc2 = 1,
      .access = PL0_W, .type = ARM_CP_NO_RAW | ARM_CP_SUPPRESS_TB_END,
      .accessfn = aa64_cacheop_poc_access, .writefn = dccvap_writefn },
    REGINFO_SENTINEL
};
#endif /*CONFIG_USER_ONLY*/

static CPAccessResult access_aa64_tid5(CPUARMState *env, const ARMCPRegInfo *ri,
                                       bool isread)
{
    if ((arm_current_el(env) < 2) && (arm_hcr_el2_eff(env) & HCR_TID5)) {
        return CP_ACCESS_TRAP_EL2;
    }

    return CP_ACCESS_OK;
}

static CPAccessResult access_mte(CPUARMState *env, const ARMCPRegInfo *ri,
                                 bool isread)
{
    int el = arm_current_el(env);

    if (el < 2 && arm_feature(env, ARM_FEATURE_EL2)) {
        uint64_t hcr = arm_hcr_el2_eff(env);
        if (!(hcr & HCR_ATA) && (!(hcr & HCR_E2H) || !(hcr & HCR_TGE))) {
            return CP_ACCESS_TRAP_EL2;
        }
    }
    if (el < 3 &&
        arm_feature(env, ARM_FEATURE_EL3) &&
        !(env->cp15.scr_el3 & SCR_ATA)) {
        return CP_ACCESS_TRAP_EL3;
    }
    return CP_ACCESS_OK;
}

static uint64_t tco_read(CPUARMState *env, const ARMCPRegInfo *ri)
{
    return env->pstate & PSTATE_TCO;
}

static void tco_write(CPUARMState *env, const ARMCPRegInfo *ri, uint64_t val)
{
    env->pstate = (env->pstate & ~PSTATE_TCO) | (val & PSTATE_TCO);
}

static const ARMCPRegInfo mte_reginfo[] = {
    { .name = "TFSRE0_EL1", .state = ARM_CP_STATE_AA64,
      .opc0 = 3, .opc1 = 0, .crn = 5, .crm = 6, .opc2 = 1,
      .access = PL1_RW, .accessfn = access_mte,
      .fieldoffset = offsetof(CPUARMState, cp15.tfsr_el[0]) },
    { .name = "TFSR_EL1", .state = ARM_CP_STATE_AA64,
      .opc0 = 3, .opc1 = 0, .crn = 5, .crm = 6, .opc2 = 0,
      .access = PL1_RW, .accessfn = access_mte,
      .fieldoffset = offsetof(CPUARMState, cp15.tfsr_el[1]) },
    { .name = "TFSR_EL2", .state = ARM_CP_STATE_AA64,
      .opc0 = 3, .opc1 = 4, .crn = 5, .crm = 6, .opc2 = 0,
      .access = PL2_RW, .accessfn = access_mte,
      .fieldoffset = offsetof(CPUARMState, cp15.tfsr_el[2]) },
    { .name = "TFSR_EL3", .state = ARM_CP_STATE_AA64,
      .opc0 = 3, .opc1 = 6, .crn = 5, .crm = 6, .opc2 = 0,
      .access = PL3_RW,
      .fieldoffset = offsetof(CPUARMState, cp15.tfsr_el[3]) },
    { .name = "RGSR_EL1", .state = ARM_CP_STATE_AA64,
      .opc0 = 3, .opc1 = 0, .crn = 1, .crm = 0, .opc2 = 5,
      .access = PL1_RW, .accessfn = access_mte,
      .fieldoffset = offsetof(CPUARMState, cp15.rgsr_el1) },
    { .name = "GCR_EL1", .state = ARM_CP_STATE_AA64,
      .opc0 = 3, .opc1 = 0, .crn = 1, .crm = 0, .opc2 = 6,
      .access = PL1_RW, .accessfn = access_mte,
      .fieldoffset = offsetof(CPUARMState, cp15.gcr_el1) },
    { .name = "GMID_EL1", .state = ARM_CP_STATE_AA64,
      .opc0 = 3, .opc1 = 1, .crn = 0, .crm = 0, .opc2 = 4,
      .access = PL1_R, .accessfn = access_aa64_tid5,
      .type = ARM_CP_CONST, .resetvalue = GMID_EL1_BS },
    { .name = "TCO", .state = ARM_CP_STATE_AA64,
      .opc0 = 3, .opc1 = 3, .crn = 4, .crm = 2, .opc2 = 7,
      .type = ARM_CP_NO_RAW,
      .access = PL0_RW, .readfn = tco_read, .writefn = tco_write },
    { .name = "DC_IGVAC", .state = ARM_CP_STATE_AA64,
      .opc0 = 1, .opc1 = 0, .crn = 7, .crm = 6, .opc2 = 3,
      .type = ARM_CP_NOP, .access = PL1_W,
      .accessfn = aa64_cacheop_poc_access },
    { .name = "DC_IGSW", .state = ARM_CP_STATE_AA64,
      .opc0 = 1, .opc1 = 0, .crn = 7, .crm = 6, .opc2 = 4,
      .type = ARM_CP_NOP, .access = PL1_W, .accessfn = access_tsw },
    { .name = "DC_IGDVAC", .state = ARM_CP_STATE_AA64,
      .opc0 = 1, .opc1 = 0, .crn = 7, .crm = 6, .opc2 = 5,
      .type = ARM_CP_NOP, .access = PL1_W,
      .accessfn = aa64_cacheop_poc_access },
    { .name = "DC_IGDSW", .state = ARM_CP_STATE_AA64,
      .opc0 = 1, .opc1 = 0, .crn = 7, .crm = 6, .opc2 = 6,
      .type = ARM_CP_NOP, .access = PL1_W, .accessfn = access_tsw },
    { .name = "DC_CGSW", .state = ARM_CP_STATE_AA64,
      .opc0 = 1, .opc1 = 0, .crn = 7, .crm = 10, .opc2 = 4,
      .type = ARM_CP_NOP, .access = PL1_W, .accessfn = access_tsw },
    { .name = "DC_CGDSW", .state = ARM_CP_STATE_AA64,
      .opc0 = 1, .opc1 = 0, .crn = 7, .crm = 10, .opc2 = 6,
      .type = ARM_CP_NOP, .access = PL1_W, .accessfn = access_tsw },
    { .name = "DC_CIGSW", .state = ARM_CP_STATE_AA64,
      .opc0 = 1, .opc1 = 0, .crn = 7, .crm = 14, .opc2 = 4,
      .type = ARM_CP_NOP, .access = PL1_W, .accessfn = access_tsw },
    { .name = "DC_CIGDSW", .state = ARM_CP_STATE_AA64,
      .opc0 = 1, .opc1 = 0, .crn = 7, .crm = 14, .opc2 = 6,
      .type = ARM_CP_NOP, .access = PL1_W, .accessfn = access_tsw },
    REGINFO_SENTINEL
};

static const ARMCPRegInfo mte_tco_ro_reginfo[] = {
    { .name = "TCO", .state = ARM_CP_STATE_AA64,
      .opc0 = 3, .opc1 = 3, .crn = 4, .crm = 2, .opc2 = 7,
      .type = ARM_CP_CONST, .access = PL0_RW, },
    REGINFO_SENTINEL
};

static const ARMCPRegInfo mte_el0_cacheop_reginfo[] = {
    { .name = "DC_CGVAC", .state = ARM_CP_STATE_AA64,
      .opc0 = 1, .opc1 = 3, .crn = 7, .crm = 10, .opc2 = 3,
      .type = ARM_CP_NOP, .access = PL0_W,
      .accessfn = aa64_cacheop_poc_access },
    { .name = "DC_CGDVAC", .state = ARM_CP_STATE_AA64,
      .opc0 = 1, .opc1 = 3, .crn = 7, .crm = 10, .opc2 = 5,
      .type = ARM_CP_NOP, .access = PL0_W,
      .accessfn = aa64_cacheop_poc_access },
    { .name = "DC_CGVAP", .state = ARM_CP_STATE_AA64,
      .opc0 = 1, .opc1 = 3, .crn = 7, .crm = 12, .opc2 = 3,
      .type = ARM_CP_NOP, .access = PL0_W,
      .accessfn = aa64_cacheop_poc_access },
    { .name = "DC_CGDVAP", .state = ARM_CP_STATE_AA64,
      .opc0 = 1, .opc1 = 3, .crn = 7, .crm = 12, .opc2 = 5,
      .type = ARM_CP_NOP, .access = PL0_W,
      .accessfn = aa64_cacheop_poc_access },
    { .name = "DC_CGVADP", .state = ARM_CP_STATE_AA64,
      .opc0 = 1, .opc1 = 3, .crn = 7, .crm = 13, .opc2 = 3,
      .type = ARM_CP_NOP, .access = PL0_W,
      .accessfn = aa64_cacheop_poc_access },
    { .name = "DC_CGDVADP", .state = ARM_CP_STATE_AA64,
      .opc0 = 1, .opc1 = 3, .crn = 7, .crm = 13, .opc2 = 5,
      .type = ARM_CP_NOP, .access = PL0_W,
      .accessfn = aa64_cacheop_poc_access },
    { .name = "DC_CIGVAC", .state = ARM_CP_STATE_AA64,
      .opc0 = 1, .opc1 = 3, .crn = 7, .crm = 14, .opc2 = 3,
      .type = ARM_CP_NOP, .access = PL0_W,
      .accessfn = aa64_cacheop_poc_access },
    { .name = "DC_CIGDVAC", .state = ARM_CP_STATE_AA64,
      .opc0 = 1, .opc1 = 3, .crn = 7, .crm = 14, .opc2 = 5,
      .type = ARM_CP_NOP, .access = PL0_W,
      .accessfn = aa64_cacheop_poc_access },
    { .name = "DC_GVA", .state = ARM_CP_STATE_AA64,
      .opc0 = 1, .opc1 = 3, .crn = 7, .crm = 4, .opc2 = 3,
      .access = PL0_W, .type = ARM_CP_DC_GVA,
#ifndef CONFIG_USER_ONLY
      /* Avoid overhead of an access check that always passes in user-mode */
      .accessfn = aa64_zva_access,
#endif
    },
    { .name = "DC_GZVA", .state = ARM_CP_STATE_AA64,
      .opc0 = 1, .opc1 = 3, .crn = 7, .crm = 4, .opc2 = 4,
      .access = PL0_W, .type = ARM_CP_DC_GZVA,
#ifndef CONFIG_USER_ONLY
      /* Avoid overhead of an access check that always passes in user-mode */
      .accessfn = aa64_zva_access,
#endif
    },
    REGINFO_SENTINEL
};

#endif

static CPAccessResult access_predinv(CPUARMState *env, const ARMCPRegInfo *ri,
                                     bool isread)
{
    int el = arm_current_el(env);

    if (el == 0) {
        uint64_t sctlr = arm_sctlr(env, el);
        if (!(sctlr & SCTLR_EnRCTX)) {
            return CP_ACCESS_TRAP;
        }
    } else if (el == 1) {
        uint64_t hcr = arm_hcr_el2_eff(env);
        if (hcr & HCR_NV) {
            return CP_ACCESS_TRAP_EL2;
        }
    }
    return CP_ACCESS_OK;
}

static const ARMCPRegInfo predinv_reginfo[] = {
    { .name = "CFP_RCTX", .state = ARM_CP_STATE_AA64,
      .opc0 = 1, .opc1 = 3, .crn = 7, .crm = 3, .opc2 = 4,
      .type = ARM_CP_NOP, .access = PL0_W, .accessfn = access_predinv },
    { .name = "DVP_RCTX", .state = ARM_CP_STATE_AA64,
      .opc0 = 1, .opc1 = 3, .crn = 7, .crm = 3, .opc2 = 5,
      .type = ARM_CP_NOP, .access = PL0_W, .accessfn = access_predinv },
    { .name = "CPP_RCTX", .state = ARM_CP_STATE_AA64,
      .opc0 = 1, .opc1 = 3, .crn = 7, .crm = 3, .opc2 = 7,
      .type = ARM_CP_NOP, .access = PL0_W, .accessfn = access_predinv },
    /*
     * Note the AArch32 opcodes have a different OPC1.
     */
    { .name = "CFPRCTX", .state = ARM_CP_STATE_AA32,
      .cp = 15, .opc1 = 0, .crn = 7, .crm = 3, .opc2 = 4,
      .type = ARM_CP_NOP, .access = PL0_W, .accessfn = access_predinv },
    { .name = "DVPRCTX", .state = ARM_CP_STATE_AA32,
      .cp = 15, .opc1 = 0, .crn = 7, .crm = 3, .opc2 = 5,
      .type = ARM_CP_NOP, .access = PL0_W, .accessfn = access_predinv },
    { .name = "CPPRCTX", .state = ARM_CP_STATE_AA32,
      .cp = 15, .opc1 = 0, .crn = 7, .crm = 3, .opc2 = 7,
      .type = ARM_CP_NOP, .access = PL0_W, .accessfn = access_predinv },
    REGINFO_SENTINEL
};

static uint64_t ccsidr2_read(CPUARMState *env, const ARMCPRegInfo *ri)
{
    /* Read the high 32 bits of the current CCSIDR */
    return extract64(ccsidr_read(env, ri), 32, 32);
}

static const ARMCPRegInfo ccsidr2_reginfo[] = {
    { .name = "CCSIDR2", .state = ARM_CP_STATE_BOTH,
      .opc0 = 3, .opc1 = 1, .crn = 0, .crm = 0, .opc2 = 2,
      .access = PL1_R,
      .accessfn = access_aa64_tid2,
      .readfn = ccsidr2_read, .type = ARM_CP_NO_RAW },
    REGINFO_SENTINEL
};

static CPAccessResult access_aa64_tid3(CPUARMState *env, const ARMCPRegInfo *ri,
                                       bool isread)
{
    if ((arm_current_el(env) < 2) && (arm_hcr_el2_eff(env) & HCR_TID3)) {
        return CP_ACCESS_TRAP_EL2;
    }

    return CP_ACCESS_OK;
}

static CPAccessResult access_aa32_tid3(CPUARMState *env, const ARMCPRegInfo *ri,
                                       bool isread)
{
    if (arm_feature(env, ARM_FEATURE_V8)) {
        return access_aa64_tid3(env, ri, isread);
    }

    return CP_ACCESS_OK;
}

static CPAccessResult access_jazelle(CPUARMState *env, const ARMCPRegInfo *ri,
                                     bool isread)
{
    if (arm_current_el(env) == 1 && (arm_hcr_el2_eff(env) & HCR_TID0)) {
        return CP_ACCESS_TRAP_EL2;
    }

    return CP_ACCESS_OK;
}

static const ARMCPRegInfo jazelle_regs[] = {
    { .name = "JIDR",
      .cp = 14, .crn = 0, .crm = 0, .opc1 = 7, .opc2 = 0,
      .access = PL1_R, .accessfn = access_jazelle,
      .type = ARM_CP_CONST, .resetvalue = 0 },
    { .name = "JOSCR",
      .cp = 14, .crn = 1, .crm = 0, .opc1 = 7, .opc2 = 0,
      .access = PL1_RW, .type = ARM_CP_CONST, .resetvalue = 0 },
    { .name = "JMCR",
      .cp = 14, .crn = 2, .crm = 0, .opc1 = 7, .opc2 = 0,
      .access = PL1_RW, .type = ARM_CP_CONST, .resetvalue = 0 },
    REGINFO_SENTINEL
};

static const ARMCPRegInfo vhe_reginfo[] = {
    { .name = "CONTEXTIDR_EL2", .state = ARM_CP_STATE_AA64,
      .opc0 = 3, .opc1 = 4, .crn = 13, .crm = 0, .opc2 = 1,
      .access = PL2_RW,
      .fieldoffset = offsetof(CPUARMState, cp15.contextidr_el[2]) },
    { .name = "TTBR1_EL2", .state = ARM_CP_STATE_AA64,
      .opc0 = 3, .opc1 = 4, .crn = 2, .crm = 0, .opc2 = 1,
      .access = PL2_RW, .writefn = vmsa_tcr_ttbr_el2_write,
      .fieldoffset = offsetof(CPUARMState, cp15.ttbr1_el[2]) },
#ifndef CONFIG_USER_ONLY
    { .name = "CNTHV_CVAL_EL2", .state = ARM_CP_STATE_AA64,
      .opc0 = 3, .opc1 = 4, .crn = 14, .crm = 3, .opc2 = 2,
      .fieldoffset =
        offsetof(CPUARMState, cp15.c14_timer[GTIMER_HYPVIRT].cval),
      .type = ARM_CP_IO, .access = PL2_RW,
      .writefn = gt_hv_cval_write, .raw_writefn = raw_write },
    { .name = "CNTHV_TVAL_EL2", .state = ARM_CP_STATE_BOTH,
      .opc0 = 3, .opc1 = 4, .crn = 14, .crm = 3, .opc2 = 0,
      .type = ARM_CP_NO_RAW | ARM_CP_IO, .access = PL2_RW,
      .resetfn = gt_hv_timer_reset,
      .readfn = gt_hv_tval_read, .writefn = gt_hv_tval_write },
    { .name = "CNTHV_CTL_EL2", .state = ARM_CP_STATE_BOTH,
      .type = ARM_CP_IO,
      .opc0 = 3, .opc1 = 4, .crn = 14, .crm = 3, .opc2 = 1,
      .access = PL2_RW,
      .fieldoffset = offsetof(CPUARMState, cp15.c14_timer[GTIMER_HYPVIRT].ctl),
      .writefn = gt_hv_ctl_write, .raw_writefn = raw_write },
    { .name = "CNTP_CTL_EL02", .state = ARM_CP_STATE_AA64,
      .opc0 = 3, .opc1 = 5, .crn = 14, .crm = 2, .opc2 = 1,
      .type = ARM_CP_IO | ARM_CP_ALIAS,
      .access = PL2_RW, .accessfn = e2h_access,
      .fieldoffset = offsetof(CPUARMState, cp15.c14_timer[GTIMER_PHYS].ctl),
      .writefn = gt_phys_ctl_write, .raw_writefn = raw_write },
    { .name = "CNTV_CTL_EL02", .state = ARM_CP_STATE_AA64,
      .opc0 = 3, .opc1 = 5, .crn = 14, .crm = 3, .opc2 = 1,
      .type = ARM_CP_IO | ARM_CP_ALIAS,
      .access = PL2_RW, .accessfn = e2h_access,
      .fieldoffset = offsetof(CPUARMState, cp15.c14_timer[GTIMER_VIRT].ctl),
      .writefn = gt_virt_ctl_write, .raw_writefn = raw_write },
    { .name = "CNTP_TVAL_EL02", .state = ARM_CP_STATE_AA64,
      .opc0 = 3, .opc1 = 5, .crn = 14, .crm = 2, .opc2 = 0,
      .type = ARM_CP_NO_RAW | ARM_CP_IO | ARM_CP_ALIAS,
      .access = PL2_RW, .accessfn = e2h_access,
      .readfn = gt_phys_tval_read, .writefn = gt_phys_tval_write },
    { .name = "CNTV_TVAL_EL02", .state = ARM_CP_STATE_AA64,
      .opc0 = 3, .opc1 = 5, .crn = 14, .crm = 3, .opc2 = 0,
      .type = ARM_CP_NO_RAW | ARM_CP_IO | ARM_CP_ALIAS,
      .access = PL2_RW, .accessfn = e2h_access,
      .readfn = gt_virt_tval_read, .writefn = gt_virt_tval_write },
    { .name = "CNTP_CVAL_EL02", .state = ARM_CP_STATE_AA64,
      .opc0 = 3, .opc1 = 5, .crn = 14, .crm = 2, .opc2 = 2,
      .type = ARM_CP_IO | ARM_CP_ALIAS,
      .fieldoffset = offsetof(CPUARMState, cp15.c14_timer[GTIMER_PHYS].cval),
      .access = PL2_RW, .accessfn = e2h_access,
      .writefn = gt_phys_cval_write, .raw_writefn = raw_write },
    { .name = "CNTV_CVAL_EL02", .state = ARM_CP_STATE_AA64,
      .opc0 = 3, .opc1 = 5, .crn = 14, .crm = 3, .opc2 = 2,
      .type = ARM_CP_IO | ARM_CP_ALIAS,
      .fieldoffset = offsetof(CPUARMState, cp15.c14_timer[GTIMER_VIRT].cval),
      .access = PL2_RW, .accessfn = e2h_access,
      .writefn = gt_virt_cval_write, .raw_writefn = raw_write },
#endif
    REGINFO_SENTINEL
};

#ifndef CONFIG_USER_ONLY
static const ARMCPRegInfo ats1e1_reginfo[] = {
    { .name = "AT_S1E1R", .state = ARM_CP_STATE_AA64,
      .opc0 = 1, .opc1 = 0, .crn = 7, .crm = 9, .opc2 = 0,
      .access = PL1_W, .type = ARM_CP_NO_RAW | ARM_CP_RAISES_EXC,
      .writefn = ats_write64 },
    { .name = "AT_S1E1W", .state = ARM_CP_STATE_AA64,
      .opc0 = 1, .opc1 = 0, .crn = 7, .crm = 9, .opc2 = 1,
      .access = PL1_W, .type = ARM_CP_NO_RAW | ARM_CP_RAISES_EXC,
      .writefn = ats_write64 },
    REGINFO_SENTINEL
};

static const ARMCPRegInfo ats1cp_reginfo[] = {
    { .name = "ATS1CPRP",
      .cp = 15, .opc1 = 0, .crn = 7, .crm = 9, .opc2 = 0,
      .access = PL1_W, .type = ARM_CP_NO_RAW | ARM_CP_RAISES_EXC,
      .writefn = ats_write },
    { .name = "ATS1CPWP",
      .cp = 15, .opc1 = 0, .crn = 7, .crm = 9, .opc2 = 1,
      .access = PL1_W, .type = ARM_CP_NO_RAW | ARM_CP_RAISES_EXC,
      .writefn = ats_write },
    REGINFO_SENTINEL
};
#endif

/*
 * ACTLR2 and HACTLR2 map to ACTLR_EL1[63:32] and
 * ACTLR_EL2[63:32]. They exist only if the ID_MMFR4.AC2 field
 * is non-zero, which is never for ARMv7, optionally in ARMv8
 * and mandatorily for ARMv8.2 and up.
 * ACTLR2 is banked for S and NS if EL3 is AArch32. Since QEMU's
 * implementation is RAZ/WI we can ignore this detail, as we
 * do for ACTLR.
 */
static const ARMCPRegInfo actlr2_hactlr2_reginfo[] = {
    { .name = "ACTLR2", .state = ARM_CP_STATE_AA32,
      .cp = 15, .opc1 = 0, .crn = 1, .crm = 0, .opc2 = 3,
      .access = PL1_RW, .accessfn = access_tacr,
      .type = ARM_CP_CONST, .resetvalue = 0 },
    { .name = "HACTLR2", .state = ARM_CP_STATE_AA32,
      .cp = 15, .opc1 = 4, .crn = 1, .crm = 0, .opc2 = 3,
      .access = PL2_RW, .type = ARM_CP_CONST,
      .resetvalue = 0 },
    REGINFO_SENTINEL
};

void register_cp_regs_for_features(ARMCPU *cpu)
{
    /* Register all the coprocessor registers based on feature bits */
    CPUARMState *env = &cpu->env;
    if (arm_feature(env, ARM_FEATURE_M)) {
        /* M profile has no coprocessor registers */
        return;
    }

    define_arm_cp_regs(cpu, cp_reginfo);
    if (!arm_feature(env, ARM_FEATURE_V8)) {
        /* Must go early as it is full of wildcards that may be
         * overridden by later definitions.
         */
        define_arm_cp_regs(cpu, not_v8_cp_reginfo);
    }

    if (arm_feature(env, ARM_FEATURE_V6)) {
        /* The ID registers all have impdef reset values */
        ARMCPRegInfo v6_idregs[] = {
            { .name = "ID_PFR0", .state = ARM_CP_STATE_BOTH,
              .opc0 = 3, .opc1 = 0, .crn = 0, .crm = 1, .opc2 = 0,
              .access = PL1_R, .type = ARM_CP_CONST,
              .accessfn = access_aa32_tid3,
              .resetvalue = cpu->isar.id_pfr0 },
            /* ID_PFR1 is not a plain ARM_CP_CONST because we don't know
             * the value of the GIC field until after we define these regs.
             */
            { .name = "ID_PFR1", .state = ARM_CP_STATE_BOTH,
              .opc0 = 3, .opc1 = 0, .crn = 0, .crm = 1, .opc2 = 1,
              .access = PL1_R, .type = ARM_CP_NO_RAW,
              .accessfn = access_aa32_tid3,
              .readfn = id_pfr1_read,
              .writefn = arm_cp_write_ignore },
            { .name = "ID_DFR0", .state = ARM_CP_STATE_BOTH,
              .opc0 = 3, .opc1 = 0, .crn = 0, .crm = 1, .opc2 = 2,
              .access = PL1_R, .type = ARM_CP_CONST,
              .accessfn = access_aa32_tid3,
              .resetvalue = cpu->isar.id_dfr0 },
            { .name = "ID_AFR0", .state = ARM_CP_STATE_BOTH,
              .opc0 = 3, .opc1 = 0, .crn = 0, .crm = 1, .opc2 = 3,
              .access = PL1_R, .type = ARM_CP_CONST,
              .accessfn = access_aa32_tid3,
              .resetvalue = cpu->id_afr0 },
            { .name = "ID_MMFR0", .state = ARM_CP_STATE_BOTH,
              .opc0 = 3, .opc1 = 0, .crn = 0, .crm = 1, .opc2 = 4,
              .access = PL1_R, .type = ARM_CP_CONST,
              .accessfn = access_aa32_tid3,
              .resetvalue = cpu->isar.id_mmfr0 },
            { .name = "ID_MMFR1", .state = ARM_CP_STATE_BOTH,
              .opc0 = 3, .opc1 = 0, .crn = 0, .crm = 1, .opc2 = 5,
              .access = PL1_R, .type = ARM_CP_CONST,
              .accessfn = access_aa32_tid3,
              .resetvalue = cpu->isar.id_mmfr1 },
            { .name = "ID_MMFR2", .state = ARM_CP_STATE_BOTH,
              .opc0 = 3, .opc1 = 0, .crn = 0, .crm = 1, .opc2 = 6,
              .access = PL1_R, .type = ARM_CP_CONST,
              .accessfn = access_aa32_tid3,
              .resetvalue = cpu->isar.id_mmfr2 },
            { .name = "ID_MMFR3", .state = ARM_CP_STATE_BOTH,
              .opc0 = 3, .opc1 = 0, .crn = 0, .crm = 1, .opc2 = 7,
              .access = PL1_R, .type = ARM_CP_CONST,
              .accessfn = access_aa32_tid3,
              .resetvalue = cpu->isar.id_mmfr3 },
            { .name = "ID_ISAR0", .state = ARM_CP_STATE_BOTH,
              .opc0 = 3, .opc1 = 0, .crn = 0, .crm = 2, .opc2 = 0,
              .access = PL1_R, .type = ARM_CP_CONST,
              .accessfn = access_aa32_tid3,
              .resetvalue = cpu->isar.id_isar0 },
            { .name = "ID_ISAR1", .state = ARM_CP_STATE_BOTH,
              .opc0 = 3, .opc1 = 0, .crn = 0, .crm = 2, .opc2 = 1,
              .access = PL1_R, .type = ARM_CP_CONST,
              .accessfn = access_aa32_tid3,
              .resetvalue = cpu->isar.id_isar1 },
            { .name = "ID_ISAR2", .state = ARM_CP_STATE_BOTH,
              .opc0 = 3, .opc1 = 0, .crn = 0, .crm = 2, .opc2 = 2,
              .access = PL1_R, .type = ARM_CP_CONST,
              .accessfn = access_aa32_tid3,
              .resetvalue = cpu->isar.id_isar2 },
            { .name = "ID_ISAR3", .state = ARM_CP_STATE_BOTH,
              .opc0 = 3, .opc1 = 0, .crn = 0, .crm = 2, .opc2 = 3,
              .access = PL1_R, .type = ARM_CP_CONST,
              .accessfn = access_aa32_tid3,
              .resetvalue = cpu->isar.id_isar3 },
            { .name = "ID_ISAR4", .state = ARM_CP_STATE_BOTH,
              .opc0 = 3, .opc1 = 0, .crn = 0, .crm = 2, .opc2 = 4,
              .access = PL1_R, .type = ARM_CP_CONST,
              .accessfn = access_aa32_tid3,
              .resetvalue = cpu->isar.id_isar4 },
            { .name = "ID_ISAR5", .state = ARM_CP_STATE_BOTH,
              .opc0 = 3, .opc1 = 0, .crn = 0, .crm = 2, .opc2 = 5,
              .access = PL1_R, .type = ARM_CP_CONST,
              .accessfn = access_aa32_tid3,
              .resetvalue = cpu->isar.id_isar5 },
            { .name = "ID_MMFR4", .state = ARM_CP_STATE_BOTH,
              .opc0 = 3, .opc1 = 0, .crn = 0, .crm = 2, .opc2 = 6,
              .access = PL1_R, .type = ARM_CP_CONST,
              .accessfn = access_aa32_tid3,
              .resetvalue = cpu->isar.id_mmfr4 },
            { .name = "ID_ISAR6", .state = ARM_CP_STATE_BOTH,
              .opc0 = 3, .opc1 = 0, .crn = 0, .crm = 2, .opc2 = 7,
              .access = PL1_R, .type = ARM_CP_CONST,
              .accessfn = access_aa32_tid3,
              .resetvalue = cpu->isar.id_isar6 },
            REGINFO_SENTINEL
        };
        define_arm_cp_regs(cpu, v6_idregs);
        define_arm_cp_regs(cpu, v6_cp_reginfo);
    } else {
        define_arm_cp_regs(cpu, not_v6_cp_reginfo);
    }
    if (arm_feature(env, ARM_FEATURE_V6K)) {
        define_arm_cp_regs(cpu, v6k_cp_reginfo);
    }
    if (arm_feature(env, ARM_FEATURE_V7MP) &&
        !arm_feature(env, ARM_FEATURE_PMSA)) {
        define_arm_cp_regs(cpu, v7mp_cp_reginfo);
    }
    if (arm_feature(env, ARM_FEATURE_V7VE)) {
        define_arm_cp_regs(cpu, pmovsset_cp_reginfo);
    }
    if (arm_feature(env, ARM_FEATURE_V7)) {
        ARMCPRegInfo clidr = {
            .name = "CLIDR", .state = ARM_CP_STATE_BOTH,
            .opc0 = 3, .crn = 0, .crm = 0, .opc1 = 1, .opc2 = 1,
            .access = PL1_R, .type = ARM_CP_CONST,
            .accessfn = access_aa64_tid2,
            .resetvalue = cpu->clidr
        };
        define_one_arm_cp_reg(cpu, &clidr);
        define_arm_cp_regs(cpu, v7_cp_reginfo);
        define_debug_regs(cpu);
        define_pmu_regs(cpu);
    } else {
        define_arm_cp_regs(cpu, not_v7_cp_reginfo);
    }
    if (arm_feature(env, ARM_FEATURE_V8)) {
        /* AArch64 ID registers, which all have impdef reset values.
         * Note that within the ID register ranges the unused slots
         * must all RAZ, not UNDEF; future architecture versions may
         * define new registers here.
         */
        ARMCPRegInfo v8_idregs[] = {
            /*
             * ID_AA64PFR0_EL1 is not a plain ARM_CP_CONST in system
             * emulation because we don't know the right value for the
             * GIC field until after we define these regs.
             */
            { .name = "ID_AA64PFR0_EL1", .state = ARM_CP_STATE_AA64,
              .opc0 = 3, .opc1 = 0, .crn = 0, .crm = 4, .opc2 = 0,
              .access = PL1_R,
#ifdef CONFIG_USER_ONLY
              .type = ARM_CP_CONST,
              .resetvalue = cpu->isar.id_aa64pfr0
#else
              .type = ARM_CP_NO_RAW,
              .accessfn = access_aa64_tid3,
              .readfn = id_aa64pfr0_read,
              .writefn = arm_cp_write_ignore
#endif
            },
            { .name = "ID_AA64PFR1_EL1", .state = ARM_CP_STATE_AA64,
              .opc0 = 3, .opc1 = 0, .crn = 0, .crm = 4, .opc2 = 1,
              .access = PL1_R, .type = ARM_CP_CONST,
              .accessfn = access_aa64_tid3,
              .resetvalue = cpu->isar.id_aa64pfr1},
            { .name = "ID_AA64PFR2_EL1_RESERVED", .state = ARM_CP_STATE_AA64,
              .opc0 = 3, .opc1 = 0, .crn = 0, .crm = 4, .opc2 = 2,
              .access = PL1_R, .type = ARM_CP_CONST,
              .accessfn = access_aa64_tid3,
              .resetvalue = 0 },
            { .name = "ID_AA64PFR3_EL1_RESERVED", .state = ARM_CP_STATE_AA64,
              .opc0 = 3, .opc1 = 0, .crn = 0, .crm = 4, .opc2 = 3,
              .access = PL1_R, .type = ARM_CP_CONST,
              .accessfn = access_aa64_tid3,
              .resetvalue = 0 },
            { .name = "ID_AA64ZFR0_EL1", .state = ARM_CP_STATE_AA64,
              .opc0 = 3, .opc1 = 0, .crn = 0, .crm = 4, .opc2 = 4,
              .access = PL1_R, .type = ARM_CP_CONST,
              .accessfn = access_aa64_tid3,
              /* At present, only SVEver == 0 is defined anyway.  */
              .resetvalue = 0 },
            { .name = "ID_AA64PFR5_EL1_RESERVED", .state = ARM_CP_STATE_AA64,
              .opc0 = 3, .opc1 = 0, .crn = 0, .crm = 4, .opc2 = 5,
              .access = PL1_R, .type = ARM_CP_CONST,
              .accessfn = access_aa64_tid3,
              .resetvalue = 0 },
            { .name = "ID_AA64PFR6_EL1_RESERVED", .state = ARM_CP_STATE_AA64,
              .opc0 = 3, .opc1 = 0, .crn = 0, .crm = 4, .opc2 = 6,
              .access = PL1_R, .type = ARM_CP_CONST,
              .accessfn = access_aa64_tid3,
              .resetvalue = 0 },
            { .name = "ID_AA64PFR7_EL1_RESERVED", .state = ARM_CP_STATE_AA64,
              .opc0 = 3, .opc1 = 0, .crn = 0, .crm = 4, .opc2 = 7,
              .access = PL1_R, .type = ARM_CP_CONST,
              .accessfn = access_aa64_tid3,
              .resetvalue = 0 },
            { .name = "ID_AA64DFR0_EL1", .state = ARM_CP_STATE_AA64,
              .opc0 = 3, .opc1 = 0, .crn = 0, .crm = 5, .opc2 = 0,
              .access = PL1_R, .type = ARM_CP_CONST,
              .accessfn = access_aa64_tid3,
              .resetvalue = cpu->isar.id_aa64dfr0 },
            { .name = "ID_AA64DFR1_EL1", .state = ARM_CP_STATE_AA64,
              .opc0 = 3, .opc1 = 0, .crn = 0, .crm = 5, .opc2 = 1,
              .access = PL1_R, .type = ARM_CP_CONST,
              .accessfn = access_aa64_tid3,
              .resetvalue = cpu->isar.id_aa64dfr1 },
            { .name = "ID_AA64DFR2_EL1_RESERVED", .state = ARM_CP_STATE_AA64,
              .opc0 = 3, .opc1 = 0, .crn = 0, .crm = 5, .opc2 = 2,
              .access = PL1_R, .type = ARM_CP_CONST,
              .accessfn = access_aa64_tid3,
              .resetvalue = 0 },
            { .name = "ID_AA64DFR3_EL1_RESERVED", .state = ARM_CP_STATE_AA64,
              .opc0 = 3, .opc1 = 0, .crn = 0, .crm = 5, .opc2 = 3,
              .access = PL1_R, .type = ARM_CP_CONST,
              .accessfn = access_aa64_tid3,
              .resetvalue = 0 },
            { .name = "ID_AA64AFR0_EL1", .state = ARM_CP_STATE_AA64,
              .opc0 = 3, .opc1 = 0, .crn = 0, .crm = 5, .opc2 = 4,
              .access = PL1_R, .type = ARM_CP_CONST,
              .accessfn = access_aa64_tid3,
              .resetvalue = cpu->id_aa64afr0 },
            { .name = "ID_AA64AFR1_EL1", .state = ARM_CP_STATE_AA64,
              .opc0 = 3, .opc1 = 0, .crn = 0, .crm = 5, .opc2 = 5,
              .access = PL1_R, .type = ARM_CP_CONST,
              .accessfn = access_aa64_tid3,
              .resetvalue = cpu->id_aa64afr1 },
            { .name = "ID_AA64AFR2_EL1_RESERVED", .state = ARM_CP_STATE_AA64,
              .opc0 = 3, .opc1 = 0, .crn = 0, .crm = 5, .opc2 = 6,
              .access = PL1_R, .type = ARM_CP_CONST,
              .accessfn = access_aa64_tid3,
              .resetvalue = 0 },
            { .name = "ID_AA64AFR3_EL1_RESERVED", .state = ARM_CP_STATE_AA64,
              .opc0 = 3, .opc1 = 0, .crn = 0, .crm = 5, .opc2 = 7,
              .access = PL1_R, .type = ARM_CP_CONST,
              .accessfn = access_aa64_tid3,
              .resetvalue = 0 },
            { .name = "ID_AA64ISAR0_EL1", .state = ARM_CP_STATE_AA64,
              .opc0 = 3, .opc1 = 0, .crn = 0, .crm = 6, .opc2 = 0,
              .access = PL1_R, .type = ARM_CP_CONST,
              .accessfn = access_aa64_tid3,
              .resetvalue = cpu->isar.id_aa64isar0 },
            { .name = "ID_AA64ISAR1_EL1", .state = ARM_CP_STATE_AA64,
              .opc0 = 3, .opc1 = 0, .crn = 0, .crm = 6, .opc2 = 1,
              .access = PL1_R, .type = ARM_CP_CONST,
              .accessfn = access_aa64_tid3,
              .resetvalue = cpu->isar.id_aa64isar1 },
            { .name = "ID_AA64ISAR2_EL1_RESERVED", .state = ARM_CP_STATE_AA64,
              .opc0 = 3, .opc1 = 0, .crn = 0, .crm = 6, .opc2 = 2,
              .access = PL1_R, .type = ARM_CP_CONST,
              .accessfn = access_aa64_tid3,
              .resetvalue = 0 },
            { .name = "ID_AA64ISAR3_EL1_RESERVED", .state = ARM_CP_STATE_AA64,
              .opc0 = 3, .opc1 = 0, .crn = 0, .crm = 6, .opc2 = 3,
              .access = PL1_R, .type = ARM_CP_CONST,
              .accessfn = access_aa64_tid3,
              .resetvalue = 0 },
            { .name = "ID_AA64ISAR4_EL1_RESERVED", .state = ARM_CP_STATE_AA64,
              .opc0 = 3, .opc1 = 0, .crn = 0, .crm = 6, .opc2 = 4,
              .access = PL1_R, .type = ARM_CP_CONST,
              .accessfn = access_aa64_tid3,
              .resetvalue = 0 },
            { .name = "ID_AA64ISAR5_EL1_RESERVED", .state = ARM_CP_STATE_AA64,
              .opc0 = 3, .opc1 = 0, .crn = 0, .crm = 6, .opc2 = 5,
              .access = PL1_R, .type = ARM_CP_CONST,
              .accessfn = access_aa64_tid3,
              .resetvalue = 0 },
            { .name = "ID_AA64ISAR6_EL1_RESERVED", .state = ARM_CP_STATE_AA64,
              .opc0 = 3, .opc1 = 0, .crn = 0, .crm = 6, .opc2 = 6,
              .access = PL1_R, .type = ARM_CP_CONST,
              .accessfn = access_aa64_tid3,
              .resetvalue = 0 },
            { .name = "ID_AA64ISAR7_EL1_RESERVED", .state = ARM_CP_STATE_AA64,
              .opc0 = 3, .opc1 = 0, .crn = 0, .crm = 6, .opc2 = 7,
              .access = PL1_R, .type = ARM_CP_CONST,
              .accessfn = access_aa64_tid3,
              .resetvalue = 0 },
            { .name = "ID_AA64MMFR0_EL1", .state = ARM_CP_STATE_AA64,
              .opc0 = 3, .opc1 = 0, .crn = 0, .crm = 7, .opc2 = 0,
              .access = PL1_R, .type = ARM_CP_CONST,
              .accessfn = access_aa64_tid3,
              .resetvalue = cpu->isar.id_aa64mmfr0 },
            { .name = "ID_AA64MMFR1_EL1", .state = ARM_CP_STATE_AA64,
              .opc0 = 3, .opc1 = 0, .crn = 0, .crm = 7, .opc2 = 1,
              .access = PL1_R, .type = ARM_CP_CONST,
              .accessfn = access_aa64_tid3,
              .resetvalue = cpu->isar.id_aa64mmfr1 },
            { .name = "ID_AA64MMFR2_EL1", .state = ARM_CP_STATE_AA64,
              .opc0 = 3, .opc1 = 0, .crn = 0, .crm = 7, .opc2 = 2,
              .access = PL1_R, .type = ARM_CP_CONST,
              .accessfn = access_aa64_tid3,
              .resetvalue = cpu->isar.id_aa64mmfr2 },
            { .name = "ID_AA64MMFR3_EL1_RESERVED", .state = ARM_CP_STATE_AA64,
              .opc0 = 3, .opc1 = 0, .crn = 0, .crm = 7, .opc2 = 3,
              .access = PL1_R, .type = ARM_CP_CONST,
              .accessfn = access_aa64_tid3,
              .resetvalue = 0 },
            { .name = "ID_AA64MMFR4_EL1_RESERVED", .state = ARM_CP_STATE_AA64,
              .opc0 = 3, .opc1 = 0, .crn = 0, .crm = 7, .opc2 = 4,
              .access = PL1_R, .type = ARM_CP_CONST,
              .accessfn = access_aa64_tid3,
              .resetvalue = 0 },
            { .name = "ID_AA64MMFR5_EL1_RESERVED", .state = ARM_CP_STATE_AA64,
              .opc0 = 3, .opc1 = 0, .crn = 0, .crm = 7, .opc2 = 5,
              .access = PL1_R, .type = ARM_CP_CONST,
              .accessfn = access_aa64_tid3,
              .resetvalue = 0 },
            { .name = "ID_AA64MMFR6_EL1_RESERVED", .state = ARM_CP_STATE_AA64,
              .opc0 = 3, .opc1 = 0, .crn = 0, .crm = 7, .opc2 = 6,
              .access = PL1_R, .type = ARM_CP_CONST,
              .accessfn = access_aa64_tid3,
              .resetvalue = 0 },
            { .name = "ID_AA64MMFR7_EL1_RESERVED", .state = ARM_CP_STATE_AA64,
              .opc0 = 3, .opc1 = 0, .crn = 0, .crm = 7, .opc2 = 7,
              .access = PL1_R, .type = ARM_CP_CONST,
              .accessfn = access_aa64_tid3,
              .resetvalue = 0 },
            { .name = "MVFR0_EL1", .state = ARM_CP_STATE_AA64,
              .opc0 = 3, .opc1 = 0, .crn = 0, .crm = 3, .opc2 = 0,
              .access = PL1_R, .type = ARM_CP_CONST,
              .accessfn = access_aa64_tid3,
              .resetvalue = cpu->isar.mvfr0 },
            { .name = "MVFR1_EL1", .state = ARM_CP_STATE_AA64,
              .opc0 = 3, .opc1 = 0, .crn = 0, .crm = 3, .opc2 = 1,
              .access = PL1_R, .type = ARM_CP_CONST,
              .accessfn = access_aa64_tid3,
              .resetvalue = cpu->isar.mvfr1 },
            { .name = "MVFR2_EL1", .state = ARM_CP_STATE_AA64,
              .opc0 = 3, .opc1 = 0, .crn = 0, .crm = 3, .opc2 = 2,
              .access = PL1_R, .type = ARM_CP_CONST,
              .accessfn = access_aa64_tid3,
              .resetvalue = cpu->isar.mvfr2 },
            { .name = "MVFR3_EL1_RESERVED", .state = ARM_CP_STATE_AA64,
              .opc0 = 3, .opc1 = 0, .crn = 0, .crm = 3, .opc2 = 3,
              .access = PL1_R, .type = ARM_CP_CONST,
              .accessfn = access_aa64_tid3,
              .resetvalue = 0 },
            { .name = "ID_PFR2", .state = ARM_CP_STATE_BOTH,
              .opc0 = 3, .opc1 = 0, .crn = 0, .crm = 3, .opc2 = 4,
              .access = PL1_R, .type = ARM_CP_CONST,
              .accessfn = access_aa64_tid3,
              .resetvalue = cpu->isar.id_pfr2 },
            { .name = "MVFR5_EL1_RESERVED", .state = ARM_CP_STATE_AA64,
              .opc0 = 3, .opc1 = 0, .crn = 0, .crm = 3, .opc2 = 5,
              .access = PL1_R, .type = ARM_CP_CONST,
              .accessfn = access_aa64_tid3,
              .resetvalue = 0 },
            { .name = "MVFR6_EL1_RESERVED", .state = ARM_CP_STATE_AA64,
              .opc0 = 3, .opc1 = 0, .crn = 0, .crm = 3, .opc2 = 6,
              .access = PL1_R, .type = ARM_CP_CONST,
              .accessfn = access_aa64_tid3,
              .resetvalue = 0 },
            { .name = "MVFR7_EL1_RESERVED", .state = ARM_CP_STATE_AA64,
              .opc0 = 3, .opc1 = 0, .crn = 0, .crm = 3, .opc2 = 7,
              .access = PL1_R, .type = ARM_CP_CONST,
              .accessfn = access_aa64_tid3,
              .resetvalue = 0 },
            { .name = "PMCEID0", .state = ARM_CP_STATE_AA32,
              .cp = 15, .opc1 = 0, .crn = 9, .crm = 12, .opc2 = 6,
              .access = PL0_R, .accessfn = pmreg_access, .type = ARM_CP_CONST,
              .resetvalue = extract64(cpu->pmceid0, 0, 32) },
            { .name = "PMCEID0_EL0", .state = ARM_CP_STATE_AA64,
              .opc0 = 3, .opc1 = 3, .crn = 9, .crm = 12, .opc2 = 6,
              .access = PL0_R, .accessfn = pmreg_access, .type = ARM_CP_CONST,
              .resetvalue = cpu->pmceid0 },
            { .name = "PMCEID1", .state = ARM_CP_STATE_AA32,
              .cp = 15, .opc1 = 0, .crn = 9, .crm = 12, .opc2 = 7,
              .access = PL0_R, .accessfn = pmreg_access, .type = ARM_CP_CONST,
              .resetvalue = extract64(cpu->pmceid1, 0, 32) },
            { .name = "PMCEID1_EL0", .state = ARM_CP_STATE_AA64,
              .opc0 = 3, .opc1 = 3, .crn = 9, .crm = 12, .opc2 = 7,
              .access = PL0_R, .accessfn = pmreg_access, .type = ARM_CP_CONST,
              .resetvalue = cpu->pmceid1 },
            REGINFO_SENTINEL
        };
#ifdef CONFIG_USER_ONLY
        ARMCPRegUserSpaceInfo v8_user_idregs[] = {
            { .name = "ID_AA64PFR0_EL1",
              .exported_bits = 0x000f000f00ff0000,
              .fixed_bits    = 0x0000000000000011 },
            { .name = "ID_AA64PFR1_EL1",
              .exported_bits = 0x00000000000000f0 },
            { .name = "ID_AA64PFR*_EL1_RESERVED",
              .is_glob = true                     },
            { .name = "ID_AA64ZFR0_EL1"           },
            { .name = "ID_AA64MMFR0_EL1",
              .fixed_bits    = 0x00000000ff000000 },
            { .name = "ID_AA64MMFR1_EL1"          },
            { .name = "ID_AA64MMFR*_EL1_RESERVED",
              .is_glob = true                     },
            { .name = "ID_AA64DFR0_EL1",
              .fixed_bits    = 0x0000000000000006 },
            { .name = "ID_AA64DFR1_EL1"           },
            { .name = "ID_AA64DFR*_EL1_RESERVED",
              .is_glob = true                     },
            { .name = "ID_AA64AFR*",
              .is_glob = true                     },
            { .name = "ID_AA64ISAR0_EL1",
              .exported_bits = 0x00fffffff0fffff0 },
            { .name = "ID_AA64ISAR1_EL1",
              .exported_bits = 0x000000f0ffffffff },
            { .name = "ID_AA64ISAR*_EL1_RESERVED",
              .is_glob = true                     },
            REGUSERINFO_SENTINEL
        };
        modify_arm_cp_regs(v8_idregs, v8_user_idregs);
#endif
        /* RVBAR_EL1 is only implemented if EL1 is the highest EL */
        if (!arm_feature(env, ARM_FEATURE_EL3) &&
            !arm_feature(env, ARM_FEATURE_EL2)) {
            ARMCPRegInfo rvbar = {
                .name = "RVBAR_EL1", .state = ARM_CP_STATE_AA64,
                .opc0 = 3, .opc1 = 0, .crn = 12, .crm = 0, .opc2 = 1,
                .type = ARM_CP_CONST, .access = PL1_R, .resetvalue = cpu->rvbar
            };
            define_one_arm_cp_reg(cpu, &rvbar);
        }
        define_arm_cp_regs(cpu, v8_idregs);
        define_arm_cp_regs(cpu, v8_cp_reginfo);
    }
    if (arm_feature(env, ARM_FEATURE_EL2)) {
        uint64_t vmpidr_def = mpidr_read_val(env);
        ARMCPRegInfo vpidr_regs[] = {
            { .name = "VPIDR", .state = ARM_CP_STATE_AA32,
              .cp = 15, .opc1 = 4, .crn = 0, .crm = 0, .opc2 = 0,
              .access = PL2_RW, .accessfn = access_el3_aa32ns,
              .resetvalue = cpu->midr, .type = ARM_CP_ALIAS,
              .fieldoffset = offsetoflow32(CPUARMState, cp15.vpidr_el2) },
            { .name = "VPIDR_EL2", .state = ARM_CP_STATE_AA64,
              .opc0 = 3, .opc1 = 4, .crn = 0, .crm = 0, .opc2 = 0,
              .access = PL2_RW, .resetvalue = cpu->midr,
              .fieldoffset = offsetof(CPUARMState, cp15.vpidr_el2) },
            { .name = "VMPIDR", .state = ARM_CP_STATE_AA32,
              .cp = 15, .opc1 = 4, .crn = 0, .crm = 0, .opc2 = 5,
              .access = PL2_RW, .accessfn = access_el3_aa32ns,
              .resetvalue = vmpidr_def, .type = ARM_CP_ALIAS,
              .fieldoffset = offsetoflow32(CPUARMState, cp15.vmpidr_el2) },
            { .name = "VMPIDR_EL2", .state = ARM_CP_STATE_AA64,
              .opc0 = 3, .opc1 = 4, .crn = 0, .crm = 0, .opc2 = 5,
              .access = PL2_RW,
              .resetvalue = vmpidr_def,
              .fieldoffset = offsetof(CPUARMState, cp15.vmpidr_el2) },
            REGINFO_SENTINEL
        };
        define_arm_cp_regs(cpu, vpidr_regs);
        define_arm_cp_regs(cpu, el2_cp_reginfo);
        if (arm_feature(env, ARM_FEATURE_V8)) {
            define_arm_cp_regs(cpu, el2_v8_cp_reginfo);
        }
        if (cpu_isar_feature(aa64_sel2, cpu)) {
            define_arm_cp_regs(cpu, el2_sec_cp_reginfo);
        }
        /* RVBAR_EL2 is only implemented if EL2 is the highest EL */
        if (!arm_feature(env, ARM_FEATURE_EL3)) {
            ARMCPRegInfo rvbar = {
                .name = "RVBAR_EL2", .state = ARM_CP_STATE_AA64,
                .opc0 = 3, .opc1 = 4, .crn = 12, .crm = 0, .opc2 = 1,
                .type = ARM_CP_CONST, .access = PL2_R, .resetvalue = cpu->rvbar
            };
            define_one_arm_cp_reg(cpu, &rvbar);
        }
    } else {
        /* If EL2 is missing but higher ELs are enabled, we need to
         * register the no_el2 reginfos.
         */
        if (arm_feature(env, ARM_FEATURE_EL3)) {
            /* When EL3 exists but not EL2, VPIDR and VMPIDR take the value
             * of MIDR_EL1 and MPIDR_EL1.
             */
            ARMCPRegInfo vpidr_regs[] = {
                { .name = "VPIDR_EL2", .state = ARM_CP_STATE_BOTH,
                  .opc0 = 3, .opc1 = 4, .crn = 0, .crm = 0, .opc2 = 0,
                  .access = PL2_RW, .accessfn = access_el3_aa32ns,
                  .type = ARM_CP_CONST, .resetvalue = cpu->midr,
                  .fieldoffset = offsetof(CPUARMState, cp15.vpidr_el2) },
                { .name = "VMPIDR_EL2", .state = ARM_CP_STATE_BOTH,
                  .opc0 = 3, .opc1 = 4, .crn = 0, .crm = 0, .opc2 = 5,
                  .access = PL2_RW, .accessfn = access_el3_aa32ns,
                  .type = ARM_CP_NO_RAW,
                  .writefn = arm_cp_write_ignore, .readfn = mpidr_read },
                REGINFO_SENTINEL
            };
            define_arm_cp_regs(cpu, vpidr_regs);
            define_arm_cp_regs(cpu, el3_no_el2_cp_reginfo);
            if (arm_feature(env, ARM_FEATURE_V8)) {
                define_arm_cp_regs(cpu, el3_no_el2_v8_cp_reginfo);
            }
        }
    }
    if (arm_feature(env, ARM_FEATURE_EL3)) {
        define_arm_cp_regs(cpu, el3_cp_reginfo);
        ARMCPRegInfo el3_regs[] = {
            { .name = "RVBAR_EL3", .state = ARM_CP_STATE_AA64,
              .opc0 = 3, .opc1 = 6, .crn = 12, .crm = 0, .opc2 = 1,
              .type = ARM_CP_CONST, .access = PL3_R, .resetvalue = cpu->rvbar },
            { .name = "SCTLR_EL3", .state = ARM_CP_STATE_AA64,
              .opc0 = 3, .opc1 = 6, .crn = 1, .crm = 0, .opc2 = 0,
              .access = PL3_RW,
              .raw_writefn = raw_write, .writefn = sctlr_write,
              .fieldoffset = offsetof(CPUARMState, cp15.sctlr_el[3]),
              .resetvalue = cpu->reset_sctlr },
            REGINFO_SENTINEL
        };

        define_arm_cp_regs(cpu, el3_regs);
    }
    /* The behaviour of NSACR is sufficiently various that we don't
     * try to describe it in a single reginfo:
     *  if EL3 is 64 bit, then trap to EL3 from S EL1,
     *     reads as constant 0xc00 from NS EL1 and NS EL2
     *  if EL3 is 32 bit, then RW at EL3, RO at NS EL1 and NS EL2
     *  if v7 without EL3, register doesn't exist
     *  if v8 without EL3, reads as constant 0xc00 from NS EL1 and NS EL2
     */
    if (arm_feature(env, ARM_FEATURE_EL3)) {
        if (arm_feature(env, ARM_FEATURE_AARCH64)) {
            ARMCPRegInfo nsacr = {
                .name = "NSACR", .type = ARM_CP_CONST,
                .cp = 15, .opc1 = 0, .crn = 1, .crm = 1, .opc2 = 2,
                .access = PL1_RW, .accessfn = nsacr_access,
                .resetvalue = 0xc00
            };
            define_one_arm_cp_reg(cpu, &nsacr);
        } else {
            ARMCPRegInfo nsacr = {
                .name = "NSACR",
                .cp = 15, .opc1 = 0, .crn = 1, .crm = 1, .opc2 = 2,
                .access = PL3_RW | PL1_R,
                .resetvalue = 0,
                .fieldoffset = offsetof(CPUARMState, cp15.nsacr)
            };
            define_one_arm_cp_reg(cpu, &nsacr);
        }
    } else {
        if (arm_feature(env, ARM_FEATURE_V8)) {
            ARMCPRegInfo nsacr = {
                .name = "NSACR", .type = ARM_CP_CONST,
                .cp = 15, .opc1 = 0, .crn = 1, .crm = 1, .opc2 = 2,
                .access = PL1_R,
                .resetvalue = 0xc00
            };
            define_one_arm_cp_reg(cpu, &nsacr);
        }
    }

    if (arm_feature(env, ARM_FEATURE_PMSA)) {
        if (arm_feature(env, ARM_FEATURE_V6)) {
            /* PMSAv6 not implemented */
            assert(arm_feature(env, ARM_FEATURE_V7));
            define_arm_cp_regs(cpu, vmsa_pmsa_cp_reginfo);
            define_arm_cp_regs(cpu, pmsav7_cp_reginfo);
        } else {
            define_arm_cp_regs(cpu, pmsav5_cp_reginfo);
        }
    } else {
        define_arm_cp_regs(cpu, vmsa_pmsa_cp_reginfo);
        define_arm_cp_regs(cpu, vmsa_cp_reginfo);
        /* TTCBR2 is introduced with ARMv8.2-AA32HPD.  */
        if (cpu_isar_feature(aa32_hpd, cpu)) {
            define_one_arm_cp_reg(cpu, &ttbcr2_reginfo);
        }
    }
    if (arm_feature(env, ARM_FEATURE_THUMB2EE)) {
        define_arm_cp_regs(cpu, t2ee_cp_reginfo);
    }
    if (arm_feature(env, ARM_FEATURE_GENERIC_TIMER)) {
        define_arm_cp_regs(cpu, generic_timer_cp_reginfo);
    }
    if (arm_feature(env, ARM_FEATURE_VAPA)) {
        define_arm_cp_regs(cpu, vapa_cp_reginfo);
    }
    if (arm_feature(env, ARM_FEATURE_CACHE_TEST_CLEAN)) {
        define_arm_cp_regs(cpu, cache_test_clean_cp_reginfo);
    }
    if (arm_feature(env, ARM_FEATURE_CACHE_DIRTY_REG)) {
        define_arm_cp_regs(cpu, cache_dirty_status_cp_reginfo);
    }
    if (arm_feature(env, ARM_FEATURE_CACHE_BLOCK_OPS)) {
        define_arm_cp_regs(cpu, cache_block_ops_cp_reginfo);
    }
    if (arm_feature(env, ARM_FEATURE_OMAPCP)) {
        define_arm_cp_regs(cpu, omap_cp_reginfo);
    }
    if (arm_feature(env, ARM_FEATURE_STRONGARM)) {
        define_arm_cp_regs(cpu, strongarm_cp_reginfo);
    }
    if (arm_feature(env, ARM_FEATURE_XSCALE)) {
        define_arm_cp_regs(cpu, xscale_cp_reginfo);
    }
    if (arm_feature(env, ARM_FEATURE_DUMMY_C15_REGS)) {
        define_arm_cp_regs(cpu, dummy_c15_cp_reginfo);
    }
    if (arm_feature(env, ARM_FEATURE_LPAE)) {
        define_arm_cp_regs(cpu, lpae_cp_reginfo);
    }
    if (cpu_isar_feature(aa32_jazelle, cpu)) {
        define_arm_cp_regs(cpu, jazelle_regs);
    }
    /* Slightly awkwardly, the OMAP and StrongARM cores need all of
     * cp15 crn=0 to be writes-ignored, whereas for other cores they should
     * be read-only (ie write causes UNDEF exception).
     */
    {
        ARMCPRegInfo id_pre_v8_midr_cp_reginfo[] = {
            /* Pre-v8 MIDR space.
             * Note that the MIDR isn't a simple constant register because
             * of the TI925 behaviour where writes to another register can
             * cause the MIDR value to change.
             *
             * Unimplemented registers in the c15 0 0 0 space default to
             * MIDR. Define MIDR first as this entire space, then CTR, TCMTR
             * and friends override accordingly.
             */
            { .name = "MIDR",
              .cp = 15, .crn = 0, .crm = 0, .opc1 = 0, .opc2 = CP_ANY,
              .access = PL1_R, .resetvalue = cpu->midr,
              .writefn = arm_cp_write_ignore, .raw_writefn = raw_write,
              .readfn = midr_read,
              .fieldoffset = offsetof(CPUARMState, cp15.c0_cpuid),
              .type = ARM_CP_OVERRIDE },
            /* crn = 0 op1 = 0 crm = 3..7 : currently unassigned; we RAZ. */
            { .name = "DUMMY",
              .cp = 15, .crn = 0, .crm = 3, .opc1 = 0, .opc2 = CP_ANY,
              .access = PL1_R, .type = ARM_CP_CONST, .resetvalue = 0 },
            { .name = "DUMMY",
              .cp = 15, .crn = 0, .crm = 4, .opc1 = 0, .opc2 = CP_ANY,
              .access = PL1_R, .type = ARM_CP_CONST, .resetvalue = 0 },
            { .name = "DUMMY",
              .cp = 15, .crn = 0, .crm = 5, .opc1 = 0, .opc2 = CP_ANY,
              .access = PL1_R, .type = ARM_CP_CONST, .resetvalue = 0 },
            { .name = "DUMMY",
              .cp = 15, .crn = 0, .crm = 6, .opc1 = 0, .opc2 = CP_ANY,
              .access = PL1_R, .type = ARM_CP_CONST, .resetvalue = 0 },
            { .name = "DUMMY",
              .cp = 15, .crn = 0, .crm = 7, .opc1 = 0, .opc2 = CP_ANY,
              .access = PL1_R, .type = ARM_CP_CONST, .resetvalue = 0 },
            REGINFO_SENTINEL
        };
        ARMCPRegInfo id_v8_midr_cp_reginfo[] = {
            { .name = "MIDR_EL1", .state = ARM_CP_STATE_BOTH,
              .opc0 = 3, .opc1 = 0, .crn = 0, .crm = 0, .opc2 = 0,
              .access = PL1_R, .type = ARM_CP_NO_RAW, .resetvalue = cpu->midr,
              .fieldoffset = offsetof(CPUARMState, cp15.c0_cpuid),
              .readfn = midr_read },
            /* crn = 0 op1 = 0 crm = 0 op2 = 4,7 : AArch32 aliases of MIDR */
            { .name = "MIDR", .type = ARM_CP_ALIAS | ARM_CP_CONST,
              .cp = 15, .crn = 0, .crm = 0, .opc1 = 0, .opc2 = 4,
              .access = PL1_R, .resetvalue = cpu->midr },
            { .name = "MIDR", .type = ARM_CP_ALIAS | ARM_CP_CONST,
              .cp = 15, .crn = 0, .crm = 0, .opc1 = 0, .opc2 = 7,
              .access = PL1_R, .resetvalue = cpu->midr },
            { .name = "REVIDR_EL1", .state = ARM_CP_STATE_BOTH,
              .opc0 = 3, .opc1 = 0, .crn = 0, .crm = 0, .opc2 = 6,
              .access = PL1_R,
              .accessfn = access_aa64_tid1,
              .type = ARM_CP_CONST, .resetvalue = cpu->revidr },
            REGINFO_SENTINEL
        };
        ARMCPRegInfo id_cp_reginfo[] = {
            /* These are common to v8 and pre-v8 */
            { .name = "CTR",
              .cp = 15, .crn = 0, .crm = 0, .opc1 = 0, .opc2 = 1,
              .access = PL1_R, .accessfn = ctr_el0_access,
              .type = ARM_CP_CONST, .resetvalue = cpu->ctr },
            { .name = "CTR_EL0", .state = ARM_CP_STATE_AA64,
              .opc0 = 3, .opc1 = 3, .opc2 = 1, .crn = 0, .crm = 0,
              .access = PL0_R, .accessfn = ctr_el0_access,
              .type = ARM_CP_CONST, .resetvalue = cpu->ctr },
            /* TCMTR and TLBTR exist in v8 but have no 64-bit versions */
            { .name = "TCMTR",
              .cp = 15, .crn = 0, .crm = 0, .opc1 = 0, .opc2 = 2,
              .access = PL1_R,
              .accessfn = access_aa32_tid1,
              .type = ARM_CP_CONST, .resetvalue = 0 },
            REGINFO_SENTINEL
        };
        /* TLBTR is specific to VMSA */
        ARMCPRegInfo id_tlbtr_reginfo = {
              .name = "TLBTR",
              .cp = 15, .crn = 0, .crm = 0, .opc1 = 0, .opc2 = 3,
              .access = PL1_R,
              .accessfn = access_aa32_tid1,
              .type = ARM_CP_CONST, .resetvalue = 0,
        };
        /* MPUIR is specific to PMSA V6+ */
        ARMCPRegInfo id_mpuir_reginfo = {
              .name = "MPUIR",
              .cp = 15, .crn = 0, .crm = 0, .opc1 = 0, .opc2 = 4,
              .access = PL1_R, .type = ARM_CP_CONST,
              .resetvalue = cpu->pmsav7_dregion << 8
        };
        ARMCPRegInfo crn0_wi_reginfo = {
            .name = "CRN0_WI", .cp = 15, .crn = 0, .crm = CP_ANY,
            .opc1 = CP_ANY, .opc2 = CP_ANY, .access = PL1_W,
            .type = ARM_CP_NOP | ARM_CP_OVERRIDE
        };
#ifdef CONFIG_USER_ONLY
        ARMCPRegUserSpaceInfo id_v8_user_midr_cp_reginfo[] = {
            { .name = "MIDR_EL1",
              .exported_bits = 0x00000000ffffffff },
            { .name = "REVIDR_EL1"                },
            REGUSERINFO_SENTINEL
        };
        modify_arm_cp_regs(id_v8_midr_cp_reginfo, id_v8_user_midr_cp_reginfo);
#endif
        if (arm_feature(env, ARM_FEATURE_OMAPCP) ||
            arm_feature(env, ARM_FEATURE_STRONGARM)) {
            ARMCPRegInfo *r;
            /* Register the blanket "writes ignored" value first to cover the
             * whole space. Then update the specific ID registers to allow write
             * access, so that they ignore writes rather than causing them to
             * UNDEF.
             */
            define_one_arm_cp_reg(cpu, &crn0_wi_reginfo);
            for (r = id_pre_v8_midr_cp_reginfo;
                 r->type != ARM_CP_SENTINEL; r++) {
                r->access = PL1_RW;
            }
            for (r = id_cp_reginfo; r->type != ARM_CP_SENTINEL; r++) {
                r->access = PL1_RW;
            }
            id_mpuir_reginfo.access = PL1_RW;
            id_tlbtr_reginfo.access = PL1_RW;
        }
        if (arm_feature(env, ARM_FEATURE_V8)) {
            define_arm_cp_regs(cpu, id_v8_midr_cp_reginfo);
        } else {
            define_arm_cp_regs(cpu, id_pre_v8_midr_cp_reginfo);
        }
        define_arm_cp_regs(cpu, id_cp_reginfo);
        if (!arm_feature(env, ARM_FEATURE_PMSA)) {
            define_one_arm_cp_reg(cpu, &id_tlbtr_reginfo);
        } else if (arm_feature(env, ARM_FEATURE_V7)) {
            define_one_arm_cp_reg(cpu, &id_mpuir_reginfo);
        }
    }

    if (arm_feature(env, ARM_FEATURE_MPIDR)) {
        ARMCPRegInfo mpidr_cp_reginfo[] = {
            { .name = "MPIDR_EL1", .state = ARM_CP_STATE_BOTH,
              .opc0 = 3, .crn = 0, .crm = 0, .opc1 = 0, .opc2 = 5,
              .access = PL1_R, .readfn = mpidr_read, .type = ARM_CP_NO_RAW },
            REGINFO_SENTINEL
        };
#ifdef CONFIG_USER_ONLY
        ARMCPRegUserSpaceInfo mpidr_user_cp_reginfo[] = {
            { .name = "MPIDR_EL1",
              .fixed_bits = 0x0000000080000000 },
            REGUSERINFO_SENTINEL
        };
        modify_arm_cp_regs(mpidr_cp_reginfo, mpidr_user_cp_reginfo);
#endif
        define_arm_cp_regs(cpu, mpidr_cp_reginfo);
    }

    if (arm_feature(env, ARM_FEATURE_AUXCR)) {
        ARMCPRegInfo auxcr_reginfo[] = {
            { .name = "ACTLR_EL1", .state = ARM_CP_STATE_BOTH,
              .opc0 = 3, .opc1 = 0, .crn = 1, .crm = 0, .opc2 = 1,
              .access = PL1_RW, .accessfn = access_tacr,
              .type = ARM_CP_CONST, .resetvalue = cpu->reset_auxcr },
            { .name = "ACTLR_EL2", .state = ARM_CP_STATE_BOTH,
              .opc0 = 3, .opc1 = 4, .crn = 1, .crm = 0, .opc2 = 1,
              .access = PL2_RW, .type = ARM_CP_CONST,
              .resetvalue = 0 },
            { .name = "ACTLR_EL3", .state = ARM_CP_STATE_AA64,
              .opc0 = 3, .opc1 = 6, .crn = 1, .crm = 0, .opc2 = 1,
              .access = PL3_RW, .type = ARM_CP_CONST,
              .resetvalue = 0 },
            REGINFO_SENTINEL
        };
        define_arm_cp_regs(cpu, auxcr_reginfo);
        if (cpu_isar_feature(aa32_ac2, cpu)) {
            define_arm_cp_regs(cpu, actlr2_hactlr2_reginfo);
        }
    }

    if (arm_feature(env, ARM_FEATURE_CBAR)) {
        /*
         * CBAR is IMPDEF, but common on Arm Cortex-A implementations.
         * There are two flavours:
         *  (1) older 32-bit only cores have a simple 32-bit CBAR
         *  (2) 64-bit cores have a 64-bit CBAR visible to AArch64, plus a
         *      32-bit register visible to AArch32 at a different encoding
         *      to the "flavour 1" register and with the bits rearranged to
         *      be able to squash a 64-bit address into the 32-bit view.
         * We distinguish the two via the ARM_FEATURE_AARCH64 flag, but
         * in future if we support AArch32-only configs of some of the
         * AArch64 cores we might need to add a specific feature flag
         * to indicate cores with "flavour 2" CBAR.
         */
        if (arm_feature(env, ARM_FEATURE_AARCH64)) {
            /* 32 bit view is [31:18] 0...0 [43:32]. */
            uint32_t cbar32 = (extract64(cpu->reset_cbar, 18, 14) << 18)
                | extract64(cpu->reset_cbar, 32, 12);
            ARMCPRegInfo cbar_reginfo[] = {
                { .name = "CBAR",
                  .type = ARM_CP_CONST,
                  .cp = 15, .crn = 15, .crm = 3, .opc1 = 1, .opc2 = 0,
                  .access = PL1_R, .resetvalue = cbar32 },
                { .name = "CBAR_EL1", .state = ARM_CP_STATE_AA64,
                  .type = ARM_CP_CONST,
                  .opc0 = 3, .opc1 = 1, .crn = 15, .crm = 3, .opc2 = 0,
                  .access = PL1_R, .resetvalue = cpu->reset_cbar },
                REGINFO_SENTINEL
            };
            /* We don't implement a r/w 64 bit CBAR currently */
            assert(arm_feature(env, ARM_FEATURE_CBAR_RO));
            define_arm_cp_regs(cpu, cbar_reginfo);
        } else {
            ARMCPRegInfo cbar = {
                .name = "CBAR",
                .cp = 15, .crn = 15, .crm = 0, .opc1 = 4, .opc2 = 0,
                .access = PL1_R|PL3_W, .resetvalue = cpu->reset_cbar,
                .fieldoffset = offsetof(CPUARMState,
                                        cp15.c15_config_base_address)
            };
            if (arm_feature(env, ARM_FEATURE_CBAR_RO)) {
                cbar.access = PL1_R;
                cbar.fieldoffset = 0;
                cbar.type = ARM_CP_CONST;
            }
            define_one_arm_cp_reg(cpu, &cbar);
        }
    }

    if (arm_feature(env, ARM_FEATURE_VBAR)) {
        ARMCPRegInfo vbar_cp_reginfo[] = {
            { .name = "VBAR", .state = ARM_CP_STATE_BOTH,
              .opc0 = 3, .crn = 12, .crm = 0, .opc1 = 0, .opc2 = 0,
              .access = PL1_RW,
              .readfn = vbar_read, .writefn = vbar_el1_write,
              .bank_fieldoffsets = { offsetof(CPUARMState, cp15.vbar_s),
                                     offsetof(CPUARMState, cp15.vbar_ns) },
              .resetvalue = 0 },
            REGINFO_SENTINEL
        };
        define_arm_cp_regs(cpu, vbar_cp_reginfo);
    }

    /* Generic registers whose values depend on the implementation */
    {
        ARMCPRegInfo sctlr = {
            .name = "SCTLR", .state = ARM_CP_STATE_BOTH,
            .opc0 = 3, .opc1 = 0, .crn = 1, .crm = 0, .opc2 = 0,
            .access = PL1_RW, .accessfn = access_tvm_trvm,
            .bank_fieldoffsets = { offsetof(CPUARMState, cp15.sctlr_s),
                                   offsetof(CPUARMState, cp15.sctlr_ns) },
            .writefn = sctlr_el1_write, .resetvalue = cpu->reset_sctlr,
            .raw_writefn = raw_write,
        };
        if (arm_feature(env, ARM_FEATURE_XSCALE)) {
            /* Normally we would always end the TB on an SCTLR write, but Linux
             * arch/arm/mach-pxa/sleep.S expects two instructions following
             * an MMU enable to execute from cache.  Imitate this behaviour.
             */
            sctlr.type |= ARM_CP_SUPPRESS_TB_END;
        }
        define_one_arm_cp_reg(cpu, &sctlr);
    }
    if (arm_feature(env, ARM_FEATURE_AARCH64)) {
        ARMCPRegInfo vmsa_lock_el1 = {
            .name = "VMSA_LOCK_EL1", .state = ARM_CP_STATE_AA64,
            .opc0 = 3, .opc1 = 4, .crn = 15, .crm = 1, .opc2 = 2,
            .access = PL1_RW, .fieldoffset = offsetof(CPUARMState, cp15.vmsa_lock_el1),
            .writefn = vmsa_lock_el1_write, .resetvalue = 0,
            .raw_writefn = raw_write,
        };
        define_one_arm_cp_reg(cpu, &vmsa_lock_el1);
    }

    if (cpu_isar_feature(aa64_lor, cpu)) {
        define_arm_cp_regs(cpu, lor_reginfo);
    }
    if (cpu_isar_feature(aa64_pan, cpu)) {
        define_one_arm_cp_reg(cpu, &pan_reginfo);
    }
#ifndef CONFIG_USER_ONLY
    if (cpu_isar_feature(aa64_ats1e1, cpu)) {
        define_arm_cp_regs(cpu, ats1e1_reginfo);
    }
    if (cpu_isar_feature(aa32_ats1e1, cpu)) {
        define_arm_cp_regs(cpu, ats1cp_reginfo);
    }
#endif
    if (cpu_isar_feature(aa64_uao, cpu)) {
        define_one_arm_cp_reg(cpu, &uao_reginfo);
    }

    if (cpu_isar_feature(aa64_dit, cpu)) {
        define_one_arm_cp_reg(cpu, &dit_reginfo);
    }
    if (cpu_isar_feature(aa64_ssbs, cpu)) {
        define_one_arm_cp_reg(cpu, &ssbs_reginfo);
    }

    if (arm_feature(env, ARM_FEATURE_EL2) && cpu_isar_feature(aa64_vh, cpu)) {
        define_arm_cp_regs(cpu, vhe_reginfo);
    }

    if (cpu_isar_feature(aa64_sve, cpu)) {
        define_one_arm_cp_reg(cpu, &zcr_el1_reginfo);
        if (arm_feature(env, ARM_FEATURE_EL2)) {
            define_one_arm_cp_reg(cpu, &zcr_el2_reginfo);
        } else {
            define_one_arm_cp_reg(cpu, &zcr_no_el2_reginfo);
        }
        if (arm_feature(env, ARM_FEATURE_EL3)) {
            define_one_arm_cp_reg(cpu, &zcr_el3_reginfo);
        }
    }

#ifdef TARGET_AARCH64
    if (cpu_isar_feature(aa64_pauth, cpu)) {
        define_arm_cp_regs(cpu, pauth_reginfo);
    }
    if (cpu_isar_feature(aa64_rndr, cpu)) {
        define_arm_cp_regs(cpu, rndr_reginfo);
    }
#ifndef CONFIG_USER_ONLY
    /* Data Cache clean instructions up to PoP */
    if (cpu_isar_feature(aa64_dcpop, cpu)) {
        define_one_arm_cp_reg(cpu, dcpop_reg);

        if (cpu_isar_feature(aa64_dcpodp, cpu)) {
            define_one_arm_cp_reg(cpu, dcpodp_reg);
        }
    }
#endif /*CONFIG_USER_ONLY*/

    /*
     * If full MTE is enabled, add all of the system registers.
     * If only "instructions available at EL0" are enabled,
     * then define only a RAZ/WI version of PSTATE.TCO.
     */
    if (cpu_isar_feature(aa64_mte, cpu)) {
        define_arm_cp_regs(cpu, mte_reginfo);
        define_arm_cp_regs(cpu, mte_el0_cacheop_reginfo);
    } else if (cpu_isar_feature(aa64_mte_insn_reg, cpu)) {
        define_arm_cp_regs(cpu, mte_tco_ro_reginfo);
        define_arm_cp_regs(cpu, mte_el0_cacheop_reginfo);
    }
#endif

    if (cpu_isar_feature(any_predinv, cpu)) {
        define_arm_cp_regs(cpu, predinv_reginfo);
    }

    if (cpu_isar_feature(any_ccidx, cpu)) {
        define_arm_cp_regs(cpu, ccsidr2_reginfo);
    }

#ifndef CONFIG_USER_ONLY
    /*
     * Register redirections and aliases must be done last,
     * after the registers from the other extensions have been defined.
     */
    if (arm_feature(env, ARM_FEATURE_EL2) && cpu_isar_feature(aa64_vh, cpu)) {
        define_arm_vh_e2h_redirects_aliases(cpu);
    }
#endif
}

void arm_cpu_register_gdb_regs_for_features(ARMCPU *cpu)
{
    CPUState *cs = CPU(cpu);
    CPUARMState *env = &cpu->env;

    if (arm_feature(env, ARM_FEATURE_AARCH64)) {
        /*
         * The lower part of each SVE register aliases to the FPU
         * registers so we don't need to include both.
         */
#ifdef TARGET_AARCH64
        if (isar_feature_aa64_sve(&cpu->isar)) {
            gdb_register_coprocessor(cs, arm_gdb_get_svereg, arm_gdb_set_svereg,
                                     arm_gen_dynamic_svereg_xml(cs, cs->gdb_num_regs),
                                     "sve-registers.xml", 0);
        } else
#endif
        {
            gdb_register_coprocessor(cs, aarch64_fpu_gdb_get_reg,
                                     aarch64_fpu_gdb_set_reg,
                                     34, "aarch64-fpu.xml", 0);
        }
    } else if (arm_feature(env, ARM_FEATURE_NEON)) {
        gdb_register_coprocessor(cs, vfp_gdb_get_reg, vfp_gdb_set_reg,
                                 51, "arm-neon.xml", 0);
    } else if (cpu_isar_feature(aa32_simd_r32, cpu)) {
        gdb_register_coprocessor(cs, vfp_gdb_get_reg, vfp_gdb_set_reg,
                                 35, "arm-vfp3.xml", 0);
    } else if (cpu_isar_feature(aa32_vfp_simd, cpu)) {
        gdb_register_coprocessor(cs, vfp_gdb_get_reg, vfp_gdb_set_reg,
                                 19, "arm-vfp.xml", 0);
    }
    gdb_register_coprocessor(cs, arm_gdb_get_sysreg, arm_gdb_set_sysreg,
                             arm_gen_dynamic_sysreg_xml(cs, cs->gdb_num_regs),
                             "system-registers.xml", 0);

}

/* Sort alphabetically by type name, except for "any". */
static gint arm_cpu_list_compare(gconstpointer a, gconstpointer b)
{
    ObjectClass *class_a = (ObjectClass *)a;
    ObjectClass *class_b = (ObjectClass *)b;
    const char *name_a, *name_b;

    name_a = object_class_get_name(class_a);
    name_b = object_class_get_name(class_b);
    if (strcmp(name_a, "any-" TYPE_ARM_CPU) == 0) {
        return 1;
    } else if (strcmp(name_b, "any-" TYPE_ARM_CPU) == 0) {
        return -1;
    } else {
        return strcmp(name_a, name_b);
    }
}

static void arm_cpu_list_entry(gpointer data, gpointer user_data)
{
    ObjectClass *oc = data;
    const char *typename;
    char *name;

    typename = object_class_get_name(oc);
    name = g_strndup(typename, strlen(typename) - strlen("-" TYPE_ARM_CPU));
    qemu_printf("  %s\n", name);
    g_free(name);
}

void arm_cpu_list(void)
{
    GSList *list;

    list = object_class_get_list(TYPE_ARM_CPU, false);
    list = g_slist_sort(list, arm_cpu_list_compare);
    qemu_printf("Available CPUs:\n");
    g_slist_foreach(list, arm_cpu_list_entry, NULL);
    g_slist_free(list);
}

static void arm_cpu_add_definition(gpointer data, gpointer user_data)
{
    ObjectClass *oc = data;
    CpuDefinitionInfoList **cpu_list = user_data;
    CpuDefinitionInfo *info;
    const char *typename;

    typename = object_class_get_name(oc);
    info = g_malloc0(sizeof(*info));
    info->name = g_strndup(typename,
                           strlen(typename) - strlen("-" TYPE_ARM_CPU));
    info->q_typename = g_strdup(typename);

    QAPI_LIST_PREPEND(*cpu_list, info);
}

CpuDefinitionInfoList *qmp_query_cpu_definitions(Error **errp)
{
    CpuDefinitionInfoList *cpu_list = NULL;
    GSList *list;

    list = object_class_get_list(TYPE_ARM_CPU, false);
    g_slist_foreach(list, arm_cpu_add_definition, &cpu_list);
    g_slist_free(list);

    return cpu_list;
}

static void add_cpreg_to_hashtable(ARMCPU *cpu, const ARMCPRegInfo *r,
                                   void *opaque, int state, int secstate,
                                   int crm, int opc1, int opc2,
                                   const char *name)
{
    /* Private utility function for define_one_arm_cp_reg_with_opaque():
     * add a single reginfo struct to the hash table.
     */
    uint32_t *key = g_new(uint32_t, 1);
    ARMCPRegInfo *r2 = g_memdup(r, sizeof(ARMCPRegInfo));
    int is64 = (r->type & ARM_CP_64BIT) ? 1 : 0;
    int ns = (secstate & ARM_CP_SECSTATE_NS) ? 1 : 0;

    r2->name = g_strdup(name);
    /* Reset the secure state to the specific incoming state.  This is
     * necessary as the register may have been defined with both states.
     */
    r2->secure = secstate;

    if (r->bank_fieldoffsets[0] && r->bank_fieldoffsets[1]) {
        /* Register is banked (using both entries in array).
         * Overwriting fieldoffset as the array is only used to define
         * banked registers but later only fieldoffset is used.
         */
        r2->fieldoffset = r->bank_fieldoffsets[ns];
    }

    if (state == ARM_CP_STATE_AA32) {
        if (r->bank_fieldoffsets[0] && r->bank_fieldoffsets[1]) {
            /* If the register is banked then we don't need to migrate or
             * reset the 32-bit instance in certain cases:
             *
             * 1) If the register has both 32-bit and 64-bit instances then we
             *    can count on the 64-bit instance taking care of the
             *    non-secure bank.
             * 2) If ARMv8 is enabled then we can count on a 64-bit version
             *    taking care of the secure bank.  This requires that separate
             *    32 and 64-bit definitions are provided.
             */
            if ((r->state == ARM_CP_STATE_BOTH && ns) ||
                (arm_feature(&cpu->env, ARM_FEATURE_V8) && !ns)) {
                r2->type |= ARM_CP_ALIAS;
            }
        } else if ((secstate != r->secure) && !ns) {
            /* The register is not banked so we only want to allow migration of
             * the non-secure instance.
             */
            r2->type |= ARM_CP_ALIAS;
        }

        if (r->state == ARM_CP_STATE_BOTH) {
            /* We assume it is a cp15 register if the .cp field is left unset.
             */
            if (r2->cp == 0) {
                r2->cp = 15;
            }

#ifdef HOST_WORDS_BIGENDIAN
            if (r2->fieldoffset) {
                r2->fieldoffset += sizeof(uint32_t);
            }
#endif
        }
    }
    if (state == ARM_CP_STATE_AA64) {
        /* To allow abbreviation of ARMCPRegInfo
         * definitions, we treat cp == 0 as equivalent to
         * the value for "standard guest-visible sysreg".
         * STATE_BOTH definitions are also always "standard
         * sysreg" in their AArch64 view (the .cp value may
         * be non-zero for the benefit of the AArch32 view).
         */
        if (r->cp == 0 || r->state == ARM_CP_STATE_BOTH) {
            r2->cp = CP_REG_ARM64_SYSREG_CP;
        }
        *key = ENCODE_AA64_CP_REG(r2->cp, r2->crn, crm,
                                  r2->opc0, opc1, opc2);
    } else {
        *key = ENCODE_CP_REG(r2->cp, is64, ns, r2->crn, crm, opc1, opc2);
    }
    if (opaque) {
        r2->opaque = opaque;
    }
    /* reginfo passed to helpers is correct for the actual access,
     * and is never ARM_CP_STATE_BOTH:
     */
    r2->state = state;
    /* Make sure reginfo passed to helpers for wildcarded regs
     * has the correct crm/opc1/opc2 for this reg, not CP_ANY:
     */
    r2->crm = crm;
    r2->opc1 = opc1;
    r2->opc2 = opc2;
    /* By convention, for wildcarded registers only the first
     * entry is used for migration; the others are marked as
     * ALIAS so we don't try to transfer the register
     * multiple times. Special registers (ie NOP/WFI) are
     * never migratable and not even raw-accessible.
     */
    if ((r->type & ARM_CP_SPECIAL)) {
        r2->type |= ARM_CP_NO_RAW;
    }
    if (((r->crm == CP_ANY) && crm != 0) ||
        ((r->opc1 == CP_ANY) && opc1 != 0) ||
        ((r->opc2 == CP_ANY) && opc2 != 0)) {
        r2->type |= ARM_CP_ALIAS | ARM_CP_NO_GDB;
    }

    /* Check that raw accesses are either forbidden or handled. Note that
     * we can't assert this earlier because the setup of fieldoffset for
     * banked registers has to be done first.
     */
    if (!(r2->type & ARM_CP_NO_RAW)) {
        assert(!raw_accessors_invalid(r2));
    }

    /* Overriding of an existing definition must be explicitly
     * requested.
     */
    if (!(r->type & ARM_CP_OVERRIDE)) {
        ARMCPRegInfo *oldreg;
        oldreg = g_hash_table_lookup(cpu->cp_regs, key);
        if (oldreg && !(oldreg->type & ARM_CP_OVERRIDE)) {
            fprintf(stderr, "Register redefined: cp=%d %d bit "
                    "crn=%d crm=%d opc1=%d opc2=%d, "
                    "was %s, now %s\n", r2->cp, 32 + 32 * is64,
                    r2->crn, r2->crm, r2->opc1, r2->opc2,
                    oldreg->name, r2->name);
            g_assert_not_reached();
        }
    }
    g_hash_table_insert(cpu->cp_regs, key, r2);
}


void define_one_arm_cp_reg_with_opaque(ARMCPU *cpu,
                                       const ARMCPRegInfo *r, void *opaque)
{
    /* Define implementations of coprocessor registers.
     * We store these in a hashtable because typically
     * there are less than 150 registers in a space which
     * is 16*16*16*8*8 = 262144 in size.
     * Wildcarding is supported for the crm, opc1 and opc2 fields.
     * If a register is defined twice then the second definition is
     * used, so this can be used to define some generic registers and
     * then override them with implementation specific variations.
     * At least one of the original and the second definition should
     * include ARM_CP_OVERRIDE in its type bits -- this is just a guard
     * against accidental use.
     *
     * The state field defines whether the register is to be
     * visible in the AArch32 or AArch64 execution state. If the
     * state is set to ARM_CP_STATE_BOTH then we synthesise a
     * reginfo structure for the AArch32 view, which sees the lower
     * 32 bits of the 64 bit register.
     *
     * Only registers visible in AArch64 may set r->opc0; opc0 cannot
     * be wildcarded. AArch64 registers are always considered to be 64
     * bits; the ARM_CP_64BIT* flag applies only to the AArch32 view of
     * the register, if any.
     */
    int crm, opc1, opc2, state;
    int crmmin = (r->crm == CP_ANY) ? 0 : r->crm;
    int crmmax = (r->crm == CP_ANY) ? 15 : r->crm;
    int opc1min = (r->opc1 == CP_ANY) ? 0 : r->opc1;
    int opc1max = (r->opc1 == CP_ANY) ? 7 : r->opc1;
    int opc2min = (r->opc2 == CP_ANY) ? 0 : r->opc2;
    int opc2max = (r->opc2 == CP_ANY) ? 7 : r->opc2;
    /* 64 bit registers have only CRm and Opc1 fields */
    assert(!((r->type & ARM_CP_64BIT) && (r->opc2 || r->crn)));
    /* op0 only exists in the AArch64 encodings */
    assert((r->state != ARM_CP_STATE_AA32) || (r->opc0 == 0));
    /* AArch64 regs are all 64 bit so ARM_CP_64BIT is meaningless */
    assert((r->state != ARM_CP_STATE_AA64) || !(r->type & ARM_CP_64BIT));
    /*
     * This API is only for Arm's system coprocessors (14 and 15) or
     * (M-profile or v7A-and-earlier only) for implementation defined
     * coprocessors in the range 0..7.  Our decode assumes this, since
     * 8..13 can be used for other insns including VFP and Neon. See
     * valid_cp() in translate.c.  Assert here that we haven't tried
     * to use an invalid coprocessor number.
     */
    switch (r->state) {
    case ARM_CP_STATE_BOTH:
        /* 0 has a special meaning, but otherwise the same rules as AA32. */
        if (r->cp == 0) {
            break;
        }
        /* fall through */
    case ARM_CP_STATE_AA32:
        if (arm_feature(&cpu->env, ARM_FEATURE_V8) &&
            !arm_feature(&cpu->env, ARM_FEATURE_M)) {
            assert(r->cp >= 14 && r->cp <= 15);
        } else {
            assert(r->cp < 8 || (r->cp >= 14 && r->cp <= 15));
        }
        break;
    case ARM_CP_STATE_AA64:
        assert(r->cp == 0 || r->cp == CP_REG_ARM64_SYSREG_CP);
        break;
    default:
        g_assert_not_reached();
    }
    /* The AArch64 pseudocode CheckSystemAccess() specifies that op1
     * encodes a minimum access level for the register. We roll this
     * runtime check into our general permission check code, so check
     * here that the reginfo's specified permissions are strict enough
     * to encompass the generic architectural permission check.
     */
    if (r->state != ARM_CP_STATE_AA32) {
        int mask = 0;
        switch (r->opc1) {
        case 0:
            /* min_EL EL1, but some accessible to EL0 via kernel ABI */
            mask = PL0U_R | PL1_RW;
            break;
        case 1: case 2:
            /* min_EL EL1 */
            mask = PL1_RW;
            break;
        case 3:
            /* min_EL EL0 */
            mask = PL0_RW;
            break;
        case 4:
        case 5:
            /* min_EL EL2 */
            mask = PL1_RW;
            break;
        case 6:
            /* min_EL EL3 */
            mask = PL1_RW;
            break;
        case 7:
            /* min_EL EL1, secure mode only (we don't check the latter) */
            mask = PL1_RW;
            break;
        default:
            /* broken reginfo with out-of-range opc1 */
            assert(false);
            break;
        }
        /* assert our permissions are not too lax (stricter is fine) */
        assert((r->access & ~mask) == 0);
    }

    /* Check that the register definition has enough info to handle
     * reads and writes if they are permitted.
     */
    if (!(r->type & (ARM_CP_SPECIAL|ARM_CP_CONST))) {
        if (r->access & PL3_R) {
            assert((r->fieldoffset ||
                   (r->bank_fieldoffsets[0] && r->bank_fieldoffsets[1])) ||
                   r->readfn);
        }
        if (r->access & PL3_W) {
            assert((r->fieldoffset ||
                   (r->bank_fieldoffsets[0] && r->bank_fieldoffsets[1])) ||
                   r->writefn);
        }
    }
    /* Bad type field probably means missing sentinel at end of reg list */
    assert(cptype_valid(r->type));
    for (crm = crmmin; crm <= crmmax; crm++) {
        for (opc1 = opc1min; opc1 <= opc1max; opc1++) {
            for (opc2 = opc2min; opc2 <= opc2max; opc2++) {
                for (state = ARM_CP_STATE_AA32;
                     state <= ARM_CP_STATE_AA64; state++) {
                    if (r->state != state && r->state != ARM_CP_STATE_BOTH) {
                        continue;
                    }
                    if (state == ARM_CP_STATE_AA32) {
                        /* Under AArch32 CP registers can be common
                         * (same for secure and non-secure world) or banked.
                         */
                        char *name;

                        switch (r->secure) {
                        case ARM_CP_SECSTATE_S:
                        case ARM_CP_SECSTATE_NS:
                            add_cpreg_to_hashtable(cpu, r, opaque, state,
                                                   r->secure, crm, opc1, opc2,
                                                   r->name);
                            break;
                        default:
                            name = g_strdup_printf("%s_S", r->name);
                            add_cpreg_to_hashtable(cpu, r, opaque, state,
                                                   ARM_CP_SECSTATE_S,
                                                   crm, opc1, opc2, name);
                            g_free(name);
                            add_cpreg_to_hashtable(cpu, r, opaque, state,
                                                   ARM_CP_SECSTATE_NS,
                                                   crm, opc1, opc2, r->name);
                            break;
                        }
                    } else {
                        /* AArch64 registers get mapped to non-secure instance
                         * of AArch32 */
                        add_cpreg_to_hashtable(cpu, r, opaque, state,
                                               ARM_CP_SECSTATE_NS,
                                               crm, opc1, opc2, r->name);
                    }
                }
            }
        }
    }
}

void define_arm_cp_regs_with_opaque(ARMCPU *cpu,
                                    const ARMCPRegInfo *regs, void *opaque)
{
    /* Define a whole list of registers */
    const ARMCPRegInfo *r;
    for (r = regs; r->type != ARM_CP_SENTINEL; r++) {
        define_one_arm_cp_reg_with_opaque(cpu, r, opaque);
    }
}

/*
 * Modify ARMCPRegInfo for access from userspace.
 *
 * This is a data driven modification directed by
 * ARMCPRegUserSpaceInfo. All registers become ARM_CP_CONST as
 * user-space cannot alter any values and dynamic values pertaining to
 * execution state are hidden from user space view anyway.
 */
void modify_arm_cp_regs(ARMCPRegInfo *regs, const ARMCPRegUserSpaceInfo *mods)
{
    const ARMCPRegUserSpaceInfo *m;
    ARMCPRegInfo *r;

    for (m = mods; m->name; m++) {
        GPatternSpec *pat = NULL;
        if (m->is_glob) {
            pat = g_pattern_spec_new(m->name);
        }
        for (r = regs; r->type != ARM_CP_SENTINEL; r++) {
            if (pat && g_pattern_match_string(pat, r->name)) {
                r->type = ARM_CP_CONST;
                r->access = PL0U_R;
                r->resetvalue = 0;
                /* continue */
            } else if (strcmp(r->name, m->name) == 0) {
                r->type = ARM_CP_CONST;
                r->access = PL0U_R;
                r->resetvalue &= m->exported_bits;
                r->resetvalue |= m->fixed_bits;
                break;
            }
        }
        if (pat) {
            g_pattern_spec_free(pat);
        }
    }
}

const ARMCPRegInfo *get_arm_cp_reginfo(GHashTable *cpregs, uint32_t encoded_cp)
{
    return g_hash_table_lookup(cpregs, &encoded_cp);
}

void arm_cp_write_ignore(CPUARMState *env, const ARMCPRegInfo *ri,
                         uint64_t value)
{
    /* Helper coprocessor write function for write-ignore registers */
}

uint64_t arm_cp_read_zero(CPUARMState *env, const ARMCPRegInfo *ri)
{
    /* Helper coprocessor write function for read-as-zero registers */
    return 0;
}

void arm_cp_reset_ignore(CPUARMState *env, const ARMCPRegInfo *opaque)
{
    /* Helper coprocessor reset function for do-nothing-on-reset registers */
}

static int bad_mode_switch(CPUARMState *env, int mode, CPSRWriteType write_type)
{
    /* Return true if it is not valid for us to switch to
     * this CPU mode (ie all the UNPREDICTABLE cases in
     * the ARM ARM CPSRWriteByInstr pseudocode).
     */

    /* Changes to or from Hyp via MSR and CPS are illegal. */
    if (write_type == CPSRWriteByInstr &&
        ((env->uncached_cpsr & CPSR_M) == ARM_CPU_MODE_HYP ||
         mode == ARM_CPU_MODE_HYP)) {
        return 1;
    }

    switch (mode) {
    case ARM_CPU_MODE_USR:
        return 0;
    case ARM_CPU_MODE_SYS:
    case ARM_CPU_MODE_SVC:
    case ARM_CPU_MODE_ABT:
    case ARM_CPU_MODE_UND:
    case ARM_CPU_MODE_IRQ:
    case ARM_CPU_MODE_FIQ:
        /* Note that we don't implement the IMPDEF NSACR.RFR which in v7
         * allows FIQ mode to be Secure-only. (In v8 this doesn't exist.)
         */
        /* If HCR.TGE is set then changes from Monitor to NS PL1 via MSR
         * and CPS are treated as illegal mode changes.
         */
        if (write_type == CPSRWriteByInstr &&
            (env->uncached_cpsr & CPSR_M) == ARM_CPU_MODE_MON &&
            (arm_hcr_el2_eff(env) & HCR_TGE)) {
            return 1;
        }
        return 0;
    case ARM_CPU_MODE_HYP:
        return !arm_is_el2_enabled(env) || arm_current_el(env) < 2;
    case ARM_CPU_MODE_MON:
        return arm_current_el(env) < 3;
    default:
        return 1;
    }
}

uint32_t cpsr_read(CPUARMState *env)
{
    int ZF;
    ZF = (env->ZF == 0);
    return env->uncached_cpsr | (env->NF & 0x80000000) | (ZF << 30) |
        (env->CF << 29) | ((env->VF & 0x80000000) >> 3) | (env->QF << 27)
        | (env->thumb << 5) | ((env->condexec_bits & 3) << 25)
        | ((env->condexec_bits & 0xfc) << 8)
        | (env->GE << 16) | (env->daif & CPSR_AIF);
}

void cpsr_write(CPUARMState *env, uint32_t val, uint32_t mask,
                CPSRWriteType write_type)
{
    uint32_t changed_daif;

    if (mask & CPSR_NZCV) {
        env->ZF = (~val) & CPSR_Z;
        env->NF = val;
        env->CF = (val >> 29) & 1;
        env->VF = (val << 3) & 0x80000000;
    }
    if (mask & CPSR_Q)
        env->QF = ((val & CPSR_Q) != 0);
    if (mask & CPSR_T)
        env->thumb = ((val & CPSR_T) != 0);
    if (mask & CPSR_IT_0_1) {
        env->condexec_bits &= ~3;
        env->condexec_bits |= (val >> 25) & 3;
    }
    if (mask & CPSR_IT_2_7) {
        env->condexec_bits &= 3;
        env->condexec_bits |= (val >> 8) & 0xfc;
    }
    if (mask & CPSR_GE) {
        env->GE = (val >> 16) & 0xf;
    }

    /* In a V7 implementation that includes the security extensions but does
     * not include Virtualization Extensions the SCR.FW and SCR.AW bits control
     * whether non-secure software is allowed to change the CPSR_F and CPSR_A
     * bits respectively.
     *
     * In a V8 implementation, it is permitted for privileged software to
     * change the CPSR A/F bits regardless of the SCR.AW/FW bits.
     */
    if (write_type != CPSRWriteRaw && !arm_feature(env, ARM_FEATURE_V8) &&
        arm_feature(env, ARM_FEATURE_EL3) &&
        !arm_feature(env, ARM_FEATURE_EL2) &&
        !arm_is_secure(env)) {

        changed_daif = (env->daif ^ val) & mask;

        if (changed_daif & CPSR_A) {
            /* Check to see if we are allowed to change the masking of async
             * abort exceptions from a non-secure state.
             */
            if (!(env->cp15.scr_el3 & SCR_AW)) {
                qemu_log_mask(LOG_GUEST_ERROR,
                              "Ignoring attempt to switch CPSR_A flag from "
                              "non-secure world with SCR.AW bit clear\n");
                mask &= ~CPSR_A;
            }
        }

        if (changed_daif & CPSR_F) {
            /* Check to see if we are allowed to change the masking of FIQ
             * exceptions from a non-secure state.
             */
            if (!(env->cp15.scr_el3 & SCR_FW)) {
                qemu_log_mask(LOG_GUEST_ERROR,
                              "Ignoring attempt to switch CPSR_F flag from "
                              "non-secure world with SCR.FW bit clear\n");
                mask &= ~CPSR_F;
            }

            /* Check whether non-maskable FIQ (NMFI) support is enabled.
             * If this bit is set software is not allowed to mask
             * FIQs, but is allowed to set CPSR_F to 0.
             */
            if ((A32_BANKED_CURRENT_REG_GET(env, sctlr) & SCTLR_NMFI) &&
                (val & CPSR_F)) {
                qemu_log_mask(LOG_GUEST_ERROR,
                              "Ignoring attempt to enable CPSR_F flag "
                              "(non-maskable FIQ [NMFI] support enabled)\n");
                mask &= ~CPSR_F;
            }
        }
    }

    env->daif &= ~(CPSR_AIF & mask);
    env->daif |= val & CPSR_AIF & mask;

    if (write_type != CPSRWriteRaw &&
        ((env->uncached_cpsr ^ val) & mask & CPSR_M)) {
        if ((env->uncached_cpsr & CPSR_M) == ARM_CPU_MODE_USR) {
            /* Note that we can only get here in USR mode if this is a
             * gdb stub write; for this case we follow the architectural
             * behaviour for guest writes in USR mode of ignoring an attempt
             * to switch mode. (Those are caught by translate.c for writes
             * triggered by guest instructions.)
             */
            mask &= ~CPSR_M;
        } else if (bad_mode_switch(env, val & CPSR_M, write_type)) {
            /* Attempt to switch to an invalid mode: this is UNPREDICTABLE in
             * v7, and has defined behaviour in v8:
             *  + leave CPSR.M untouched
             *  + allow changes to the other CPSR fields
             *  + set PSTATE.IL
             * For user changes via the GDB stub, we don't set PSTATE.IL,
             * as this would be unnecessarily harsh for a user error.
             */
            mask &= ~CPSR_M;
            if (write_type != CPSRWriteByGDBStub &&
                arm_feature(env, ARM_FEATURE_V8)) {
                mask |= CPSR_IL;
                val |= CPSR_IL;
            }
            qemu_log_mask(LOG_GUEST_ERROR,
                          "Illegal AArch32 mode switch attempt from %s to %s\n",
                          aarch32_mode_name(env->uncached_cpsr),
                          aarch32_mode_name(val));
        } else {
            qemu_log_mask(CPU_LOG_INT, "%s %s to %s PC 0x%" PRIx32 "\n",
                          write_type == CPSRWriteExceptionReturn ?
                          "Exception return from AArch32" :
                          "AArch32 mode switch from",
                          aarch32_mode_name(env->uncached_cpsr),
                          aarch32_mode_name(val), env->regs[15]);
            switch_mode(env, val & CPSR_M);
        }
    }
    mask &= ~CACHED_CPSR_BITS;
    env->uncached_cpsr = (env->uncached_cpsr & ~mask) | (val & mask);
}

/* Sign/zero extend */
uint32_t HELPER(sxtb16)(uint32_t x)
{
    uint32_t res;
    res = (uint16_t)(int8_t)x;
    res |= (uint32_t)(int8_t)(x >> 16) << 16;
    return res;
}

uint32_t HELPER(uxtb16)(uint32_t x)
{
    uint32_t res;
    res = (uint16_t)(uint8_t)x;
    res |= (uint32_t)(uint8_t)(x >> 16) << 16;
    return res;
}

int32_t HELPER(sdiv)(int32_t num, int32_t den)
{
    if (den == 0)
      return 0;
    if (num == INT_MIN && den == -1)
      return INT_MIN;
    return num / den;
}

uint32_t HELPER(udiv)(uint32_t num, uint32_t den)
{
    if (den == 0)
      return 0;
    return num / den;
}

uint32_t HELPER(rbit)(uint32_t x)
{
    return revbit32(x);
}

#ifdef CONFIG_USER_ONLY

static void switch_mode(CPUARMState *env, int mode)
{
    ARMCPU *cpu = env_archcpu(env);

    if (mode != ARM_CPU_MODE_USR) {
        cpu_abort(CPU(cpu), "Tried to switch out of user mode\n");
    }
}

uint32_t arm_phys_excp_target_el(CPUState *cs, uint32_t excp_idx,
                                 uint32_t cur_el, bool secure)
{
    return 1;
}

void aarch64_sync_64_to_32(CPUARMState *env)
{
    g_assert_not_reached();
}

#else

static void switch_mode(CPUARMState *env, int mode)
{
    int old_mode;
    int i;

    old_mode = env->uncached_cpsr & CPSR_M;
    if (mode == old_mode)
        return;

    if (old_mode == ARM_CPU_MODE_FIQ) {
        memcpy (env->fiq_regs, env->regs + 8, 5 * sizeof(uint32_t));
        memcpy (env->regs + 8, env->usr_regs, 5 * sizeof(uint32_t));
    } else if (mode == ARM_CPU_MODE_FIQ) {
        memcpy (env->usr_regs, env->regs + 8, 5 * sizeof(uint32_t));
        memcpy (env->regs + 8, env->fiq_regs, 5 * sizeof(uint32_t));
    }

    i = bank_number(old_mode);
    env->banked_r13[i] = env->regs[13];
    env->banked_spsr[i] = env->spsr;

    i = bank_number(mode);
    env->regs[13] = env->banked_r13[i];
    env->spsr = env->banked_spsr[i];

    env->banked_r14[r14_bank_number(old_mode)] = env->regs[14];
    env->regs[14] = env->banked_r14[r14_bank_number(mode)];
}

/* Physical Interrupt Target EL Lookup Table
 *
 * [ From ARM ARM section G1.13.4 (Table G1-15) ]
 *
 * The below multi-dimensional table is used for looking up the target
 * exception level given numerous condition criteria.  Specifically, the
 * target EL is based on SCR and HCR routing controls as well as the
 * currently executing EL and secure state.
 *
 *    Dimensions:
 *    target_el_table[2][2][2][2][2][4]
 *                    |  |  |  |  |  +--- Current EL
 *                    |  |  |  |  +------ Non-secure(0)/Secure(1)
 *                    |  |  |  +--------- HCR mask override
 *                    |  |  +------------ SCR exec state control
 *                    |  +--------------- SCR mask override
 *                    +------------------ 32-bit(0)/64-bit(1) EL3
 *
 *    The table values are as such:
 *    0-3 = EL0-EL3
 *     -1 = Cannot occur
 *
 * The ARM ARM target EL table includes entries indicating that an "exception
 * is not taken".  The two cases where this is applicable are:
 *    1) An exception is taken from EL3 but the SCR does not have the exception
 *    routed to EL3.
 *    2) An exception is taken from EL2 but the HCR does not have the exception
 *    routed to EL2.
 * In these two cases, the below table contain a target of EL1.  This value is
 * returned as it is expected that the consumer of the table data will check
 * for "target EL >= current EL" to ensure the exception is not taken.
 *
 *            SCR     HCR
 *         64  EA     AMO                 From
 *        BIT IRQ     IMO      Non-secure         Secure
 *        EL3 FIQ  RW FMO   EL0 EL1 EL2 EL3   EL0 EL1 EL2 EL3
 */
static const int8_t target_el_table[2][2][2][2][2][4] = {
    {{{{/* 0   0   0   0 */{ 1,  1,  2, -1 },{ 3, -1, -1,  3 },},
       {/* 0   0   0   1 */{ 2,  2,  2, -1 },{ 3, -1, -1,  3 },},},
      {{/* 0   0   1   0 */{ 1,  1,  2, -1 },{ 3, -1, -1,  3 },},
       {/* 0   0   1   1 */{ 2,  2,  2, -1 },{ 3, -1, -1,  3 },},},},
     {{{/* 0   1   0   0 */{ 3,  3,  3, -1 },{ 3, -1, -1,  3 },},
       {/* 0   1   0   1 */{ 3,  3,  3, -1 },{ 3, -1, -1,  3 },},},
      {{/* 0   1   1   0 */{ 3,  3,  3, -1 },{ 3, -1, -1,  3 },},
       {/* 0   1   1   1 */{ 3,  3,  3, -1 },{ 3, -1, -1,  3 },},},},},
    {{{{/* 1   0   0   0 */{ 1,  1,  2, -1 },{ 1,  1, -1,  1 },},
       {/* 1   0   0   1 */{ 2,  2,  2, -1 },{ 2,  2, -1,  1 },},},
      {{/* 1   0   1   0 */{ 1,  1,  1, -1 },{ 1,  1,  1,  1 },},
       {/* 1   0   1   1 */{ 2,  2,  2, -1 },{ 2,  2,  2,  1 },},},},
     {{{/* 1   1   0   0 */{ 3,  3,  3, -1 },{ 3,  3, -1,  3 },},
       {/* 1   1   0   1 */{ 3,  3,  3, -1 },{ 3,  3, -1,  3 },},},
      {{/* 1   1   1   0 */{ 3,  3,  3, -1 },{ 3,  3,  3,  3 },},
       {/* 1   1   1   1 */{ 3,  3,  3, -1 },{ 3,  3,  3,  3 },},},},},
};

/*
 * Determine the target EL for physical exceptions
 */
uint32_t arm_phys_excp_target_el(CPUState *cs, uint32_t excp_idx,
                                 uint32_t cur_el, bool secure)
{
    CPUARMState *env = cs->env_ptr;
    bool rw;
    bool scr;
    bool hcr;
    int target_el;
    /* Is the highest EL AArch64? */
    bool is64 = arm_feature(env, ARM_FEATURE_AARCH64);
    uint64_t hcr_el2;

    if (arm_feature(env, ARM_FEATURE_EL3)) {
        rw = ((env->cp15.scr_el3 & SCR_RW) == SCR_RW);
    } else {
        /* Either EL2 is the highest EL (and so the EL2 register width
         * is given by is64); or there is no EL2 or EL3, in which case
         * the value of 'rw' does not affect the table lookup anyway.
         */
        rw = is64;
    }

    hcr_el2 = arm_hcr_el2_eff(env);
    switch (excp_idx) {
    case EXCP_IRQ:
        scr = ((env->cp15.scr_el3 & SCR_IRQ) == SCR_IRQ);
        hcr = hcr_el2 & HCR_IMO;
        break;
    case EXCP_FIQ:
        scr = ((env->cp15.scr_el3 & SCR_FIQ) == SCR_FIQ);
        hcr = hcr_el2 & HCR_FMO;
        break;
    default:
        scr = ((env->cp15.scr_el3 & SCR_EA) == SCR_EA);
        hcr = hcr_el2 & HCR_AMO;
        break;
    };

    /*
     * For these purposes, TGE and AMO/IMO/FMO both force the
     * interrupt to EL2.  Fold TGE into the bit extracted above.
     */
    hcr |= (hcr_el2 & HCR_TGE) != 0;

    /* Perform a table-lookup for the target EL given the current state */
    target_el = target_el_table[is64][scr][rw][hcr][secure][cur_el];

    assert(target_el > 0);

    return target_el;
}

void arm_log_exception(int idx)
{
    if (qemu_loglevel_mask(CPU_LOG_INT)) {
        const char *exc = NULL;
        static const char * const excnames[] = {
            [EXCP_UDEF] = "Undefined Instruction",
            [EXCP_SWI] = "SVC",
            [EXCP_PREFETCH_ABORT] = "Prefetch Abort",
            [EXCP_DATA_ABORT] = "Data Abort",
            [EXCP_IRQ] = "IRQ",
            [EXCP_FIQ] = "FIQ",
            [EXCP_BKPT] = "Breakpoint",
            [EXCP_EXCEPTION_EXIT] = "QEMU v7M exception exit",
            [EXCP_KERNEL_TRAP] = "QEMU intercept of kernel commpage",
            [EXCP_HVC] = "Hypervisor Call",
            [EXCP_HYP_TRAP] = "Hypervisor Trap",
            [EXCP_SMC] = "Secure Monitor Call",
            [EXCP_VIRQ] = "Virtual IRQ",
            [EXCP_VFIQ] = "Virtual FIQ",
            [EXCP_SEMIHOST] = "Semihosting call",
            [EXCP_NOCP] = "v7M NOCP UsageFault",
            [EXCP_INVSTATE] = "v7M INVSTATE UsageFault",
            [EXCP_STKOF] = "v8M STKOF UsageFault",
            [EXCP_LAZYFP] = "v7M exception during lazy FP stacking",
            [EXCP_LSERR] = "v8M LSERR UsageFault",
            [EXCP_UNALIGNED] = "v7M UNALIGNED UsageFault",
            [EXCP_GENTER] = "Guarded execution enter",
        };

        if (idx >= 0 && idx < ARRAY_SIZE(excnames)) {
            exc = excnames[idx];
        }
        if (!exc) {
            exc = "unknown";
        }
        qemu_log_mask(CPU_LOG_INT, "Taking exception %d [%s]\n", idx, exc);
    }
}

/*
 * Function used to synchronize QEMU's AArch64 register set with AArch32
 * register set.  This is necessary when switching between AArch32 and AArch64
 * execution state.
 */
void aarch64_sync_32_to_64(CPUARMState *env)
{
    int i;
    uint32_t mode = env->uncached_cpsr & CPSR_M;

    /* We can blanket copy R[0:7] to X[0:7] */
    for (i = 0; i < 8; i++) {
        env->xregs[i] = env->regs[i];
    }

    /*
     * Unless we are in FIQ mode, x8-x12 come from the user registers r8-r12.
     * Otherwise, they come from the banked user regs.
     */
    if (mode == ARM_CPU_MODE_FIQ) {
        for (i = 8; i < 13; i++) {
            env->xregs[i] = env->usr_regs[i - 8];
        }
    } else {
        for (i = 8; i < 13; i++) {
            env->xregs[i] = env->regs[i];
        }
    }

    /*
     * Registers x13-x23 are the various mode SP and FP registers. Registers
     * r13 and r14 are only copied if we are in that mode, otherwise we copy
     * from the mode banked register.
     */
    if (mode == ARM_CPU_MODE_USR || mode == ARM_CPU_MODE_SYS) {
        env->xregs[13] = env->regs[13];
        env->xregs[14] = env->regs[14];
    } else {
        env->xregs[13] = env->banked_r13[bank_number(ARM_CPU_MODE_USR)];
        /* HYP is an exception in that it is copied from r14 */
        if (mode == ARM_CPU_MODE_HYP) {
            env->xregs[14] = env->regs[14];
        } else {
            env->xregs[14] = env->banked_r14[r14_bank_number(ARM_CPU_MODE_USR)];
        }
    }

    if (mode == ARM_CPU_MODE_HYP) {
        env->xregs[15] = env->regs[13];
    } else {
        env->xregs[15] = env->banked_r13[bank_number(ARM_CPU_MODE_HYP)];
    }

    if (mode == ARM_CPU_MODE_IRQ) {
        env->xregs[16] = env->regs[14];
        env->xregs[17] = env->regs[13];
    } else {
        env->xregs[16] = env->banked_r14[r14_bank_number(ARM_CPU_MODE_IRQ)];
        env->xregs[17] = env->banked_r13[bank_number(ARM_CPU_MODE_IRQ)];
    }

    if (mode == ARM_CPU_MODE_SVC) {
        env->xregs[18] = env->regs[14];
        env->xregs[19] = env->regs[13];
    } else {
        env->xregs[18] = env->banked_r14[r14_bank_number(ARM_CPU_MODE_SVC)];
        env->xregs[19] = env->banked_r13[bank_number(ARM_CPU_MODE_SVC)];
    }

    if (mode == ARM_CPU_MODE_ABT) {
        env->xregs[20] = env->regs[14];
        env->xregs[21] = env->regs[13];
    } else {
        env->xregs[20] = env->banked_r14[r14_bank_number(ARM_CPU_MODE_ABT)];
        env->xregs[21] = env->banked_r13[bank_number(ARM_CPU_MODE_ABT)];
    }

    if (mode == ARM_CPU_MODE_UND) {
        env->xregs[22] = env->regs[14];
        env->xregs[23] = env->regs[13];
    } else {
        env->xregs[22] = env->banked_r14[r14_bank_number(ARM_CPU_MODE_UND)];
        env->xregs[23] = env->banked_r13[bank_number(ARM_CPU_MODE_UND)];
    }

    /*
     * Registers x24-x30 are mapped to r8-r14 in FIQ mode.  If we are in FIQ
     * mode, then we can copy from r8-r14.  Otherwise, we copy from the
     * FIQ bank for r8-r14.
     */
    if (mode == ARM_CPU_MODE_FIQ) {
        for (i = 24; i < 31; i++) {
            env->xregs[i] = env->regs[i - 16];   /* X[24:30] <- R[8:14] */
        }
    } else {
        for (i = 24; i < 29; i++) {
            env->xregs[i] = env->fiq_regs[i - 24];
        }
        env->xregs[29] = env->banked_r13[bank_number(ARM_CPU_MODE_FIQ)];
        env->xregs[30] = env->banked_r14[r14_bank_number(ARM_CPU_MODE_FIQ)];
    }

    env->pc = env->regs[15];
}

/*
 * Function used to synchronize QEMU's AArch32 register set with AArch64
 * register set.  This is necessary when switching between AArch32 and AArch64
 * execution state.
 */
void aarch64_sync_64_to_32(CPUARMState *env)
{
    int i;
    uint32_t mode = env->uncached_cpsr & CPSR_M;

    /* We can blanket copy X[0:7] to R[0:7] */
    for (i = 0; i < 8; i++) {
        env->regs[i] = env->xregs[i];
    }

    /*
     * Unless we are in FIQ mode, r8-r12 come from the user registers x8-x12.
     * Otherwise, we copy x8-x12 into the banked user regs.
     */
    if (mode == ARM_CPU_MODE_FIQ) {
        for (i = 8; i < 13; i++) {
            env->usr_regs[i - 8] = env->xregs[i];
        }
    } else {
        for (i = 8; i < 13; i++) {
            env->regs[i] = env->xregs[i];
        }
    }

    /*
     * Registers r13 & r14 depend on the current mode.
     * If we are in a given mode, we copy the corresponding x registers to r13
     * and r14.  Otherwise, we copy the x register to the banked r13 and r14
     * for the mode.
     */
    if (mode == ARM_CPU_MODE_USR || mode == ARM_CPU_MODE_SYS) {
        env->regs[13] = env->xregs[13];
        env->regs[14] = env->xregs[14];
    } else {
        env->banked_r13[bank_number(ARM_CPU_MODE_USR)] = env->xregs[13];

        /*
         * HYP is an exception in that it does not have its own banked r14 but
         * shares the USR r14
         */
        if (mode == ARM_CPU_MODE_HYP) {
            env->regs[14] = env->xregs[14];
        } else {
            env->banked_r14[r14_bank_number(ARM_CPU_MODE_USR)] = env->xregs[14];
        }
    }

    if (mode == ARM_CPU_MODE_HYP) {
        env->regs[13] = env->xregs[15];
    } else {
        env->banked_r13[bank_number(ARM_CPU_MODE_HYP)] = env->xregs[15];
    }

    if (mode == ARM_CPU_MODE_IRQ) {
        env->regs[14] = env->xregs[16];
        env->regs[13] = env->xregs[17];
    } else {
        env->banked_r14[r14_bank_number(ARM_CPU_MODE_IRQ)] = env->xregs[16];
        env->banked_r13[bank_number(ARM_CPU_MODE_IRQ)] = env->xregs[17];
    }

    if (mode == ARM_CPU_MODE_SVC) {
        env->regs[14] = env->xregs[18];
        env->regs[13] = env->xregs[19];
    } else {
        env->banked_r14[r14_bank_number(ARM_CPU_MODE_SVC)] = env->xregs[18];
        env->banked_r13[bank_number(ARM_CPU_MODE_SVC)] = env->xregs[19];
    }

    if (mode == ARM_CPU_MODE_ABT) {
        env->regs[14] = env->xregs[20];
        env->regs[13] = env->xregs[21];
    } else {
        env->banked_r14[r14_bank_number(ARM_CPU_MODE_ABT)] = env->xregs[20];
        env->banked_r13[bank_number(ARM_CPU_MODE_ABT)] = env->xregs[21];
    }

    if (mode == ARM_CPU_MODE_UND) {
        env->regs[14] = env->xregs[22];
        env->regs[13] = env->xregs[23];
    } else {
        env->banked_r14[r14_bank_number(ARM_CPU_MODE_UND)] = env->xregs[22];
        env->banked_r13[bank_number(ARM_CPU_MODE_UND)] = env->xregs[23];
    }

    /* Registers x24-x30 are mapped to r8-r14 in FIQ mode.  If we are in FIQ
     * mode, then we can copy to r8-r14.  Otherwise, we copy to the
     * FIQ bank for r8-r14.
     */
    if (mode == ARM_CPU_MODE_FIQ) {
        for (i = 24; i < 31; i++) {
            env->regs[i - 16] = env->xregs[i];   /* X[24:30] -> R[8:14] */
        }
    } else {
        for (i = 24; i < 29; i++) {
            env->fiq_regs[i - 24] = env->xregs[i];
        }
        env->banked_r13[bank_number(ARM_CPU_MODE_FIQ)] = env->xregs[29];
        env->banked_r14[r14_bank_number(ARM_CPU_MODE_FIQ)] = env->xregs[30];
    }

    env->regs[15] = env->pc;
}

static void take_aarch32_exception(CPUARMState *env, int new_mode,
                                   uint32_t mask, uint32_t offset,
                                   uint32_t newpc)
{
    int new_el;

    /* Change the CPU state so as to actually take the exception. */
    switch_mode(env, new_mode);

    /*
     * For exceptions taken to AArch32 we must clear the SS bit in both
     * PSTATE and in the old-state value we save to SPSR_<mode>, so zero it now.
     */
    env->pstate &= ~PSTATE_SS;
    env->spsr = cpsr_read(env);
    /* Clear IT bits.  */
    env->condexec_bits = 0;
    /* Switch to the new mode, and to the correct instruction set.  */
    env->uncached_cpsr = (env->uncached_cpsr & ~CPSR_M) | new_mode;

    /* This must be after mode switching. */
    new_el = arm_current_el(env);

    /* Set new mode endianness */
    env->uncached_cpsr &= ~CPSR_E;
    if (env->cp15.sctlr_el[new_el] & SCTLR_EE) {
        env->uncached_cpsr |= CPSR_E;
    }
    /* J and IL must always be cleared for exception entry */
    env->uncached_cpsr &= ~(CPSR_IL | CPSR_J);
    env->daif |= mask;

    if (cpu_isar_feature(aa32_ssbs, env_archcpu(env))) {
        if (env->cp15.sctlr_el[new_el] & SCTLR_DSSBS_32) {
            env->uncached_cpsr |= CPSR_SSBS;
        } else {
            env->uncached_cpsr &= ~CPSR_SSBS;
        }
    }

    if (new_mode == ARM_CPU_MODE_HYP) {
        env->thumb = (env->cp15.sctlr_el[2] & SCTLR_TE) != 0;
        env->elr_el[2] = env->regs[15];
    } else {
        /* CPSR.PAN is normally preserved preserved unless...  */
        if (cpu_isar_feature(aa32_pan, env_archcpu(env))) {
            switch (new_el) {
            case 3:
                if (!arm_is_secure_below_el3(env)) {
                    /* ... the target is EL3, from non-secure state.  */
                    env->uncached_cpsr &= ~CPSR_PAN;
                    break;
                }
                /* ... the target is EL3, from secure state ... */
                /* fall through */
            case 1:
                /* ... the target is EL1 and SCTLR.SPAN is 0.  */
                if (!(env->cp15.sctlr_el[new_el] & SCTLR_SPAN)) {
                    env->uncached_cpsr |= CPSR_PAN;
                }
                break;
            }
        }
        /*
         * this is a lie, as there was no c1_sys on V4T/V5, but who cares
         * and we should just guard the thumb mode on V4
         */
        if (arm_feature(env, ARM_FEATURE_V4T)) {
            env->thumb =
                (A32_BANKED_CURRENT_REG_GET(env, sctlr) & SCTLR_TE) != 0;
        }
        env->regs[14] = env->regs[15] + offset;
    }
    env->regs[15] = newpc;
    arm_rebuild_hflags(env);
}

static void arm_cpu_do_interrupt_aarch32_hyp(CPUState *cs)
{
    /*
     * Handle exception entry to Hyp mode; this is sufficiently
     * different to entry to other AArch32 modes that we handle it
     * separately here.
     *
     * The vector table entry used is always the 0x14 Hyp mode entry point,
     * unless this is an UNDEF/HVC/abort taken from Hyp to Hyp.
     * The offset applied to the preferred return address is always zero
     * (see DDI0487C.a section G1.12.3).
     * PSTATE A/I/F masks are set based only on the SCR.EA/IRQ/FIQ values.
     */
    uint32_t addr, mask;
    ARMCPU *cpu = ARM_CPU(cs);
    CPUARMState *env = &cpu->env;

    switch (cs->exception_index) {
    case EXCP_UDEF:
        addr = 0x04;
        break;
    case EXCP_SWI:
        addr = 0x14;
        break;
    case EXCP_BKPT:
        /* Fall through to prefetch abort.  */
    case EXCP_PREFETCH_ABORT:
        env->cp15.ifar_s = env->exception.vaddress;
        qemu_log_mask(CPU_LOG_INT, "...with HIFAR 0x%x\n",
                      (uint32_t)env->exception.vaddress);
        addr = 0x0c;
        break;
    case EXCP_DATA_ABORT:
        env->cp15.dfar_s = env->exception.vaddress;
        qemu_log_mask(CPU_LOG_INT, "...with HDFAR 0x%x\n",
                      (uint32_t)env->exception.vaddress);
        addr = 0x10;
        break;
    case EXCP_IRQ:
        addr = 0x18;
        break;
    case EXCP_FIQ:
        addr = 0x1c;
        break;
    case EXCP_HVC:
        addr = 0x08;
        break;
    case EXCP_HYP_TRAP:
        addr = 0x14;
        break;
    default:
        cpu_abort(cs, "Unhandled exception 0x%x\n", cs->exception_index);
    }

    if (cs->exception_index != EXCP_IRQ && cs->exception_index != EXCP_FIQ) {
        if (!arm_feature(env, ARM_FEATURE_V8)) {
            /*
             * QEMU syndrome values are v8-style. v7 has the IL bit
             * UNK/SBZP for "field not valid" cases, where v8 uses RES1.
             * If this is a v7 CPU, squash the IL bit in those cases.
             */
            if (cs->exception_index == EXCP_PREFETCH_ABORT ||
                (cs->exception_index == EXCP_DATA_ABORT &&
                 !(env->exception.syndrome & ARM_EL_ISV)) ||
                syn_get_ec(env->exception.syndrome) == EC_UNCATEGORIZED) {
                env->exception.syndrome &= ~ARM_EL_IL;
            }
        }
        env->cp15.esr_el[2] = env->exception.syndrome;
    }

    if (arm_current_el(env) != 2 && addr < 0x14) {
        addr = 0x14;
    }

    mask = 0;
    if (!(env->cp15.scr_el3 & SCR_EA)) {
        mask |= CPSR_A;
    }
    if (!(env->cp15.scr_el3 & SCR_IRQ)) {
        mask |= CPSR_I;
    }
    if (!(env->cp15.scr_el3 & SCR_FIQ)) {
        mask |= CPSR_F;
    }

    addr += env->cp15.hvbar;

    take_aarch32_exception(env, ARM_CPU_MODE_HYP, mask, 0, addr);
}

static void arm_cpu_do_interrupt_aarch32(CPUState *cs)
{
    ARMCPU *cpu = ARM_CPU(cs);
    CPUARMState *env = &cpu->env;
    uint32_t addr;
    uint32_t mask;
    int new_mode;
    uint32_t offset;
    uint32_t moe;

    /* If this is a debug exception we must update the DBGDSCR.MOE bits */
    switch (syn_get_ec(env->exception.syndrome)) {
    case EC_BREAKPOINT:
    case EC_BREAKPOINT_SAME_EL:
        moe = 1;
        break;
    case EC_WATCHPOINT:
    case EC_WATCHPOINT_SAME_EL:
        moe = 10;
        break;
    case EC_AA32_BKPT:
        moe = 3;
        break;
    case EC_VECTORCATCH:
        moe = 5;
        break;
    default:
        moe = 0;
        break;
    }

    if (moe) {
        env->cp15.mdscr_el1 = deposit64(env->cp15.mdscr_el1, 2, 4, moe);
    }

    if (env->exception.target_el == 2) {
        arm_cpu_do_interrupt_aarch32_hyp(cs);
        return;
    }

    switch (cs->exception_index) {
    case EXCP_UDEF:
        new_mode = ARM_CPU_MODE_UND;
        addr = 0x04;
        mask = CPSR_I;
        if (env->thumb)
            offset = 2;
        else
            offset = 4;
        break;
    case EXCP_SWI:
        new_mode = ARM_CPU_MODE_SVC;
        addr = 0x08;
        mask = CPSR_I;
        /* The PC already points to the next instruction.  */
        offset = 0;
        break;
    case EXCP_BKPT:
        /* Fall through to prefetch abort.  */
    case EXCP_PREFETCH_ABORT:
        A32_BANKED_CURRENT_REG_SET(env, ifsr, env->exception.fsr);
        A32_BANKED_CURRENT_REG_SET(env, ifar, env->exception.vaddress);
        qemu_log_mask(CPU_LOG_INT, "...with IFSR 0x%x IFAR 0x%x\n",
                      env->exception.fsr, (uint32_t)env->exception.vaddress);
        new_mode = ARM_CPU_MODE_ABT;
        addr = 0x0c;
        mask = CPSR_A | CPSR_I;
        offset = 4;
        break;
    case EXCP_DATA_ABORT:
        A32_BANKED_CURRENT_REG_SET(env, dfsr, env->exception.fsr);
        A32_BANKED_CURRENT_REG_SET(env, dfar, env->exception.vaddress);
        qemu_log_mask(CPU_LOG_INT, "...with DFSR 0x%x DFAR 0x%x\n",
                      env->exception.fsr,
                      (uint32_t)env->exception.vaddress);
        new_mode = ARM_CPU_MODE_ABT;
        addr = 0x10;
        mask = CPSR_A | CPSR_I;
        offset = 8;
        break;
    case EXCP_IRQ:
        new_mode = ARM_CPU_MODE_IRQ;
        addr = 0x18;
        /* Disable IRQ and imprecise data aborts.  */
        mask = CPSR_A | CPSR_I;
        offset = 4;
        if (env->cp15.scr_el3 & SCR_IRQ) {
            /* IRQ routed to monitor mode */
            new_mode = ARM_CPU_MODE_MON;
            mask |= CPSR_F;
        }
        break;
    case EXCP_FIQ:
        new_mode = ARM_CPU_MODE_FIQ;
        addr = 0x1c;
        /* Disable FIQ, IRQ and imprecise data aborts.  */
        mask = CPSR_A | CPSR_I | CPSR_F;
        if (env->cp15.scr_el3 & SCR_FIQ) {
            /* FIQ routed to monitor mode */
            new_mode = ARM_CPU_MODE_MON;
        }
        offset = 4;
        break;
    case EXCP_VIRQ:
        new_mode = ARM_CPU_MODE_IRQ;
        addr = 0x18;
        /* Disable IRQ and imprecise data aborts.  */
        mask = CPSR_A | CPSR_I;
        offset = 4;
        break;
    case EXCP_VFIQ:
        new_mode = ARM_CPU_MODE_FIQ;
        addr = 0x1c;
        /* Disable FIQ, IRQ and imprecise data aborts.  */
        mask = CPSR_A | CPSR_I | CPSR_F;
        offset = 4;
        break;
    case EXCP_SMC:
        new_mode = ARM_CPU_MODE_MON;
        addr = 0x08;
        mask = CPSR_A | CPSR_I | CPSR_F;
        offset = 0;
        break;
    default:
        cpu_abort(cs, "Unhandled exception 0x%x\n", cs->exception_index);
        return; /* Never happens.  Keep compiler happy.  */
    }

    if (new_mode == ARM_CPU_MODE_MON) {
        addr += env->cp15.mvbar;
    } else if (A32_BANKED_CURRENT_REG_GET(env, sctlr) & SCTLR_V) {
        /* High vectors. When enabled, base address cannot be remapped. */
        addr += 0xffff0000;
    } else {
        /* ARM v7 architectures provide a vector base address register to remap
         * the interrupt vector table.
         * This register is only followed in non-monitor mode, and is banked.
         * Note: only bits 31:5 are valid.
         */
        addr += A32_BANKED_CURRENT_REG_GET(env, vbar);
    }

    if ((env->uncached_cpsr & CPSR_M) == ARM_CPU_MODE_MON) {
        env->cp15.scr_el3 &= ~SCR_NS;
    }

    take_aarch32_exception(env, new_mode, mask, offset, addr);
}

static int aarch64_regnum(CPUARMState *env, int aarch32_reg)
{
    /*
     * Return the register number of the AArch64 view of the AArch32
     * register @aarch32_reg. The CPUARMState CPSR is assumed to still
     * be that of the AArch32 mode the exception came from.
     */
    int mode = env->uncached_cpsr & CPSR_M;

    switch (aarch32_reg) {
    case 0 ... 7:
        return aarch32_reg;
    case 8 ... 12:
        return mode == ARM_CPU_MODE_FIQ ? aarch32_reg + 16 : aarch32_reg;
    case 13:
        switch (mode) {
        case ARM_CPU_MODE_USR:
        case ARM_CPU_MODE_SYS:
            return 13;
        case ARM_CPU_MODE_HYP:
            return 15;
        case ARM_CPU_MODE_IRQ:
            return 17;
        case ARM_CPU_MODE_SVC:
            return 19;
        case ARM_CPU_MODE_ABT:
            return 21;
        case ARM_CPU_MODE_UND:
            return 23;
        case ARM_CPU_MODE_FIQ:
            return 29;
        default:
            g_assert_not_reached();
        }
    case 14:
        switch (mode) {
        case ARM_CPU_MODE_USR:
        case ARM_CPU_MODE_SYS:
        case ARM_CPU_MODE_HYP:
            return 14;
        case ARM_CPU_MODE_IRQ:
            return 16;
        case ARM_CPU_MODE_SVC:
            return 18;
        case ARM_CPU_MODE_ABT:
            return 20;
        case ARM_CPU_MODE_UND:
            return 22;
        case ARM_CPU_MODE_FIQ:
            return 30;
        default:
            g_assert_not_reached();
        }
    case 15:
        return 31;
    default:
        g_assert_not_reached();
    }
}

static uint32_t cpsr_read_for_spsr_elx(CPUARMState *env)
{
    uint32_t ret = cpsr_read(env);

    /* Move DIT to the correct location for SPSR_ELx */
    if (ret & CPSR_DIT) {
        ret &= ~CPSR_DIT;
        ret |= PSTATE_DIT;
    }
    /* Merge PSTATE.SS into SPSR_ELx */
    ret |= env->pstate & PSTATE_SS;

    return ret;
}

/* Handle exception entry to a target EL which is using AArch64 */
static void arm_cpu_do_interrupt_aarch64(CPUState *cs)
{
    ARMCPU *cpu = ARM_CPU(cs);
    CPUARMState *env = &cpu->env;
    unsigned int new_el = env->exception.target_el;
    target_ulong addr = 0;
    if (env->gxf.guarded) {
        addr = env->gxf.vbar_gl[new_el];
    } else {
        addr = env->cp15.vbar_el[new_el];
    }
    bool genter = false;
    unsigned int new_mode = aarch64_pstate_mode(new_el, true);
    unsigned int old_mode;
    unsigned int cur_el = arm_current_el(env);
    int rt;

    /*
     * Note that new_el can never be 0.  If cur_el is 0, then
     * el0_a64 is is_a64(), else el0_a64 is ignored.
     */
    aarch64_sve_change_el(env, cur_el, new_el, is_a64(env));

    if (cur_el < new_el) {
        /* Entry vector offset depends on whether the implemented EL
         * immediately lower than the target level is using AArch32 or AArch64
         */
        bool is_aa64;
        uint64_t hcr;

        switch (new_el) {
        case 3:
            is_aa64 = (env->cp15.scr_el3 & SCR_RW) != 0;
            break;
        case 2:
            hcr = arm_hcr_el2_eff(env);
            if ((hcr & (HCR_E2H | HCR_TGE)) != (HCR_E2H | HCR_TGE)) {
                is_aa64 = (hcr & HCR_RW) != 0;
                break;
            }
            /* fall through */
        case 1:
            is_aa64 = is_a64(env);
            break;
        default:
            g_assert_not_reached();
        }

        if (is_aa64) {
            addr += 0x400;
        } else {
            addr += 0x600;
        }
    } else if (pstate_read(env) & PSTATE_SP) {
        addr += 0x200;
    }

    switch (cs->exception_index) {
    case EXCP_PREFETCH_ABORT:
    case EXCP_DATA_ABORT:
        if (env->gxf.guarded) {
            env->gxf.far_gl[new_el] = env->exception.vaddress;
            qemu_log_mask(CPU_LOG_INT, "...with FAR 0x%" PRIx64 "\n",
                        env->gxf.far_gl[new_el]);
        } else {
            env->cp15.far_el[new_el] = env->exception.vaddress;
            qemu_log_mask(CPU_LOG_INT, "...with FAR 0x%" PRIx64 "\n",
                        env->cp15.far_el[new_el]);
        }
        /* fall through */
    case EXCP_BKPT:
    case EXCP_UDEF:
    case EXCP_SWI:
    case EXCP_HVC:
    case EXCP_HYP_TRAP:
    case EXCP_SMC:
        switch (syn_get_ec(env->exception.syndrome)) {
        case EC_ADVSIMDFPACCESSTRAP:
            /*
             * QEMU internal FP/SIMD syndromes from AArch32 include the
             * TA and coproc fields which are only exposed if the exception
             * is taken to AArch32 Hyp mode. Mask them out to get a valid
             * AArch64 format syndrome.
             */
            env->exception.syndrome &= ~MAKE_64BIT_MASK(0, 20);
            break;
        case EC_CP14RTTRAP:
        case EC_CP15RTTRAP:
        case EC_CP14DTTRAP:
            /*
             * For a trap on AArch32 MRC/MCR/LDC/STC the Rt field is currently
             * the raw register field from the insn; when taking this to
             * AArch64 we must convert it to the AArch64 view of the register
             * number. Notice that we read a 4-bit AArch32 register number and
             * write back a 5-bit AArch64 one.
             */
            rt = extract32(env->exception.syndrome, 5, 4);
            rt = aarch64_regnum(env, rt);
            env->exception.syndrome = deposit32(env->exception.syndrome,
                                                5, 5, rt);
            break;
        case EC_CP15RRTTRAP:
        case EC_CP14RRTTRAP:
            /* Similarly for MRRC/MCRR traps for Rt and Rt2 fields */
            rt = extract32(env->exception.syndrome, 5, 4);
            rt = aarch64_regnum(env, rt);
            env->exception.syndrome = deposit32(env->exception.syndrome,
                                                5, 5, rt);
            rt = extract32(env->exception.syndrome, 10, 4);
            rt = aarch64_regnum(env, rt);
            env->exception.syndrome = deposit32(env->exception.syndrome,
                                                10, 5, rt);
            break;
        }
        if (env->gxf.guarded) {
            env->gxf.esr_gl[new_el] = env->exception.syndrome;
        } else {
            env->cp15.esr_el[new_el] = env->exception.syndrome;
        }
        break;
    case EXCP_IRQ:
    case EXCP_VIRQ:
        addr += 0x80;
        break;
    case EXCP_FIQ:
    case EXCP_VFIQ:
        addr += 0x100;
        break;
    case EXCP_GENTER:
        addr = env->gxf.gxf_entry_el[new_el];
        genter = true;
        break;
    default:
        cpu_abort(cs, "Unhandled exception 0x%x\n", cs->exception_index);
    }

    if (is_a64(env)) {
        old_mode = pstate_read(env);
        aarch64_save_sp(env, arm_current_el(env));
        if(genter || env->gxf.guarded) {
            env->gxf.elr_gl[new_el] = env->pc;
        } else {
            env->elr_el[new_el] = env->pc;
        }
    } else {
        old_mode = cpsr_read_for_spsr_elx(env);
        env->elr_el[new_el] = env->regs[15];

        aarch64_sync_32_to_64(env);

        env->condexec_bits = 0;
    }
    if (genter || env->gxf.guarded){
        env->gxf.spsr_gl[new_el] = old_mode;
    } else {
        env->banked_spsr[aarch64_banked_spsr_index(new_el)] = old_mode;
    }

    if (genter || env->gxf.guarded) {
        qemu_log_mask(CPU_LOG_INT, "...with ELR 0x%" PRIx64 "\n",
                    env->gxf.elr_gl[new_el]);
    } else {
        qemu_log_mask(CPU_LOG_INT, "...with ELR 0x%" PRIx64 "\n",
                    env->elr_el[new_el]);
    }
    if (cpu_isar_feature(aa64_pan, cpu)) {
        /* The value of PSTATE.PAN is normally preserved, except when ... */
        new_mode |= old_mode & PSTATE_PAN;
        switch (new_el) {
        case 2:
            /* ... the target is EL2 with HCR_EL2.{E2H,TGE} == '11' ...  */
            if ((arm_hcr_el2_eff(env) & (HCR_E2H | HCR_TGE))
                != (HCR_E2H | HCR_TGE)) {
                break;
            }
            /* fall through */
        case 1:
            /* ... the target is EL1 ... */
            /* ... and SCTLR_ELx.SPAN == 0, then set to 1.  */
            if ((env->cp15.sctlr_el[new_el] & SCTLR_SPAN) == 0) {
                new_mode |= PSTATE_PAN;
            }
            break;
        }
    }
    if (cpu_isar_feature(aa64_mte, cpu)) {
        new_mode |= PSTATE_TCO;
    }

    if (cpu_isar_feature(aa64_ssbs, cpu)) {
        if (env->cp15.sctlr_el[new_el] & SCTLR_DSSBS_64) {
            new_mode |= PSTATE_SSBS;
        } else {
            new_mode &= ~PSTATE_SSBS;
        }
    }

    pstate_write(env, PSTATE_DAIF | new_mode);
    env->gxf.guarded |= genter;
    env->aarch64 = 1;
    aarch64_restore_sp(env, new_el);
    //TODO: MMU in GXF?
    helper_rebuild_hflags_a64(env, new_el);

    env->pc = addr;

    qemu_log_mask(CPU_LOG_INT, "...to EL%d PC 0x%" PRIx64 " PSTATE 0x%x\n",
                  new_el, env->pc, pstate_read(env));
}

/*
 * Do semihosting call and set the appropriate return value. All the
 * permission and validity checks have been done at translate time.
 *
 * We only see semihosting exceptions in TCG only as they are not
 * trapped to the hypervisor in KVM.
 */
#ifdef CONFIG_TCG
static void handle_semihosting(CPUState *cs)
{
    ARMCPU *cpu = ARM_CPU(cs);
    CPUARMState *env = &cpu->env;

    if (is_a64(env)) {
        qemu_log_mask(CPU_LOG_INT,
                      "...handling as semihosting call 0x%" PRIx64 "\n",
                      env->xregs[0]);
        env->xregs[0] = do_common_semihosting(cs);
        env->pc += 4;
    } else {
        qemu_log_mask(CPU_LOG_INT,
                      "...handling as semihosting call 0x%x\n",
                      env->regs[0]);
        env->regs[0] = do_common_semihosting(cs);
        env->regs[15] += env->thumb ? 2 : 4;
    }
}
#endif

/* Handle a CPU exception for A and R profile CPUs.
 * Do any appropriate logging, handle PSCI calls, and then hand off
 * to the AArch64-entry or AArch32-entry function depending on the
 * target exception level's register width.
 *
 * Note: this is used for both TCG (as the do_interrupt tcg op),
 *       and KVM to re-inject guest debug exceptions, and to
 *       inject a Synchronous-External-Abort.
 */
void arm_cpu_do_interrupt(CPUState *cs)
{
    ARMCPU *cpu = ARM_CPU(cs);
    CPUARMState *env = &cpu->env;
    unsigned int new_el = env->exception.target_el;

    assert(!arm_feature(env, ARM_FEATURE_M));

    arm_log_exception(cs->exception_index);
    qemu_log_mask(CPU_LOG_INT, "...from EL%d to EL%d\n", arm_current_el(env),
                  new_el);
    if (qemu_loglevel_mask(CPU_LOG_INT)
        && !excp_is_internal(cs->exception_index)) {
        qemu_log_mask(CPU_LOG_INT, "...with ESR 0x%x/0x%" PRIx32 "\n",
                      syn_get_ec(env->exception.syndrome),
                      env->exception.syndrome);
    }

    if (arm_is_psci_call(cpu, cs->exception_index)) {
        arm_handle_psci_call(cpu);
        qemu_log_mask(CPU_LOG_INT, "...handled as PSCI call\n");
        return;
    }

    /*
     * Semihosting semantics depend on the register width of the code
     * that caused the exception, not the target exception level, so
     * must be handled here.
     */
#ifdef CONFIG_TCG
    if (cs->exception_index == EXCP_SEMIHOST) {
        handle_semihosting(cs);
        return;
    }
#endif

    /* Hooks may change global state so BQL should be held, also the
     * BQL needs to be held for any modification of
     * cs->interrupt_request.
     */
    g_assert(qemu_mutex_iothread_locked());

    arm_call_pre_el_change_hook(cpu);

    assert(!excp_is_internal(cs->exception_index));
    if (arm_el_is_aa64(env, new_el)) {
        arm_cpu_do_interrupt_aarch64(cs);
    } else {
        arm_cpu_do_interrupt_aarch32(cs);
    }

    arm_call_el_change_hook(cpu);

    if (!kvm_enabled()) {
        cs->interrupt_request |= CPU_INTERRUPT_EXITTB;
    }
}
#endif /* !CONFIG_USER_ONLY */

uint64_t arm_sctlr(CPUARMState *env, int el)
{
    /* Only EL0 needs to be adjusted for EL1&0 or EL2&0. */
    if (el == 0) {
        ARMMMUIdx mmu_idx = arm_mmu_idx_el(env, 0);
        el = (mmu_idx == ARMMMUIdx_E20_0 || mmu_idx == ARMMMUIdx_SE20_0)
             ? 2 : 1;
    }
    return env->cp15.sctlr_el[el];
}

/* Return the SCTLR value which controls this address translation regime */
static inline uint64_t regime_sctlr(CPUARMState *env, ARMMMUIdx mmu_idx)
{
    return env->cp15.sctlr_el[regime_el(env, mmu_idx)];
}

#ifndef CONFIG_USER_ONLY

/* Return true if the specified stage of address translation is disabled */
static inline bool regime_translation_disabled(CPUARMState *env,
                                               ARMMMUIdx mmu_idx)
{
    uint64_t hcr_el2;

    if (arm_feature(env, ARM_FEATURE_M)) {
        switch (env->v7m.mpu_ctrl[regime_is_secure(env, mmu_idx)] &
                (R_V7M_MPU_CTRL_ENABLE_MASK | R_V7M_MPU_CTRL_HFNMIENA_MASK)) {
        case R_V7M_MPU_CTRL_ENABLE_MASK:
            /* Enabled, but not for HardFault and NMI */
            return mmu_idx & ARM_MMU_IDX_M_NEGPRI;
        case R_V7M_MPU_CTRL_ENABLE_MASK | R_V7M_MPU_CTRL_HFNMIENA_MASK:
            /* Enabled for all cases */
            return false;
        case 0:
        default:
            /* HFNMIENA set and ENABLE clear is UNPREDICTABLE, but
             * we warned about that in armv7m_nvic.c when the guest set it.
             */
            return true;
        }
    }

    hcr_el2 = arm_hcr_el2_eff(env);

    if (mmu_idx == ARMMMUIdx_Stage2 || mmu_idx == ARMMMUIdx_Stage2_S) {
        /* HCR.DC means HCR.VM behaves as 1 */
        return (hcr_el2 & (HCR_DC | HCR_VM)) == 0;
    }

    if (hcr_el2 & HCR_TGE) {
        /* TGE means that NS EL0/1 act as if SCTLR_EL1.M is zero */
        if (!regime_is_secure(env, mmu_idx) && regime_el(env, mmu_idx) == 1) {
            return true;
        }
    }

    if ((hcr_el2 & HCR_DC) && arm_mmu_idx_is_stage1_of_2(mmu_idx)) {
        /* HCR.DC means SCTLR_EL1.M behaves as 0 */
        return true;
    }

    return (regime_sctlr(env, mmu_idx) & SCTLR_M) == 0;
}

static inline bool regime_translation_big_endian(CPUARMState *env,
                                                 ARMMMUIdx mmu_idx)
{
    return (regime_sctlr(env, mmu_idx) & SCTLR_EE) != 0;
}

/* Return the TTBR associated with this translation regime */
static inline uint64_t regime_ttbr(CPUARMState *env, ARMMMUIdx mmu_idx,
                                   int ttbrn)
{
    if (mmu_idx == ARMMMUIdx_Stage2) {
        return env->cp15.vttbr_el2;
    }
    if (mmu_idx == ARMMMUIdx_Stage2_S) {
        return env->cp15.vsttbr_el2;
    }
    if (ttbrn == 0) {
        return env->cp15.ttbr0_el[regime_el(env, mmu_idx)];
    } else {
        return env->cp15.ttbr1_el[regime_el(env, mmu_idx)];
    }
}

#endif /* !CONFIG_USER_ONLY */

/* Convert a possible stage1+2 MMU index into the appropriate
 * stage 1 MMU index
 */
static inline ARMMMUIdx stage_1_mmu_idx(ARMMMUIdx mmu_idx)
{
    switch (mmu_idx) {
    case ARMMMUIdx_SE10_0:
        return ARMMMUIdx_Stage1_SE0;
    case ARMMMUIdx_SE10_1:
        return ARMMMUIdx_Stage1_SE1;
    case ARMMMUIdx_SE10_1_PAN:
        return ARMMMUIdx_Stage1_SE1_PAN;
    case ARMMMUIdx_E10_0:
        return ARMMMUIdx_Stage1_E0;
    case ARMMMUIdx_E10_1:
        return ARMMMUIdx_Stage1_E1;
    case ARMMMUIdx_E10_1_PAN:
        return ARMMMUIdx_Stage1_E1_PAN;
    default:
        return mmu_idx;
    }
}

/* Return true if the translation regime is using LPAE format page tables */
static inline bool regime_using_lpae_format(CPUARMState *env,
                                            ARMMMUIdx mmu_idx)
{
    int el = regime_el(env, mmu_idx);
    if (el == 2 || arm_el_is_aa64(env, el)) {
        return true;
    }
    if (arm_feature(env, ARM_FEATURE_LPAE)
        && (regime_tcr(env, mmu_idx)->raw_tcr & TTBCR_EAE)) {
        return true;
    }
    return false;
}

/* Returns true if the stage 1 translation regime is using LPAE format page
 * tables. Used when raising alignment exceptions, whose FSR changes depending
 * on whether the long or short descriptor format is in use. */
bool arm_s1_regime_using_lpae_format(CPUARMState *env, ARMMMUIdx mmu_idx)
{
    mmu_idx = stage_1_mmu_idx(mmu_idx);

    return regime_using_lpae_format(env, mmu_idx);
}

#ifndef CONFIG_USER_ONLY
static inline bool regime_is_user(CPUARMState *env, ARMMMUIdx mmu_idx)
{
    switch (mmu_idx) {
    case ARMMMUIdx_SE10_0:
    case ARMMMUIdx_E20_0:
    case ARMMMUIdx_SE20_0:
    case ARMMMUIdx_Stage1_E0:
    case ARMMMUIdx_Stage1_SE0:
    case ARMMMUIdx_MUser:
    case ARMMMUIdx_MSUser:
    case ARMMMUIdx_MUserNegPri:
    case ARMMMUIdx_MSUserNegPri:
        return true;
    default:
        return false;
    case ARMMMUIdx_E10_0:
    case ARMMMUIdx_E10_1:
    case ARMMMUIdx_E10_1_PAN:
        g_assert_not_reached();
    }
}

/* Translate section/page access permissions to page
 * R/W protection flags
 *
 * @env:         CPUARMState
 * @mmu_idx:     MMU index indicating required translation regime
 * @ap:          The 3-bit access permissions (AP[2:0])
 * @domain_prot: The 2-bit domain access permissions
 */
static inline int ap_to_rw_prot(CPUARMState *env, ARMMMUIdx mmu_idx,
                                int ap, int domain_prot)
{
    bool is_user = regime_is_user(env, mmu_idx);

    if (domain_prot == 3) {
        return PAGE_READ | PAGE_WRITE;
    }

    switch (ap) {
    case 0:
        if (arm_feature(env, ARM_FEATURE_V7)) {
            return 0;
        }
        switch (regime_sctlr(env, mmu_idx) & (SCTLR_S | SCTLR_R)) {
        case SCTLR_S:
            return is_user ? 0 : PAGE_READ;
        case SCTLR_R:
            return PAGE_READ;
        default:
            return 0;
        }
    case 1:
        return is_user ? 0 : PAGE_READ | PAGE_WRITE;
    case 2:
        if (is_user) {
            return PAGE_READ;
        } else {
            return PAGE_READ | PAGE_WRITE;
        }
    case 3:
        return PAGE_READ | PAGE_WRITE;
    case 4: /* Reserved.  */
        return 0;
    case 5:
        return is_user ? 0 : PAGE_READ;
    case 6:
        return PAGE_READ;
    case 7:
        if (!arm_feature(env, ARM_FEATURE_V6K)) {
            return 0;
        }
        return PAGE_READ;
    default:
        g_assert_not_reached();
    }
}

/* Translate section/page access permissions to page
 * R/W protection flags.
 *
 * @ap:      The 2-bit simple AP (AP[2:1])
 * @is_user: TRUE if accessing from PL0
 */
static inline int simple_ap_to_rw_prot_is_user(int ap, bool is_user)
{
    switch (ap) {
    case 0:
        return is_user ? 0 : PAGE_READ | PAGE_WRITE;
    case 1:
        return PAGE_READ | PAGE_WRITE;
    case 2:
        return is_user ? 0 : PAGE_READ;
    case 3:
        return PAGE_READ;
    default:
        g_assert_not_reached();
    }
}

static inline int
simple_ap_to_rw_prot(CPUARMState *env, ARMMMUIdx mmu_idx, int ap)
{
    return simple_ap_to_rw_prot_is_user(ap, regime_is_user(env, mmu_idx));
}

/* Translate S2 section/page access permissions to protection flags
 *
 * @env:     CPUARMState
 * @s2ap:    The 2-bit stage2 access permissions (S2AP)
 * @xn:      XN (execute-never) bits
 * @s1_is_el0: true if this is S2 of an S1+2 walk for EL0
 */
static int get_S2prot(CPUARMState *env, int s2ap, int xn, bool s1_is_el0)
{
    int prot = 0;

    if (s2ap & 1) {
        prot |= PAGE_READ;
    }
    if (s2ap & 2) {
        prot |= PAGE_WRITE;
    }

    if (cpu_isar_feature(any_tts2uxn, env_archcpu(env))) {
        switch (xn) {
        case 0:
            prot |= PAGE_EXEC;
            break;
        case 1:
            if (s1_is_el0) {
                prot |= PAGE_EXEC;
            }
            break;
        case 2:
            break;
        case 3:
            if (!s1_is_el0) {
                prot |= PAGE_EXEC;
            }
            break;
        default:
            g_assert_not_reached();
        }
    } else {
        if (!extract32(xn, 1, 1)) {
            if (arm_el_is_aa64(env, 2) || prot & PAGE_READ) {
                prot |= PAGE_EXEC;
            }
        }
    }
    return prot;
}

/* Translate section/page access permissions to protection flags
 *
 * @env:     CPUARMState
 * @mmu_idx: MMU index indicating required translation regime
 * @is_aa64: TRUE if AArch64
 * @ap:      The 2-bit simple AP (AP[2:1])
 * @ns:      NS (non-secure) bit
 * @xn:      XN (execute-never) bit
 * @pxn:     PXN (privileged execute-never) bit
 */
static int get_S1prot(CPUARMState *env, ARMMMUIdx mmu_idx, bool is_aa64,
                      int ap, int ns, int xn, int pxn)
{
    bool is_user = regime_is_user(env, mmu_idx);
    int prot_rw, user_rw;
    bool have_wxn;
    int wxn = 0;

    assert(mmu_idx != ARMMMUIdx_Stage2);
    assert(mmu_idx != ARMMMUIdx_Stage2_S);

    user_rw = simple_ap_to_rw_prot_is_user(ap, true);
    if (is_user) {
        prot_rw = user_rw;
    } else {
        if (user_rw && regime_is_pan(env, mmu_idx)) {
            /* PAN forbids data accesses but doesn't affect insn fetch */
            prot_rw = 0;
        } else {
            prot_rw = simple_ap_to_rw_prot_is_user(ap, false);
        }
    }

    if (ns && arm_is_secure(env) && (env->cp15.scr_el3 & SCR_SIF)) {
        return prot_rw;
    }

    /* TODO have_wxn should be replaced with
     *   ARM_FEATURE_V8 || (ARM_FEATURE_V7 && ARM_FEATURE_EL2)
     * when ARM_FEATURE_EL2 starts getting set. For now we assume all LPAE
     * compatible processors have EL2, which is required for [U]WXN.
     */
    have_wxn = arm_feature(env, ARM_FEATURE_LPAE);

    if (have_wxn) {
        wxn = regime_sctlr(env, mmu_idx) & SCTLR_WXN;
    }

    if (is_aa64) {
        if (regime_has_2_ranges(mmu_idx) && !is_user) {
            xn = pxn || (user_rw & PAGE_WRITE);
        }
    } else if (arm_feature(env, ARM_FEATURE_V7)) {
        switch (regime_el(env, mmu_idx)) {
        case 1:
        case 3:
            if (is_user) {
                xn = xn || !(user_rw & PAGE_READ);
            } else {
                int uwxn = 0;
                if (have_wxn) {
                    uwxn = regime_sctlr(env, mmu_idx) & SCTLR_UWXN;
                }
                xn = xn || !(prot_rw & PAGE_READ) || pxn ||
                     (uwxn && (user_rw & PAGE_WRITE));
            }
            break;
        case 2:
            break;
        }
    } else {
        xn = wxn = 0;
    }

    if (xn || (wxn && (prot_rw & PAGE_WRITE))) {
        return prot_rw;
    }
    return prot_rw | PAGE_EXEC;
}

static bool get_level1_table_address(CPUARMState *env, ARMMMUIdx mmu_idx,
                                     uint32_t *table, uint32_t address)
{
    /* Note that we can only get here for an AArch32 PL0/PL1 lookup */
    TCR *tcr = regime_tcr(env, mmu_idx);

    if (address & tcr->mask) {
        if (tcr->raw_tcr & TTBCR_PD1) {
            /* Translation table walk disabled for TTBR1 */
            return false;
        }
        *table = regime_ttbr(env, mmu_idx, 1) & 0xffffc000;
    } else {
        if (tcr->raw_tcr & TTBCR_PD0) {
            /* Translation table walk disabled for TTBR0 */
            return false;
        }
        *table = regime_ttbr(env, mmu_idx, 0) & tcr->base_mask;
    }
    *table |= (address >> 18) & 0x3ffc;
    return true;
}

/* Translate a S1 pagetable walk through S2 if needed.  */
static hwaddr S1_ptw_translate(CPUARMState *env, ARMMMUIdx mmu_idx,
                               hwaddr addr, bool *is_secure,
                               ARMMMUFaultInfo *fi)
{
    if (arm_mmu_idx_is_stage1_of_2(mmu_idx) &&
        !regime_translation_disabled(env, ARMMMUIdx_Stage2)) {
        target_ulong s2size;
        hwaddr s2pa;
        int s2prot;
        int ret;
        ARMMMUIdx s2_mmu_idx = *is_secure ? ARMMMUIdx_Stage2_S
                                          : ARMMMUIdx_Stage2;
        ARMCacheAttrs cacheattrs = {};
        MemTxAttrs txattrs = {};

        ret = get_phys_addr_lpae(env, addr, MMU_DATA_LOAD, s2_mmu_idx, false,
                                 &s2pa, &txattrs, &s2prot, &s2size, fi,
                                 &cacheattrs);
        if (ret) {
            assert(fi->type != ARMFault_None);
            fi->s2addr = addr;
            fi->stage2 = true;
            fi->s1ptw = true;
            fi->s1ns = !*is_secure;
            return ~0;
        }
        if ((arm_hcr_el2_eff(env) & HCR_PTW) &&
            (cacheattrs.attrs & 0xf0) == 0) {
            /*
             * PTW set and S1 walk touched S2 Device memory:
             * generate Permission fault.
             */
            fi->type = ARMFault_Permission;
            fi->s2addr = addr;
            fi->stage2 = true;
            fi->s1ptw = true;
            fi->s1ns = !*is_secure;
            return ~0;
        }

        if (arm_is_secure_below_el3(env)) {
            /* Check if page table walk is to secure or non-secure PA space. */
            if (*is_secure) {
                *is_secure = !(env->cp15.vstcr_el2.raw_tcr & VSTCR_SW);
            } else {
                *is_secure = !(env->cp15.vtcr_el2.raw_tcr & VTCR_NSW);
            }
        } else {
            assert(!*is_secure);
        }

        addr = s2pa;
    }
    return addr;
}

/* All loads done in the course of a page table walk go through here. */
static uint32_t arm_ldl_ptw(CPUState *cs, hwaddr addr, bool is_secure,
                            ARMMMUIdx mmu_idx, ARMMMUFaultInfo *fi)
{
    ARMCPU *cpu = ARM_CPU(cs);
    CPUARMState *env = &cpu->env;
    MemTxAttrs attrs = {};
    MemTxResult result = MEMTX_OK;
    AddressSpace *as;
    uint32_t data;

    addr = S1_ptw_translate(env, mmu_idx, addr, &is_secure, fi);
    attrs.secure = is_secure;
    as = arm_addressspace(cs, attrs);
    if (fi->s1ptw) {
        return 0;
    }
    if (regime_translation_big_endian(env, mmu_idx)) {
        data = address_space_ldl_be(as, addr, attrs, &result);
    } else {
        data = address_space_ldl_le(as, addr, attrs, &result);
    }
    if (result == MEMTX_OK) {
        return data;
    }
    fi->type = ARMFault_SyncExternalOnWalk;
    fi->ea = arm_extabort_type(result);
    return 0;
}

static uint64_t arm_ldq_ptw(CPUState *cs, hwaddr addr, bool is_secure,
                            ARMMMUIdx mmu_idx, ARMMMUFaultInfo *fi)
{
    ARMCPU *cpu = ARM_CPU(cs);
    CPUARMState *env = &cpu->env;
    MemTxAttrs attrs = {};
    MemTxResult result = MEMTX_OK;
    AddressSpace *as;
    uint64_t data;

    addr = S1_ptw_translate(env, mmu_idx, addr, &is_secure, fi);
    attrs.secure = is_secure;
    as = arm_addressspace(cs, attrs);
    if (fi->s1ptw) {
        return 0;
    }
    if (regime_translation_big_endian(env, mmu_idx)) {
        data = address_space_ldq_be(as, addr, attrs, &result);
    } else {
        data = address_space_ldq_le(as, addr, attrs, &result);
    }
    if (result == MEMTX_OK) {
        return data;
    }
    fi->type = ARMFault_SyncExternalOnWalk;
    fi->ea = arm_extabort_type(result);
    return 0;
}

static bool get_phys_addr_v5(CPUARMState *env, uint32_t address,
                             MMUAccessType access_type, ARMMMUIdx mmu_idx,
                             hwaddr *phys_ptr, int *prot,
                             target_ulong *page_size,
                             ARMMMUFaultInfo *fi)
{
    CPUState *cs = env_cpu(env);
    int level = 1;
    uint32_t table;
    uint32_t desc;
    int type;
    int ap;
    int domain = 0;
    int domain_prot;
    hwaddr phys_addr;
    uint32_t dacr;

    /* Pagetable walk.  */
    /* Lookup l1 descriptor.  */
    if (!get_level1_table_address(env, mmu_idx, &table, address)) {
        /* Section translation fault if page walk is disabled by PD0 or PD1 */
        fi->type = ARMFault_Translation;
        goto do_fault;
    }
    desc = arm_ldl_ptw(cs, table, regime_is_secure(env, mmu_idx),
                       mmu_idx, fi);
    if (fi->type != ARMFault_None) {
        goto do_fault;
    }
    type = (desc & 3);
    domain = (desc >> 5) & 0x0f;
    if (regime_el(env, mmu_idx) == 1) {
        dacr = env->cp15.dacr_ns;
    } else {
        dacr = env->cp15.dacr_s;
    }
    domain_prot = (dacr >> (domain * 2)) & 3;
    if (type == 0) {
        /* Section translation fault.  */
        fi->type = ARMFault_Translation;
        goto do_fault;
    }
    if (type != 2) {
        level = 2;
    }
    if (domain_prot == 0 || domain_prot == 2) {
        fi->type = ARMFault_Domain;
        goto do_fault;
    }
    if (type == 2) {
        /* 1Mb section.  */
        phys_addr = (desc & 0xfff00000) | (address & 0x000fffff);
        ap = (desc >> 10) & 3;
        *page_size = 1024 * 1024;
    } else {
        /* Lookup l2 entry.  */
        if (type == 1) {
            /* Coarse pagetable.  */
            table = (desc & 0xfffffc00) | ((address >> 10) & 0x3fc);
        } else {
            /* Fine pagetable.  */
            table = (desc & 0xfffff000) | ((address >> 8) & 0xffc);
        }
        desc = arm_ldl_ptw(cs, table, regime_is_secure(env, mmu_idx),
                           mmu_idx, fi);
        if (fi->type != ARMFault_None) {
            goto do_fault;
        }
        switch (desc & 3) {
        case 0: /* Page translation fault.  */
            fi->type = ARMFault_Translation;
            goto do_fault;
        case 1: /* 64k page.  */
            phys_addr = (desc & 0xffff0000) | (address & 0xffff);
            ap = (desc >> (4 + ((address >> 13) & 6))) & 3;
            *page_size = 0x10000;
            break;
        case 2: /* 4k page.  */
            phys_addr = (desc & 0xfffff000) | (address & 0xfff);
            ap = (desc >> (4 + ((address >> 9) & 6))) & 3;
            *page_size = 0x1000;
            break;
        case 3: /* 1k page, or ARMv6/XScale "extended small (4k) page" */
            if (type == 1) {
                /* ARMv6/XScale extended small page format */
                if (arm_feature(env, ARM_FEATURE_XSCALE)
                    || arm_feature(env, ARM_FEATURE_V6)) {
                    phys_addr = (desc & 0xfffff000) | (address & 0xfff);
                    *page_size = 0x1000;
                } else {
                    /* UNPREDICTABLE in ARMv5; we choose to take a
                     * page translation fault.
                     */
                    fi->type = ARMFault_Translation;
                    goto do_fault;
                }
            } else {
                phys_addr = (desc & 0xfffffc00) | (address & 0x3ff);
                *page_size = 0x400;
            }
            ap = (desc >> 4) & 3;
            break;
        default:
            /* Never happens, but compiler isn't smart enough to tell.  */
            abort();
        }
    }
    *prot = ap_to_rw_prot(env, mmu_idx, ap, domain_prot);
    *prot |= *prot ? PAGE_EXEC : 0;
    if (!(*prot & (1 << access_type))) {
        /* Access permission fault.  */
        fi->type = ARMFault_Permission;
        goto do_fault;
    }
    *phys_ptr = phys_addr;
    return false;
do_fault:
    fi->domain = domain;
    fi->level = level;
    return true;
}

static bool get_phys_addr_v6(CPUARMState *env, uint32_t address,
                             MMUAccessType access_type, ARMMMUIdx mmu_idx,
                             hwaddr *phys_ptr, MemTxAttrs *attrs, int *prot,
                             target_ulong *page_size, ARMMMUFaultInfo *fi)
{
    CPUState *cs = env_cpu(env);
    ARMCPU *cpu = env_archcpu(env);
    int level = 1;
    uint32_t table;
    uint32_t desc;
    uint32_t xn;
    uint32_t pxn = 0;
    int type;
    int ap;
    int domain = 0;
    int domain_prot;
    hwaddr phys_addr;
    uint32_t dacr;
    bool ns;

    /* Pagetable walk.  */
    /* Lookup l1 descriptor.  */
    if (!get_level1_table_address(env, mmu_idx, &table, address)) {
        /* Section translation fault if page walk is disabled by PD0 or PD1 */
        fi->type = ARMFault_Translation;
        goto do_fault;
    }
    desc = arm_ldl_ptw(cs, table, regime_is_secure(env, mmu_idx),
                       mmu_idx, fi);
    if (fi->type != ARMFault_None) {
        goto do_fault;
    }
    type = (desc & 3);
    if (type == 0 || (type == 3 && !cpu_isar_feature(aa32_pxn, cpu))) {
        /* Section translation fault, or attempt to use the encoding
         * which is Reserved on implementations without PXN.
         */
        fi->type = ARMFault_Translation;
        goto do_fault;
    }
    if ((type == 1) || !(desc & (1 << 18))) {
        /* Page or Section.  */
        domain = (desc >> 5) & 0x0f;
    }
    if (regime_el(env, mmu_idx) == 1) {
        dacr = env->cp15.dacr_ns;
    } else {
        dacr = env->cp15.dacr_s;
    }
    if (type == 1) {
        level = 2;
    }
    domain_prot = (dacr >> (domain * 2)) & 3;
    if (domain_prot == 0 || domain_prot == 2) {
        /* Section or Page domain fault */
        fi->type = ARMFault_Domain;
        goto do_fault;
    }
    if (type != 1) {
        if (desc & (1 << 18)) {
            /* Supersection.  */
            phys_addr = (desc & 0xff000000) | (address & 0x00ffffff);
            phys_addr |= (uint64_t)extract32(desc, 20, 4) << 32;
            phys_addr |= (uint64_t)extract32(desc, 5, 4) << 36;
            *page_size = 0x1000000;
        } else {
            /* Section.  */
            phys_addr = (desc & 0xfff00000) | (address & 0x000fffff);
            *page_size = 0x100000;
        }
        ap = ((desc >> 10) & 3) | ((desc >> 13) & 4);
        xn = desc & (1 << 4);
        pxn = desc & 1;
        ns = extract32(desc, 19, 1);
    } else {
        if (cpu_isar_feature(aa32_pxn, cpu)) {
            pxn = (desc >> 2) & 1;
        }
        ns = extract32(desc, 3, 1);
        /* Lookup l2 entry.  */
        table = (desc & 0xfffffc00) | ((address >> 10) & 0x3fc);
        desc = arm_ldl_ptw(cs, table, regime_is_secure(env, mmu_idx),
                           mmu_idx, fi);
        if (fi->type != ARMFault_None) {
            goto do_fault;
        }
        ap = ((desc >> 4) & 3) | ((desc >> 7) & 4);
        switch (desc & 3) {
        case 0: /* Page translation fault.  */
            fi->type = ARMFault_Translation;
            goto do_fault;
        case 1: /* 64k page.  */
            phys_addr = (desc & 0xffff0000) | (address & 0xffff);
            xn = desc & (1 << 15);
            *page_size = 0x10000;
            break;
        case 2: case 3: /* 4k page.  */
            phys_addr = (desc & 0xfffff000) | (address & 0xfff);
            xn = desc & 1;
            *page_size = 0x1000;
            break;
        default:
            /* Never happens, but compiler isn't smart enough to tell.  */
            abort();
        }
    }
    if (domain_prot == 3) {
        *prot = PAGE_READ | PAGE_WRITE | PAGE_EXEC;
    } else {
        if (pxn && !regime_is_user(env, mmu_idx)) {
            xn = 1;
        }
        if (xn && access_type == MMU_INST_FETCH) {
            fi->type = ARMFault_Permission;
            goto do_fault;
        }

        if (arm_feature(env, ARM_FEATURE_V6K) &&
                (regime_sctlr(env, mmu_idx) & SCTLR_AFE)) {
            /* The simplified model uses AP[0] as an access control bit.  */
            if ((ap & 1) == 0) {
                /* Access flag fault.  */
                fi->type = ARMFault_AccessFlag;
                goto do_fault;
            }
            *prot = simple_ap_to_rw_prot(env, mmu_idx, ap >> 1);
        } else {
            *prot = ap_to_rw_prot(env, mmu_idx, ap, domain_prot);
        }
        if (*prot && !xn) {
            *prot |= PAGE_EXEC;
        }
        if (!(*prot & (1 << access_type))) {
            /* Access permission fault.  */
            fi->type = ARMFault_Permission;
            goto do_fault;
        }
    }
    if (ns) {
        /* The NS bit will (as required by the architecture) have no effect if
         * the CPU doesn't support TZ or this is a non-secure translation
         * regime, because the attribute will already be non-secure.
         */
        attrs->secure = false;
    }
    *phys_ptr = phys_addr;
    return false;
do_fault:
    fi->domain = domain;
    fi->level = level;
    return true;
}

/*
 * check_s2_mmu_setup
 * @cpu:        ARMCPU
 * @is_aa64:    True if the translation regime is in AArch64 state
 * @startlevel: Suggested starting level
 * @inputsize:  Bitsize of IPAs
 * @stride:     Page-table stride (See the ARM ARM)
 *
 * Returns true if the suggested S2 translation parameters are OK and
 * false otherwise.
 */
static bool check_s2_mmu_setup(ARMCPU *cpu, bool is_aa64, int level,
                               int inputsize, int stride)
{
    const int grainsize = stride + 3;
    int startsizecheck;

    /* Negative levels are never allowed.  */
    if (level < 0) {
        return false;
    }

    startsizecheck = inputsize - ((3 - level) * stride + grainsize);
    if (startsizecheck < 1 || startsizecheck > stride + 4) {
        return false;
    }

    if (is_aa64) {
        CPUARMState *env = &cpu->env;
        unsigned int pamax = arm_pamax(cpu);

        switch (stride) {
        case 13: /* 64KB Pages.  */
            if (level == 0 || (level == 1 && pamax <= 42)) {
                return false;
            }
            break;
        case 11: /* 16KB Pages.  */
            if (level == 0 || (level == 1 && pamax <= 40)) {
                return false;
            }
            break;
        case 9: /* 4KB Pages.  */
            if (level == 0 && pamax <= 42) {
                return false;
            }
            break;
        default:
            g_assert_not_reached();
        }

        /* Inputsize checks.  */
        if (inputsize > pamax &&
            (arm_el_is_aa64(env, 1) || inputsize > 40)) {
            /* This is CONSTRAINED UNPREDICTABLE and we choose to fault.  */
            return false;
        }
    } else {
        /* AArch32 only supports 4KB pages. Assert on that.  */
        assert(stride == 9);

        if (level == 0) {
            return false;
        }
    }
    return true;
}

/* Translate from the 4-bit stage 2 representation of
 * memory attributes (without cache-allocation hints) to
 * the 8-bit representation of the stage 1 MAIR registers
 * (which includes allocation hints).
 *
 * ref: shared/translation/attrs/S2AttrDecode()
 *      .../S2ConvertAttrsHints()
 */
static uint8_t convert_stage2_attrs(CPUARMState *env, uint8_t s2attrs)
{
    uint8_t hiattr = extract32(s2attrs, 2, 2);
    uint8_t loattr = extract32(s2attrs, 0, 2);
    uint8_t hihint = 0, lohint = 0;

    if (hiattr != 0) { /* normal memory */
        if (arm_hcr_el2_eff(env) & HCR_CD) { /* cache disabled */
            hiattr = loattr = 1; /* non-cacheable */
        } else {
            if (hiattr != 1) { /* Write-through or write-back */
                hihint = 3; /* RW allocate */
            }
            if (loattr != 1) { /* Write-through or write-back */
                lohint = 3; /* RW allocate */
            }
        }
    }

    return (hiattr << 6) | (hihint << 4) | (loattr << 2) | lohint;
}
#endif /* !CONFIG_USER_ONLY */

static int aa64_va_parameter_tbi(uint64_t tcr, ARMMMUIdx mmu_idx)
{
    if (regime_has_2_ranges(mmu_idx)) {
        return extract64(tcr, 37, 2);
    } else if (mmu_idx == ARMMMUIdx_Stage2 || mmu_idx == ARMMMUIdx_Stage2_S) {
        return 0; /* VTCR_EL2 */
    } else {
        /* Replicate the single TBI bit so we always have 2 bits.  */
        return extract32(tcr, 20, 1) * 3;
    }
}

static int aa64_va_parameter_tbid(uint64_t tcr, ARMMMUIdx mmu_idx)
{
    if (regime_has_2_ranges(mmu_idx)) {
        return extract64(tcr, 51, 2);
    } else if (mmu_idx == ARMMMUIdx_Stage2 || mmu_idx == ARMMMUIdx_Stage2_S) {
        return 0; /* VTCR_EL2 */
    } else {
        /* Replicate the single TBID bit so we always have 2 bits.  */
        return extract32(tcr, 29, 1) * 3;
    }
}

static int aa64_va_parameter_tcma(uint64_t tcr, ARMMMUIdx mmu_idx)
{
    if (regime_has_2_ranges(mmu_idx)) {
        return extract64(tcr, 57, 2);
    } else {
        /* Replicate the single TCMA bit so we always have 2 bits.  */
        return extract32(tcr, 30, 1) * 3;
    }
}

ARMVAParameters aa64_va_parameters(CPUARMState *env, uint64_t va,
                                   ARMMMUIdx mmu_idx, bool data)
{
    uint64_t tcr = regime_tcr(env, mmu_idx)->raw_tcr;
    bool epd, hpd, using16k, using64k;
    int select, tsz, tbi, max_tsz;

    if (!regime_has_2_ranges(mmu_idx)) {
        select = 0;
        tsz = extract32(tcr, 0, 6);
        using64k = extract32(tcr, 14, 1);
        using16k = extract32(tcr, 15, 1);
        if (mmu_idx == ARMMMUIdx_Stage2 || mmu_idx == ARMMMUIdx_Stage2_S) {
            /* VTCR_EL2 */
            hpd = false;
        } else {
            hpd = extract32(tcr, 24, 1);
        }
        epd = false;
    } else {
        /*
         * Bit 55 is always between the two regions, and is canonical for
         * determining if address tagging is enabled.
         */
        select = extract64(va, 55, 1);
        if (!select) {
            tsz = extract32(tcr, 0, 6);
            epd = extract32(tcr, 7, 1);
            using64k = extract32(tcr, 14, 1);
            using16k = extract32(tcr, 15, 1);
            hpd = extract64(tcr, 41, 1);
        } else {
            int tg = extract32(tcr, 30, 2);
            using16k = tg == 1;
            using64k = tg == 3;
            tsz = extract32(tcr, 16, 6);
            epd = extract32(tcr, 23, 1);
            hpd = extract64(tcr, 42, 1);
        }
    }

    if (cpu_isar_feature(aa64_st, env_archcpu(env))) {
        max_tsz = 48 - using64k;
    } else {
        max_tsz = 39;
    }

    tsz = MIN(tsz, max_tsz);
    tsz = MAX(tsz, 16);  /* TODO: ARMv8.2-LVA  */

    /* Present TBI as a composite with TBID.  */
    tbi = aa64_va_parameter_tbi(tcr, mmu_idx);
    if (!data) {
        tbi &= ~aa64_va_parameter_tbid(tcr, mmu_idx);
    }
    tbi = (tbi >> select) & 1;

    return (ARMVAParameters) {
        .tsz = tsz,
        .select = select,
        .tbi = tbi,
        .epd = epd,
        .hpd = hpd,
        .using16k = using16k,
        .using64k = using64k,
    };
}

#ifndef CONFIG_USER_ONLY
static ARMVAParameters aa32_va_parameters(CPUARMState *env, uint32_t va,
                                          ARMMMUIdx mmu_idx)
{
    uint64_t tcr = regime_tcr(env, mmu_idx)->raw_tcr;
    uint32_t el = regime_el(env, mmu_idx);
    int select, tsz;
    bool epd, hpd;

    assert(mmu_idx != ARMMMUIdx_Stage2_S);

    if (mmu_idx == ARMMMUIdx_Stage2) {
        /* VTCR */
        bool sext = extract32(tcr, 4, 1);
        bool sign = extract32(tcr, 3, 1);

        /*
         * If the sign-extend bit is not the same as t0sz[3], the result
         * is unpredictable. Flag this as a guest error.
         */
        if (sign != sext) {
            qemu_log_mask(LOG_GUEST_ERROR,
                          "AArch32: VTCR.S / VTCR.T0SZ[3] mismatch\n");
        }
        tsz = sextract32(tcr, 0, 4) + 8;
        select = 0;
        hpd = false;
        epd = false;
    } else if (el == 2) {
        /* HTCR */
        tsz = extract32(tcr, 0, 3);
        select = 0;
        hpd = extract64(tcr, 24, 1);
        epd = false;
    } else {
        int t0sz = extract32(tcr, 0, 3);
        int t1sz = extract32(tcr, 16, 3);

        if (t1sz == 0) {
            select = va > (0xffffffffu >> t0sz);
        } else {
            /* Note that we will detect errors later.  */
            select = va >= ~(0xffffffffu >> t1sz);
        }
        if (!select) {
            tsz = t0sz;
            epd = extract32(tcr, 7, 1);
            hpd = extract64(tcr, 41, 1);
        } else {
            tsz = t1sz;
            epd = extract32(tcr, 23, 1);
            hpd = extract64(tcr, 42, 1);
        }
        /* For aarch32, hpd0 is not enabled without t2e as well.  */
        hpd &= extract32(tcr, 6, 1);
    }

    return (ARMVAParameters) {
        .tsz = tsz,
        .select = select,
        .epd = epd,
        .hpd = hpd,
    };
}

/**
 * get_phys_addr_lpae: perform one stage of page table walk, LPAE format
 *
 * Returns false if the translation was successful. Otherwise, phys_ptr, attrs,
 * prot and page_size may not be filled in, and the populated fsr value provides
 * information on why the translation aborted, in the format of a long-format
 * DFSR/IFSR fault register, with the following caveats:
 *  * the WnR bit is never set (the caller must do this).
 *
 * @env: CPUARMState
 * @address: virtual address to get physical address for
 * @access_type: MMU_DATA_LOAD, MMU_DATA_STORE or MMU_INST_FETCH
 * @mmu_idx: MMU index indicating required translation regime
 * @s1_is_el0: if @mmu_idx is ARMMMUIdx_Stage2 (so this is a stage 2 page table
 *             walk), must be true if this is stage 2 of a stage 1+2 walk for an
 *             EL0 access). If @mmu_idx is anything else, @s1_is_el0 is ignored.
 * @phys_ptr: set to the physical address corresponding to the virtual address
 * @attrs: set to the memory transaction attributes to use
 * @prot: set to the permissions for the page containing phys_ptr
 * @page_size_ptr: set to the size of the page containing phys_ptr
 * @fi: set to fault info if the translation fails
 * @cacheattrs: (if non-NULL) set to the cacheability/shareability attributes
 */
static bool get_phys_addr_lpae(CPUARMState *env, uint64_t address,
                               MMUAccessType access_type, ARMMMUIdx mmu_idx,
                               bool s1_is_el0,
                               hwaddr *phys_ptr, MemTxAttrs *txattrs, int *prot,
                               target_ulong *page_size_ptr,
                               ARMMMUFaultInfo *fi, ARMCacheAttrs *cacheattrs)
{
    ARMCPU *cpu = env_archcpu(env);
    CPUState *cs = CPU(cpu);
    /* Read an LPAE long-descriptor translation table. */
    ARMFaultType fault_type = ARMFault_Translation;
    uint32_t level;
    ARMVAParameters param;
    uint64_t ttbr;
    hwaddr descaddr, indexmask, indexmask_grainsize;
    uint32_t tableattrs;
    target_ulong page_size;
    uint32_t attrs;
    int32_t stride;
    int addrsize, inputsize;
    TCR *tcr = regime_tcr(env, mmu_idx);
    int ap, ns, xn, pxn;
    uint32_t el = regime_el(env, mmu_idx);
    uint64_t descaddrmask;
    bool aarch64 = arm_el_is_aa64(env, el);
    bool guarded = false;

    /* TODO: This code does not support shareability levels. */
    if (aarch64) {
        param = aa64_va_parameters(env, address, mmu_idx,
                                   access_type != MMU_INST_FETCH);
        level = 0;
        addrsize = 64 - 8 * param.tbi;
        inputsize = 64 - param.tsz;
    } else {
        param = aa32_va_parameters(env, address, mmu_idx);
        level = 1;
        addrsize = (mmu_idx == ARMMMUIdx_Stage2 ? 40 : 32);
        inputsize = addrsize - param.tsz;
    }

    /*
     * We determined the region when collecting the parameters, but we
     * have not yet validated that the address is valid for the region.
     * Extract the top bits and verify that they all match select.
     *
     * For aa32, if inputsize == addrsize, then we have selected the
     * region by exclusion in aa32_va_parameters and there is no more
     * validation to do here.
     */
    if (inputsize < addrsize) {
        target_ulong top_bits = sextract64(address, inputsize,
                                           addrsize - inputsize);
        if (-top_bits != param.select) {
            /* The gap between the two regions is a Translation fault */
            fault_type = ARMFault_Translation;
            goto do_fault;
        }
    }

    if (param.using64k) {
        stride = 13;
    } else if (param.using16k) {
        stride = 11;
    } else {
        stride = 9;
    }

    /* Note that QEMU ignores shareability and cacheability attributes,
     * so we don't need to do anything with the SH, ORGN, IRGN fields
     * in the TTBCR.  Similarly, TTBCR:A1 selects whether we get the
     * ASID from TTBR0 or TTBR1, but QEMU's TLB doesn't currently
     * implement any ASID-like capability so we can ignore it (instead
     * we will always flush the TLB any time the ASID is changed).
     */
    ttbr = regime_ttbr(env, mmu_idx, param.select);

    /* Here we should have set up all the parameters for the translation:
     * inputsize, ttbr, epd, stride, tbi
     */

    if (param.epd) {
        /* Translation table walk disabled => Translation fault on TLB miss
         * Note: This is always 0 on 64-bit EL2 and EL3.
         */
        goto do_fault;
    }

    if (mmu_idx != ARMMMUIdx_Stage2 && mmu_idx != ARMMMUIdx_Stage2_S) {
        /* The starting level depends on the virtual address size (which can
         * be up to 48 bits) and the translation granule size. It indicates
         * the number of strides (stride bits at a time) needed to
         * consume the bits of the input address. In the pseudocode this is:
         *  level = 4 - RoundUp((inputsize - grainsize) / stride)
         * where their 'inputsize' is our 'inputsize', 'grainsize' is
         * our 'stride + 3' and 'stride' is our 'stride'.
         * Applying the usual "rounded up m/n is (m+n-1)/n" and simplifying:
         * = 4 - (inputsize - stride - 3 + stride - 1) / stride
         * = 4 - (inputsize - 4) / stride;
         */
        level = 4 - (inputsize - 4) / stride;
    } else {
        /* For stage 2 translations the starting level is specified by the
         * VTCR_EL2.SL0 field (whose interpretation depends on the page size)
         */
        uint32_t sl0 = extract32(tcr->raw_tcr, 6, 2);
        uint32_t startlevel;
        bool ok;

        if (!aarch64 || stride == 9) {
            /* AArch32 or 4KB pages */
            startlevel = 2 - sl0;

            if (cpu_isar_feature(aa64_st, cpu)) {
                startlevel &= 3;
            }
        } else {
            /* 16KB or 64KB pages */
            startlevel = 3 - sl0;
        }

        /* Check that the starting level is valid. */
        ok = check_s2_mmu_setup(cpu, aarch64, startlevel,
                                inputsize, stride);
        if (!ok) {
            fault_type = ARMFault_Translation;
            goto do_fault;
        }
        level = startlevel;
    }

    indexmask_grainsize = (1ULL << (stride + 3)) - 1;
    indexmask = (1ULL << (inputsize - (stride * (4 - level)))) - 1;

    /* Now we can extract the actual base address from the TTBR */
    descaddr = extract64(ttbr, 0, 48);
    /*
     * We rely on this masking to clear the RES0 bits at the bottom of the TTBR
     * and also to mask out CnP (bit 0) which could validly be non-zero.
     */
    descaddr &= ~indexmask;

    /* The address field in the descriptor goes up to bit 39 for ARMv7
     * but up to bit 47 for ARMv8, but we use the descaddrmask
     * up to bit 39 for AArch32, because we don't need other bits in that case
     * to construct next descriptor address (anyway they should be all zeroes).
     */
    descaddrmask = ((1ull << (aarch64 ? 48 : 40)) - 1) &
                   ~indexmask_grainsize;

    /* Secure accesses start with the page table in secure memory and
     * can be downgraded to non-secure at any step. Non-secure accesses
     * remain non-secure. We implement this by just ORing in the NSTable/NS
     * bits at each step.
     */
    tableattrs = regime_is_secure(env, mmu_idx) ? 0 : (1 << 4);
    for (;;) {
        uint64_t descriptor;
        bool nstable;

        descaddr |= (address >> (stride * (4 - level))) & indexmask;
        descaddr &= ~7ULL;
        nstable = extract32(tableattrs, 4, 1);
        descriptor = arm_ldq_ptw(cs, descaddr, !nstable, mmu_idx, fi);
        if (fi->type != ARMFault_None) {
            goto do_fault;
        }

        if (!(descriptor & 1) ||
            (!(descriptor & 2) && (level == 3))) {
            /* Invalid, or the Reserved level 3 encoding */
            goto do_fault;
        }
        descaddr = descriptor & descaddrmask;

        if ((descriptor & 2) && (level < 3)) {
            /* Table entry. The top five bits are attributes which may
             * propagate down through lower levels of the table (and
             * which are all arranged so that 0 means "no effect", so
             * we can gather them up by ORing in the bits at each level).
             */
            tableattrs |= extract64(descriptor, 59, 5);
            level++;
            indexmask = indexmask_grainsize;
            continue;
        }
        /* Block entry at level 1 or 2, or page entry at level 3.
         * These are basically the same thing, although the number
         * of bits we pull in from the vaddr varies.
         */
        page_size = (1ULL << ((stride * (4 - level)) + 3));
        descaddr |= (address & (page_size - 1));
        /* Extract attributes from the descriptor */
        attrs = extract64(descriptor, 2, 10)
            | (extract64(descriptor, 52, 12) << 10);

        if (mmu_idx == ARMMMUIdx_Stage2 || mmu_idx == ARMMMUIdx_Stage2_S) {
            /* Stage 2 table descriptors do not include any attribute fields */
            break;
        }
        /* Merge in attributes from table descriptors */
        attrs |= nstable << 3; /* NS */
        guarded = extract64(descriptor, 50, 1);  /* GP */
        if (param.hpd) {
            /* HPD disables all the table attributes except NSTable.  */
            break;
        }
        attrs |= extract32(tableattrs, 0, 2) << 11;     /* XN, PXN */
        /* The sense of AP[1] vs APTable[0] is reversed, as APTable[0] == 1
         * means "force PL1 access only", which means forcing AP[1] to 0.
         */
        attrs &= ~(extract32(tableattrs, 2, 1) << 4);   /* !APT[0] => AP[1] */
        attrs |= extract32(tableattrs, 3, 1) << 5;      /* APT[1] => AP[2] */
        break;
    }
    /* Here descaddr is the final physical address, and attributes
     * are all in attrs.
     */
    fault_type = ARMFault_AccessFlag;
    if ((attrs & (1 << 8)) == 0) {
        /* Access flag */
        goto do_fault;
    }

    ap = extract32(attrs, 4, 2);

    if (mmu_idx == ARMMMUIdx_Stage2 || mmu_idx == ARMMMUIdx_Stage2_S) {
        ns = mmu_idx == ARMMMUIdx_Stage2;
        xn = extract32(attrs, 11, 2);
        *prot = get_S2prot(env, ap, xn, s1_is_el0);
    } else {
        ns = extract32(attrs, 3, 1);
        xn = extract32(attrs, 12, 1);
        pxn = extract32(attrs, 11, 1);
        *prot = get_S1prot(env, mmu_idx, aarch64, ap, ns, xn, pxn);
    }

    fault_type = ARMFault_Permission;
    if (!(*prot & (1 << access_type))) {
        goto do_fault;
    }

    if (ns) {
        /* The NS bit will (as required by the architecture) have no effect if
         * the CPU doesn't support TZ or this is a non-secure translation
         * regime, because the attribute will already be non-secure.
         */
        txattrs->secure = false;
    }
    /* When in aarch64 mode, and BTI is enabled, remember GP in the IOTLB.  */
    if (aarch64 && guarded && cpu_isar_feature(aa64_bti, cpu)) {
        arm_tlb_bti_gp(txattrs) = true;
    }

    if (mmu_idx == ARMMMUIdx_Stage2 || mmu_idx == ARMMMUIdx_Stage2_S) {
        cacheattrs->attrs = convert_stage2_attrs(env, extract32(attrs, 0, 4));
    } else {
        /* Index into MAIR registers for cache attributes */
        uint8_t attrindx = extract32(attrs, 0, 3);
        uint64_t mair = env->cp15.mair_el[regime_el(env, mmu_idx)];
        assert(attrindx <= 7);
        cacheattrs->attrs = extract64(mair, attrindx * 8, 8);
    }
    cacheattrs->shareability = extract32(attrs, 6, 2);

    *phys_ptr = descaddr;
    *page_size_ptr = page_size;
    return false;

do_fault:
    fi->type = fault_type;
    fi->level = level;
    /* Tag the error as S2 for failed S1 PTW at S2 or ordinary S2.  */
    fi->stage2 = fi->s1ptw || (mmu_idx == ARMMMUIdx_Stage2 ||
                               mmu_idx == ARMMMUIdx_Stage2_S);
    fi->s1ns = mmu_idx == ARMMMUIdx_Stage2;
    return true;
}

static inline void get_phys_addr_pmsav7_default(CPUARMState *env,
                                                ARMMMUIdx mmu_idx,
                                                int32_t address, int *prot)
{
    if (!arm_feature(env, ARM_FEATURE_M)) {
        *prot = PAGE_READ | PAGE_WRITE;
        switch (address) {
        case 0xF0000000 ... 0xFFFFFFFF:
            if (regime_sctlr(env, mmu_idx) & SCTLR_V) {
                /* hivecs execing is ok */
                *prot |= PAGE_EXEC;
            }
            break;
        case 0x00000000 ... 0x7FFFFFFF:
            *prot |= PAGE_EXEC;
            break;
        }
    } else {
        /* Default system address map for M profile cores.
         * The architecture specifies which regions are execute-never;
         * at the MPU level no other checks are defined.
         */
        switch (address) {
        case 0x00000000 ... 0x1fffffff: /* ROM */
        case 0x20000000 ... 0x3fffffff: /* SRAM */
        case 0x60000000 ... 0x7fffffff: /* RAM */
        case 0x80000000 ... 0x9fffffff: /* RAM */
            *prot = PAGE_READ | PAGE_WRITE | PAGE_EXEC;
            break;
        case 0x40000000 ... 0x5fffffff: /* Peripheral */
        case 0xa0000000 ... 0xbfffffff: /* Device */
        case 0xc0000000 ... 0xdfffffff: /* Device */
        case 0xe0000000 ... 0xffffffff: /* System */
            *prot = PAGE_READ | PAGE_WRITE;
            break;
        default:
            g_assert_not_reached();
        }
    }
}

static bool pmsav7_use_background_region(ARMCPU *cpu,
                                         ARMMMUIdx mmu_idx, bool is_user)
{
    /* Return true if we should use the default memory map as a
     * "background" region if there are no hits against any MPU regions.
     */
    CPUARMState *env = &cpu->env;

    if (is_user) {
        return false;
    }

    if (arm_feature(env, ARM_FEATURE_M)) {
        return env->v7m.mpu_ctrl[regime_is_secure(env, mmu_idx)]
            & R_V7M_MPU_CTRL_PRIVDEFENA_MASK;
    } else {
        return regime_sctlr(env, mmu_idx) & SCTLR_BR;
    }
}

static inline bool m_is_ppb_region(CPUARMState *env, uint32_t address)
{
    /* True if address is in the M profile PPB region 0xe0000000 - 0xe00fffff */
    return arm_feature(env, ARM_FEATURE_M) &&
        extract32(address, 20, 12) == 0xe00;
}

static inline bool m_is_system_region(CPUARMState *env, uint32_t address)
{
    /* True if address is in the M profile system region
     * 0xe0000000 - 0xffffffff
     */
    return arm_feature(env, ARM_FEATURE_M) && extract32(address, 29, 3) == 0x7;
}

static bool get_phys_addr_pmsav7(CPUARMState *env, uint32_t address,
                                 MMUAccessType access_type, ARMMMUIdx mmu_idx,
                                 hwaddr *phys_ptr, int *prot,
                                 target_ulong *page_size,
                                 ARMMMUFaultInfo *fi)
{
    ARMCPU *cpu = env_archcpu(env);
    int n;
    bool is_user = regime_is_user(env, mmu_idx);

    *phys_ptr = address;
    *page_size = TARGET_PAGE_SIZE;
    *prot = 0;

    if (regime_translation_disabled(env, mmu_idx) ||
        m_is_ppb_region(env, address)) {
        /* MPU disabled or M profile PPB access: use default memory map.
         * The other case which uses the default memory map in the
         * v7M ARM ARM pseudocode is exception vector reads from the vector
         * table. In QEMU those accesses are done in arm_v7m_load_vector(),
         * which always does a direct read using address_space_ldl(), rather
         * than going via this function, so we don't need to check that here.
         */
        get_phys_addr_pmsav7_default(env, mmu_idx, address, prot);
    } else { /* MPU enabled */
        for (n = (int)cpu->pmsav7_dregion - 1; n >= 0; n--) {
            /* region search */
            uint32_t base = env->pmsav7.drbar[n];
            uint32_t rsize = extract32(env->pmsav7.drsr[n], 1, 5);
            uint32_t rmask;
            bool srdis = false;

            if (!(env->pmsav7.drsr[n] & 0x1)) {
                continue;
            }

            if (!rsize) {
                qemu_log_mask(LOG_GUEST_ERROR,
                              "DRSR[%d]: Rsize field cannot be 0\n", n);
                continue;
            }
            rsize++;
            rmask = (1ull << rsize) - 1;

            if (base & rmask) {
                qemu_log_mask(LOG_GUEST_ERROR,
                              "DRBAR[%d]: 0x%" PRIx32 " misaligned "
                              "to DRSR region size, mask = 0x%" PRIx32 "\n",
                              n, base, rmask);
                continue;
            }

            if (address < base || address > base + rmask) {
                /*
                 * Address not in this region. We must check whether the
                 * region covers addresses in the same page as our address.
                 * In that case we must not report a size that covers the
                 * whole page for a subsequent hit against a different MPU
                 * region or the background region, because it would result in
                 * incorrect TLB hits for subsequent accesses to addresses that
                 * are in this MPU region.
                 */
                if (ranges_overlap(base, rmask,
                                   address & TARGET_PAGE_MASK,
                                   TARGET_PAGE_SIZE)) {
                    *page_size = 1;
                }
                continue;
            }

            /* Region matched */

            if (rsize >= 8) { /* no subregions for regions < 256 bytes */
                int i, snd;
                uint32_t srdis_mask;

                rsize -= 3; /* sub region size (power of 2) */
                snd = ((address - base) >> rsize) & 0x7;
                srdis = extract32(env->pmsav7.drsr[n], snd + 8, 1);

                srdis_mask = srdis ? 0x3 : 0x0;
                for (i = 2; i <= 8 && rsize < TARGET_PAGE_BITS; i *= 2) {
                    /* This will check in groups of 2, 4 and then 8, whether
                     * the subregion bits are consistent. rsize is incremented
                     * back up to give the region size, considering consistent
                     * adjacent subregions as one region. Stop testing if rsize
                     * is already big enough for an entire QEMU page.
                     */
                    int snd_rounded = snd & ~(i - 1);
                    uint32_t srdis_multi = extract32(env->pmsav7.drsr[n],
                                                     snd_rounded + 8, i);
                    if (srdis_mask ^ srdis_multi) {
                        break;
                    }
                    srdis_mask = (srdis_mask << i) | srdis_mask;
                    rsize++;
                }
            }
            if (srdis) {
                continue;
            }
            if (rsize < TARGET_PAGE_BITS) {
                *page_size = 1 << rsize;
            }
            break;
        }

        if (n == -1) { /* no hits */
            if (!pmsav7_use_background_region(cpu, mmu_idx, is_user)) {
                /* background fault */
                fi->type = ARMFault_Background;
                return true;
            }
            get_phys_addr_pmsav7_default(env, mmu_idx, address, prot);
        } else { /* a MPU hit! */
            uint32_t ap = extract32(env->pmsav7.dracr[n], 8, 3);
            uint32_t xn = extract32(env->pmsav7.dracr[n], 12, 1);

            if (m_is_system_region(env, address)) {
                /* System space is always execute never */
                xn = 1;
            }

            if (is_user) { /* User mode AP bit decoding */
                switch (ap) {
                case 0:
                case 1:
                case 5:
                    break; /* no access */
                case 3:
                    *prot |= PAGE_WRITE;
                    /* fall through */
                case 2:
                case 6:
                    *prot |= PAGE_READ | PAGE_EXEC;
                    break;
                case 7:
                    /* for v7M, same as 6; for R profile a reserved value */
                    if (arm_feature(env, ARM_FEATURE_M)) {
                        *prot |= PAGE_READ | PAGE_EXEC;
                        break;
                    }
                    /* fall through */
                default:
                    qemu_log_mask(LOG_GUEST_ERROR,
                                  "DRACR[%d]: Bad value for AP bits: 0x%"
                                  PRIx32 "\n", n, ap);
                }
            } else { /* Priv. mode AP bits decoding */
                switch (ap) {
                case 0:
                    break; /* no access */
                case 1:
                case 2:
                case 3:
                    *prot |= PAGE_WRITE;
                    /* fall through */
                case 5:
                case 6:
                    *prot |= PAGE_READ | PAGE_EXEC;
                    break;
                case 7:
                    /* for v7M, same as 6; for R profile a reserved value */
                    if (arm_feature(env, ARM_FEATURE_M)) {
                        *prot |= PAGE_READ | PAGE_EXEC;
                        break;
                    }
                    /* fall through */
                default:
                    qemu_log_mask(LOG_GUEST_ERROR,
                                  "DRACR[%d]: Bad value for AP bits: 0x%"
                                  PRIx32 "\n", n, ap);
                }
            }

            /* execute never */
            if (xn) {
                *prot &= ~PAGE_EXEC;
            }
        }
    }

    fi->type = ARMFault_Permission;
    fi->level = 1;
    return !(*prot & (1 << access_type));
}

static bool v8m_is_sau_exempt(CPUARMState *env,
                              uint32_t address, MMUAccessType access_type)
{
    /* The architecture specifies that certain address ranges are
     * exempt from v8M SAU/IDAU checks.
     */
    return
        (access_type == MMU_INST_FETCH && m_is_system_region(env, address)) ||
        (address >= 0xe0000000 && address <= 0xe0002fff) ||
        (address >= 0xe000e000 && address <= 0xe000efff) ||
        (address >= 0xe002e000 && address <= 0xe002efff) ||
        (address >= 0xe0040000 && address <= 0xe0041fff) ||
        (address >= 0xe00ff000 && address <= 0xe00fffff);
}

void v8m_security_lookup(CPUARMState *env, uint32_t address,
                                MMUAccessType access_type, ARMMMUIdx mmu_idx,
                                V8M_SAttributes *sattrs)
{
    /* Look up the security attributes for this address. Compare the
     * pseudocode SecurityCheck() function.
     * We assume the caller has zero-initialized *sattrs.
     */
    ARMCPU *cpu = env_archcpu(env);
    int r;
    bool idau_exempt = false, idau_ns = true, idau_nsc = true;
    int idau_region = IREGION_NOTVALID;
    uint32_t addr_page_base = address & TARGET_PAGE_MASK;
    uint32_t addr_page_limit = addr_page_base + (TARGET_PAGE_SIZE - 1);

    if (cpu->idau) {
        IDAUInterfaceClass *iic = IDAU_INTERFACE_GET_CLASS(cpu->idau);
        IDAUInterface *ii = IDAU_INTERFACE(cpu->idau);

        iic->check(ii, address, &idau_region, &idau_exempt, &idau_ns,
                   &idau_nsc);
    }

    if (access_type == MMU_INST_FETCH && extract32(address, 28, 4) == 0xf) {
        /* 0xf0000000..0xffffffff is always S for insn fetches */
        return;
    }

    if (idau_exempt || v8m_is_sau_exempt(env, address, access_type)) {
        sattrs->ns = !regime_is_secure(env, mmu_idx);
        return;
    }

    if (idau_region != IREGION_NOTVALID) {
        sattrs->irvalid = true;
        sattrs->iregion = idau_region;
    }

    switch (env->sau.ctrl & 3) {
    case 0: /* SAU.ENABLE == 0, SAU.ALLNS == 0 */
        break;
    case 2: /* SAU.ENABLE == 0, SAU.ALLNS == 1 */
        sattrs->ns = true;
        break;
    default: /* SAU.ENABLE == 1 */
        for (r = 0; r < cpu->sau_sregion; r++) {
            if (env->sau.rlar[r] & 1) {
                uint32_t base = env->sau.rbar[r] & ~0x1f;
                uint32_t limit = env->sau.rlar[r] | 0x1f;

                if (base <= address && limit >= address) {
                    if (base > addr_page_base || limit < addr_page_limit) {
                        sattrs->subpage = true;
                    }
                    if (sattrs->srvalid) {
                        /* If we hit in more than one region then we must report
                         * as Secure, not NS-Callable, with no valid region
                         * number info.
                         */
                        sattrs->ns = false;
                        sattrs->nsc = false;
                        sattrs->sregion = 0;
                        sattrs->srvalid = false;
                        break;
                    } else {
                        if (env->sau.rlar[r] & 2) {
                            sattrs->nsc = true;
                        } else {
                            sattrs->ns = true;
                        }
                        sattrs->srvalid = true;
                        sattrs->sregion = r;
                    }
                } else {
                    /*
                     * Address not in this region. We must check whether the
                     * region covers addresses in the same page as our address.
                     * In that case we must not report a size that covers the
                     * whole page for a subsequent hit against a different MPU
                     * region or the background region, because it would result
                     * in incorrect TLB hits for subsequent accesses to
                     * addresses that are in this MPU region.
                     */
                    if (limit >= base &&
                        ranges_overlap(base, limit - base + 1,
                                       addr_page_base,
                                       TARGET_PAGE_SIZE)) {
                        sattrs->subpage = true;
                    }
                }
            }
        }
        break;
    }

    /*
     * The IDAU will override the SAU lookup results if it specifies
     * higher security than the SAU does.
     */
    if (!idau_ns) {
        if (sattrs->ns || (!idau_nsc && sattrs->nsc)) {
            sattrs->ns = false;
            sattrs->nsc = idau_nsc;
        }
    }
}

bool pmsav8_mpu_lookup(CPUARMState *env, uint32_t address,
                              MMUAccessType access_type, ARMMMUIdx mmu_idx,
                              hwaddr *phys_ptr, MemTxAttrs *txattrs,
                              int *prot, bool *is_subpage,
                              ARMMMUFaultInfo *fi, uint32_t *mregion)
{
    /* Perform a PMSAv8 MPU lookup (without also doing the SAU check
     * that a full phys-to-virt translation does).
     * mregion is (if not NULL) set to the region number which matched,
     * or -1 if no region number is returned (MPU off, address did not
     * hit a region, address hit in multiple regions).
     * We set is_subpage to true if the region hit doesn't cover the
     * entire TARGET_PAGE the address is within.
     */
    ARMCPU *cpu = env_archcpu(env);
    bool is_user = regime_is_user(env, mmu_idx);
    uint32_t secure = regime_is_secure(env, mmu_idx);
    int n;
    int matchregion = -1;
    bool hit = false;
    uint32_t addr_page_base = address & TARGET_PAGE_MASK;
    uint32_t addr_page_limit = addr_page_base + (TARGET_PAGE_SIZE - 1);

    *is_subpage = false;
    *phys_ptr = address;
    *prot = 0;
    if (mregion) {
        *mregion = -1;
    }

    /* Unlike the ARM ARM pseudocode, we don't need to check whether this
     * was an exception vector read from the vector table (which is always
     * done using the default system address map), because those accesses
     * are done in arm_v7m_load_vector(), which always does a direct
     * read using address_space_ldl(), rather than going via this function.
     */
    if (regime_translation_disabled(env, mmu_idx)) { /* MPU disabled */
        hit = true;
    } else if (m_is_ppb_region(env, address)) {
        hit = true;
    } else {
        if (pmsav7_use_background_region(cpu, mmu_idx, is_user)) {
            hit = true;
        }

        for (n = (int)cpu->pmsav7_dregion - 1; n >= 0; n--) {
            /* region search */
            /* Note that the base address is bits [31:5] from the register
             * with bits [4:0] all zeroes, but the limit address is bits
             * [31:5] from the register with bits [4:0] all ones.
             */
            uint32_t base = env->pmsav8.rbar[secure][n] & ~0x1f;
            uint32_t limit = env->pmsav8.rlar[secure][n] | 0x1f;

            if (!(env->pmsav8.rlar[secure][n] & 0x1)) {
                /* Region disabled */
                continue;
            }

            if (address < base || address > limit) {
                /*
                 * Address not in this region. We must check whether the
                 * region covers addresses in the same page as our address.
                 * In that case we must not report a size that covers the
                 * whole page for a subsequent hit against a different MPU
                 * region or the background region, because it would result in
                 * incorrect TLB hits for subsequent accesses to addresses that
                 * are in this MPU region.
                 */
                if (limit >= base &&
                    ranges_overlap(base, limit - base + 1,
                                   addr_page_base,
                                   TARGET_PAGE_SIZE)) {
                    *is_subpage = true;
                }
                continue;
            }

            if (base > addr_page_base || limit < addr_page_limit) {
                *is_subpage = true;
            }

            if (matchregion != -1) {
                /* Multiple regions match -- always a failure (unlike
                 * PMSAv7 where highest-numbered-region wins)
                 */
                fi->type = ARMFault_Permission;
                fi->level = 1;
                return true;
            }

            matchregion = n;
            hit = true;
        }
    }

    if (!hit) {
        /* background fault */
        fi->type = ARMFault_Background;
        return true;
    }

    if (matchregion == -1) {
        /* hit using the background region */
        get_phys_addr_pmsav7_default(env, mmu_idx, address, prot);
    } else {
        uint32_t ap = extract32(env->pmsav8.rbar[secure][matchregion], 1, 2);
        uint32_t xn = extract32(env->pmsav8.rbar[secure][matchregion], 0, 1);
        bool pxn = false;

        if (arm_feature(env, ARM_FEATURE_V8_1M)) {
            pxn = extract32(env->pmsav8.rlar[secure][matchregion], 4, 1);
        }

        if (m_is_system_region(env, address)) {
            /* System space is always execute never */
            xn = 1;
        }

        *prot = simple_ap_to_rw_prot(env, mmu_idx, ap);
        if (*prot && !xn && !(pxn && !is_user)) {
            *prot |= PAGE_EXEC;
        }
        /* We don't need to look the attribute up in the MAIR0/MAIR1
         * registers because that only tells us about cacheability.
         */
        if (mregion) {
            *mregion = matchregion;
        }
    }

    fi->type = ARMFault_Permission;
    fi->level = 1;
    return !(*prot & (1 << access_type));
}


static bool get_phys_addr_pmsav8(CPUARMState *env, uint32_t address,
                                 MMUAccessType access_type, ARMMMUIdx mmu_idx,
                                 hwaddr *phys_ptr, MemTxAttrs *txattrs,
                                 int *prot, target_ulong *page_size,
                                 ARMMMUFaultInfo *fi)
{
    uint32_t secure = regime_is_secure(env, mmu_idx);
    V8M_SAttributes sattrs = {};
    bool ret;
    bool mpu_is_subpage;

    if (arm_feature(env, ARM_FEATURE_M_SECURITY)) {
        v8m_security_lookup(env, address, access_type, mmu_idx, &sattrs);
        if (access_type == MMU_INST_FETCH) {
            /* Instruction fetches always use the MMU bank and the
             * transaction attribute determined by the fetch address,
             * regardless of CPU state. This is painful for QEMU
             * to handle, because it would mean we need to encode
             * into the mmu_idx not just the (user, negpri) information
             * for the current security state but also that for the
             * other security state, which would balloon the number
             * of mmu_idx values needed alarmingly.
             * Fortunately we can avoid this because it's not actually
             * possible to arbitrarily execute code from memory with
             * the wrong security attribute: it will always generate
             * an exception of some kind or another, apart from the
             * special case of an NS CPU executing an SG instruction
             * in S&NSC memory. So we always just fail the translation
             * here and sort things out in the exception handler
             * (including possibly emulating an SG instruction).
             */
            if (sattrs.ns != !secure) {
                if (sattrs.nsc) {
                    fi->type = ARMFault_QEMU_NSCExec;
                } else {
                    fi->type = ARMFault_QEMU_SFault;
                }
                *page_size = sattrs.subpage ? 1 : TARGET_PAGE_SIZE;
                *phys_ptr = address;
                *prot = 0;
                return true;
            }
        } else {
            /* For data accesses we always use the MMU bank indicated
             * by the current CPU state, but the security attributes
             * might downgrade a secure access to nonsecure.
             */
            if (sattrs.ns) {
                txattrs->secure = false;
            } else if (!secure) {
                /* NS access to S memory must fault.
                 * Architecturally we should first check whether the
                 * MPU information for this address indicates that we
                 * are doing an unaligned access to Device memory, which
                 * should generate a UsageFault instead. QEMU does not
                 * currently check for that kind of unaligned access though.
                 * If we added it we would need to do so as a special case
                 * for M_FAKE_FSR_SFAULT in arm_v7m_cpu_do_interrupt().
                 */
                fi->type = ARMFault_QEMU_SFault;
                *page_size = sattrs.subpage ? 1 : TARGET_PAGE_SIZE;
                *phys_ptr = address;
                *prot = 0;
                return true;
            }
        }
    }

    ret = pmsav8_mpu_lookup(env, address, access_type, mmu_idx, phys_ptr,
                            txattrs, prot, &mpu_is_subpage, fi, NULL);
    *page_size = sattrs.subpage || mpu_is_subpage ? 1 : TARGET_PAGE_SIZE;
    return ret;
}

static bool get_phys_addr_pmsav5(CPUARMState *env, uint32_t address,
                                 MMUAccessType access_type, ARMMMUIdx mmu_idx,
                                 hwaddr *phys_ptr, int *prot,
                                 ARMMMUFaultInfo *fi)
{
    int n;
    uint32_t mask;
    uint32_t base;
    bool is_user = regime_is_user(env, mmu_idx);

    if (regime_translation_disabled(env, mmu_idx)) {
        /* MPU disabled.  */
        *phys_ptr = address;
        *prot = PAGE_READ | PAGE_WRITE | PAGE_EXEC;
        return false;
    }

    *phys_ptr = address;
    for (n = 7; n >= 0; n--) {
        base = env->cp15.c6_region[n];
        if ((base & 1) == 0) {
            continue;
        }
        mask = 1 << ((base >> 1) & 0x1f);
        /* Keep this shift separate from the above to avoid an
           (undefined) << 32.  */
        mask = (mask << 1) - 1;
        if (((base ^ address) & ~mask) == 0) {
            break;
        }
    }
    if (n < 0) {
        fi->type = ARMFault_Background;
        return true;
    }

    if (access_type == MMU_INST_FETCH) {
        mask = env->cp15.pmsav5_insn_ap;
    } else {
        mask = env->cp15.pmsav5_data_ap;
    }
    mask = (mask >> (n * 4)) & 0xf;
    switch (mask) {
    case 0:
        fi->type = ARMFault_Permission;
        fi->level = 1;
        return true;
    case 1:
        if (is_user) {
            fi->type = ARMFault_Permission;
            fi->level = 1;
            return true;
        }
        *prot = PAGE_READ | PAGE_WRITE;
        break;
    case 2:
        *prot = PAGE_READ;
        if (!is_user) {
            *prot |= PAGE_WRITE;
        }
        break;
    case 3:
        *prot = PAGE_READ | PAGE_WRITE;
        break;
    case 5:
        if (is_user) {
            fi->type = ARMFault_Permission;
            fi->level = 1;
            return true;
        }
        *prot = PAGE_READ;
        break;
    case 6:
        *prot = PAGE_READ;
        break;
    default:
        /* Bad permission.  */
        fi->type = ARMFault_Permission;
        fi->level = 1;
        return true;
    }
    *prot |= PAGE_EXEC;
    return false;
}

/* Combine either inner or outer cacheability attributes for normal
 * memory, according to table D4-42 and pseudocode procedure
 * CombineS1S2AttrHints() of ARM DDI 0487B.b (the ARMv8 ARM).
 *
 * NB: only stage 1 includes allocation hints (RW bits), leading to
 * some asymmetry.
 */
static uint8_t combine_cacheattr_nibble(uint8_t s1, uint8_t s2)
{
    if (s1 == 4 || s2 == 4) {
        /* non-cacheable has precedence */
        return 4;
    } else if (extract32(s1, 2, 2) == 0 || extract32(s1, 2, 2) == 2) {
        /* stage 1 write-through takes precedence */
        return s1;
    } else if (extract32(s2, 2, 2) == 2) {
        /* stage 2 write-through takes precedence, but the allocation hint
         * is still taken from stage 1
         */
        return (2 << 2) | extract32(s1, 0, 2);
    } else { /* write-back */
        return s1;
    }
}

/* Combine S1 and S2 cacheability/shareability attributes, per D4.5.4
 * and CombineS1S2Desc()
 *
 * @s1:      Attributes from stage 1 walk
 * @s2:      Attributes from stage 2 walk
 */
static ARMCacheAttrs combine_cacheattrs(ARMCacheAttrs s1, ARMCacheAttrs s2)
{
    uint8_t s1lo, s2lo, s1hi, s2hi;
    ARMCacheAttrs ret;
    bool tagged = false;

    if (s1.attrs == 0xf0) {
        tagged = true;
        s1.attrs = 0xff;
    }

    s1lo = extract32(s1.attrs, 0, 4);
    s2lo = extract32(s2.attrs, 0, 4);
    s1hi = extract32(s1.attrs, 4, 4);
    s2hi = extract32(s2.attrs, 4, 4);

    /* Combine shareability attributes (table D4-43) */
    if (s1.shareability == 2 || s2.shareability == 2) {
        /* if either are outer-shareable, the result is outer-shareable */
        ret.shareability = 2;
    } else if (s1.shareability == 3 || s2.shareability == 3) {
        /* if either are inner-shareable, the result is inner-shareable */
        ret.shareability = 3;
    } else {
        /* both non-shareable */
        ret.shareability = 0;
    }

    /* Combine memory type and cacheability attributes */
    if (s1hi == 0 || s2hi == 0) {
        /* Device has precedence over normal */
        if (s1lo == 0 || s2lo == 0) {
            /* nGnRnE has precedence over anything */
            ret.attrs = 0;
        } else if (s1lo == 4 || s2lo == 4) {
            /* non-Reordering has precedence over Reordering */
            ret.attrs = 4;  /* nGnRE */
        } else if (s1lo == 8 || s2lo == 8) {
            /* non-Gathering has precedence over Gathering */
            ret.attrs = 8;  /* nGRE */
        } else {
            ret.attrs = 0xc; /* GRE */
        }

        /* Any location for which the resultant memory type is any
         * type of Device memory is always treated as Outer Shareable.
         */
        ret.shareability = 2;
    } else { /* Normal memory */
        /* Outer/inner cacheability combine independently */
        ret.attrs = combine_cacheattr_nibble(s1hi, s2hi) << 4
                  | combine_cacheattr_nibble(s1lo, s2lo);

        if (ret.attrs == 0x44) {
            /* Any location for which the resultant memory type is Normal
             * Inner Non-cacheable, Outer Non-cacheable is always treated
             * as Outer Shareable.
             */
            ret.shareability = 2;
        }
    }

    /* TODO: CombineS1S2Desc does not consider transient, only WB, RWA. */
    if (tagged && ret.attrs == 0xff) {
        ret.attrs = 0xf0;
    }

    return ret;
}


/* get_phys_addr - get the physical address for this virtual address
 *
 * Find the physical address corresponding to the given virtual address,
 * by doing a translation table walk on MMU based systems or using the
 * MPU state on MPU based systems.
 *
 * Returns false if the translation was successful. Otherwise, phys_ptr, attrs,
 * prot and page_size may not be filled in, and the populated fsr value provides
 * information on why the translation aborted, in the format of a
 * DFSR/IFSR fault register, with the following caveats:
 *  * we honour the short vs long DFSR format differences.
 *  * the WnR bit is never set (the caller must do this).
 *  * for PSMAv5 based systems we don't bother to return a full FSR format
 *    value.
 *
 * @env: CPUARMState
 * @address: virtual address to get physical address for
 * @access_type: 0 for read, 1 for write, 2 for execute
 * @mmu_idx: MMU index indicating required translation regime
 * @phys_ptr: set to the physical address corresponding to the virtual address
 * @attrs: set to the memory transaction attributes to use
 * @prot: set to the permissions for the page containing phys_ptr
 * @page_size: set to the size of the page containing phys_ptr
 * @fi: set to fault info if the translation fails
 * @cacheattrs: (if non-NULL) set to the cacheability/shareability attributes
 */
bool get_phys_addr(CPUARMState *env, target_ulong address,
                   MMUAccessType access_type, ARMMMUIdx mmu_idx,
                   hwaddr *phys_ptr, MemTxAttrs *attrs, int *prot,
                   target_ulong *page_size,
                   ARMMMUFaultInfo *fi, ARMCacheAttrs *cacheattrs)
{
    ARMMMUIdx s1_mmu_idx = stage_1_mmu_idx(mmu_idx);

    if (mmu_idx != s1_mmu_idx) {
        /* Call ourselves recursively to do the stage 1 and then stage 2
         * translations if mmu_idx is a two-stage regime.
         */
        if (arm_feature(env, ARM_FEATURE_EL2)) {
            hwaddr ipa;
            int s2_prot;
            int ret;
            ARMCacheAttrs cacheattrs2 = {};
            ARMMMUIdx s2_mmu_idx;
            bool is_el0;

            ret = get_phys_addr(env, address, access_type, s1_mmu_idx, &ipa,
                                attrs, prot, page_size, fi, cacheattrs);

            /* If S1 fails or S2 is disabled, return early.  */
            if (ret || regime_translation_disabled(env, ARMMMUIdx_Stage2)) {
                *phys_ptr = ipa;
                return ret;
            }

            s2_mmu_idx = attrs->secure ? ARMMMUIdx_Stage2_S : ARMMMUIdx_Stage2;
            is_el0 = mmu_idx == ARMMMUIdx_E10_0 || mmu_idx == ARMMMUIdx_SE10_0;

            /* S1 is done. Now do S2 translation.  */
            ret = get_phys_addr_lpae(env, ipa, access_type, s2_mmu_idx, is_el0,
                                     phys_ptr, attrs, &s2_prot,
                                     page_size, fi, &cacheattrs2);
            fi->s2addr = ipa;
            /* Combine the S1 and S2 perms.  */
            *prot &= s2_prot;

            /* If S2 fails, return early.  */
            if (ret) {
                return ret;
            }

            /* Combine the S1 and S2 cache attributes. */
            if (arm_hcr_el2_eff(env) & HCR_DC) {
                /*
                 * HCR.DC forces the first stage attributes to
                 *  Normal Non-Shareable,
                 *  Inner Write-Back Read-Allocate Write-Allocate,
                 *  Outer Write-Back Read-Allocate Write-Allocate.
                 * Do not overwrite Tagged within attrs.
                 */
                if (cacheattrs->attrs != 0xf0) {
                    cacheattrs->attrs = 0xff;
                }
                cacheattrs->shareability = 0;
            }
            *cacheattrs = combine_cacheattrs(*cacheattrs, cacheattrs2);

            /* Check if IPA translates to secure or non-secure PA space. */
            if (arm_is_secure_below_el3(env)) {
                if (attrs->secure) {
                    attrs->secure =
                        !(env->cp15.vstcr_el2.raw_tcr & (VSTCR_SA | VSTCR_SW));
                } else {
                    attrs->secure =
                        !((env->cp15.vtcr_el2.raw_tcr & (VTCR_NSA | VTCR_NSW))
                        || (env->cp15.vstcr_el2.raw_tcr & VSTCR_SA));
                }
            }
            return 0;
        } else {
            /*
             * For non-EL2 CPUs a stage1+stage2 translation is just stage 1.
             */
            mmu_idx = stage_1_mmu_idx(mmu_idx);
        }
    }

    /* The page table entries may downgrade secure to non-secure, but
     * cannot upgrade an non-secure translation regime's attributes
     * to secure.
     */
    attrs->secure = regime_is_secure(env, mmu_idx);
    attrs->user = regime_is_user(env, mmu_idx);

    /* Fast Context Switch Extension. This doesn't exist at all in v8.
     * In v7 and earlier it affects all stage 1 translations.
     */
    if (address < 0x02000000 && mmu_idx != ARMMMUIdx_Stage2
        && !arm_feature(env, ARM_FEATURE_V8)) {
        if (regime_el(env, mmu_idx) == 3) {
            address += env->cp15.fcseidr_s;
        } else {
            address += env->cp15.fcseidr_ns;
        }
    }

    if (arm_feature(env, ARM_FEATURE_PMSA)) {
        bool ret;
        *page_size = TARGET_PAGE_SIZE;

        if (arm_feature(env, ARM_FEATURE_V8)) {
            /* PMSAv8 */
            ret = get_phys_addr_pmsav8(env, address, access_type, mmu_idx,
                                       phys_ptr, attrs, prot, page_size, fi);
        } else if (arm_feature(env, ARM_FEATURE_V7)) {
            /* PMSAv7 */
            ret = get_phys_addr_pmsav7(env, address, access_type, mmu_idx,
                                       phys_ptr, prot, page_size, fi);
        } else {
            /* Pre-v7 MPU */
            ret = get_phys_addr_pmsav5(env, address, access_type, mmu_idx,
                                       phys_ptr, prot, fi);
        }
        qemu_log_mask(CPU_LOG_MMU, "PMSA MPU lookup for %s at 0x%08" PRIx32
                      " mmu_idx %u -> %s (prot %c%c%c)\n",
                      access_type == MMU_DATA_LOAD ? "reading" :
                      (access_type == MMU_DATA_STORE ? "writing" : "execute"),
                      (uint32_t)address, mmu_idx,
                      ret ? "Miss" : "Hit",
                      *prot & PAGE_READ ? 'r' : '-',
                      *prot & PAGE_WRITE ? 'w' : '-',
                      *prot & PAGE_EXEC ? 'x' : '-');

        return ret;
    }

    /* Definitely a real MMU, not an MPU */

    if (regime_translation_disabled(env, mmu_idx)) {
        uint64_t hcr;
        uint8_t memattr;

        /*
         * MMU disabled.  S1 addresses within aa64 translation regimes are
         * still checked for bounds -- see AArch64.TranslateAddressS1Off.
         */
        if (mmu_idx != ARMMMUIdx_Stage2 && mmu_idx != ARMMMUIdx_Stage2_S) {
            int r_el = regime_el(env, mmu_idx);
            if (arm_el_is_aa64(env, r_el)) {
                int pamax = arm_pamax(env_archcpu(env));
                uint64_t tcr = env->cp15.tcr_el[r_el].raw_tcr;
                int addrtop, tbi;

                tbi = aa64_va_parameter_tbi(tcr, mmu_idx);
                if (access_type == MMU_INST_FETCH) {
                    tbi &= ~aa64_va_parameter_tbid(tcr, mmu_idx);
                }
                tbi = (tbi >> extract64(address, 55, 1)) & 1;
                addrtop = (tbi ? 55 : 63);

                if (extract64(address, pamax, addrtop - pamax + 1) != 0) {
                    fi->type = ARMFault_AddressSize;
                    fi->level = 0;
                    fi->stage2 = false;
                    return 1;
                }

                /*
                 * When TBI is disabled, we've just validated that all of the
                 * bits above PAMax are zero, so logically we only need to
                 * clear the top byte for TBI.  But it's clearer to follow
                 * the pseudocode set of addrdesc.paddress.
                 */
                address = extract64(address, 0, 52);
            }
        }
        *phys_ptr = address;
        *prot = PAGE_READ | PAGE_WRITE | PAGE_EXEC;
        *page_size = TARGET_PAGE_SIZE;

        /* Fill in cacheattr a-la AArch64.TranslateAddressS1Off. */
        hcr = arm_hcr_el2_eff(env);
        cacheattrs->shareability = 0;
        if (hcr & HCR_DC) {
            if (hcr & HCR_DCT) {
                memattr = 0xf0;  /* Tagged, Normal, WB, RWA */
            } else {
                memattr = 0xff;  /* Normal, WB, RWA */
            }
        } else if (access_type == MMU_INST_FETCH) {
            if (regime_sctlr(env, mmu_idx) & SCTLR_I) {
                memattr = 0xee;  /* Normal, WT, RA, NT */
            } else {
                memattr = 0x44;  /* Normal, NC, No */
            }
            cacheattrs->shareability = 2; /* outer sharable */
        } else {
            memattr = 0x00;      /* Device, nGnRnE */
        }
        cacheattrs->attrs = memattr;
        return 0;
    }

    if (regime_using_lpae_format(env, mmu_idx)) {
        return get_phys_addr_lpae(env, address, access_type, mmu_idx, false,
                                  phys_ptr, attrs, prot, page_size,
                                  fi, cacheattrs);
    } else if (regime_sctlr(env, mmu_idx) & SCTLR_XP) {
        return get_phys_addr_v6(env, address, access_type, mmu_idx,
                                phys_ptr, attrs, prot, page_size, fi);
    } else {
        return get_phys_addr_v5(env, address, access_type, mmu_idx,
                                    phys_ptr, prot, page_size, fi);
    }
}

hwaddr arm_cpu_get_phys_page_attrs_debug(CPUState *cs, vaddr addr,
                                         MemTxAttrs *attrs)
{
    ARMCPU *cpu = ARM_CPU(cs);
    CPUARMState *env = &cpu->env;
    hwaddr phys_addr;
    target_ulong page_size;
    int prot;
    bool ret;
    ARMMMUFaultInfo fi = {};
    ARMMMUIdx mmu_idx = arm_mmu_idx(env);
    ARMCacheAttrs cacheattrs = {};

    *attrs = (MemTxAttrs) {};

    ret = get_phys_addr(env, addr, MMU_DATA_LOAD, mmu_idx, &phys_addr,
                        attrs, &prot, &page_size, &fi, &cacheattrs);

    if (ret) {
        return -1;
    }
    return phys_addr;
}

#endif

/* Note that signed overflow is undefined in C.  The following routines are
   careful to use unsigned types where modulo arithmetic is required.
   Failure to do so _will_ break on newer gcc.  */

/* Signed saturating arithmetic.  */

/* Perform 16-bit signed saturating addition.  */
static inline uint16_t add16_sat(uint16_t a, uint16_t b)
{
    uint16_t res;

    res = a + b;
    if (((res ^ a) & 0x8000) && !((a ^ b) & 0x8000)) {
        if (a & 0x8000)
            res = 0x8000;
        else
            res = 0x7fff;
    }
    return res;
}

/* Perform 8-bit signed saturating addition.  */
static inline uint8_t add8_sat(uint8_t a, uint8_t b)
{
    uint8_t res;

    res = a + b;
    if (((res ^ a) & 0x80) && !((a ^ b) & 0x80)) {
        if (a & 0x80)
            res = 0x80;
        else
            res = 0x7f;
    }
    return res;
}

/* Perform 16-bit signed saturating subtraction.  */
static inline uint16_t sub16_sat(uint16_t a, uint16_t b)
{
    uint16_t res;

    res = a - b;
    if (((res ^ a) & 0x8000) && ((a ^ b) & 0x8000)) {
        if (a & 0x8000)
            res = 0x8000;
        else
            res = 0x7fff;
    }
    return res;
}

/* Perform 8-bit signed saturating subtraction.  */
static inline uint8_t sub8_sat(uint8_t a, uint8_t b)
{
    uint8_t res;

    res = a - b;
    if (((res ^ a) & 0x80) && ((a ^ b) & 0x80)) {
        if (a & 0x80)
            res = 0x80;
        else
            res = 0x7f;
    }
    return res;
}

#define ADD16(a, b, n) RESULT(add16_sat(a, b), n, 16);
#define SUB16(a, b, n) RESULT(sub16_sat(a, b), n, 16);
#define ADD8(a, b, n)  RESULT(add8_sat(a, b), n, 8);
#define SUB8(a, b, n)  RESULT(sub8_sat(a, b), n, 8);
#define PFX q

#include "op_addsub.h"

/* Unsigned saturating arithmetic.  */
static inline uint16_t add16_usat(uint16_t a, uint16_t b)
{
    uint16_t res;
    res = a + b;
    if (res < a)
        res = 0xffff;
    return res;
}

static inline uint16_t sub16_usat(uint16_t a, uint16_t b)
{
    if (a > b)
        return a - b;
    else
        return 0;
}

static inline uint8_t add8_usat(uint8_t a, uint8_t b)
{
    uint8_t res;
    res = a + b;
    if (res < a)
        res = 0xff;
    return res;
}

static inline uint8_t sub8_usat(uint8_t a, uint8_t b)
{
    if (a > b)
        return a - b;
    else
        return 0;
}

#define ADD16(a, b, n) RESULT(add16_usat(a, b), n, 16);
#define SUB16(a, b, n) RESULT(sub16_usat(a, b), n, 16);
#define ADD8(a, b, n)  RESULT(add8_usat(a, b), n, 8);
#define SUB8(a, b, n)  RESULT(sub8_usat(a, b), n, 8);
#define PFX uq

#include "op_addsub.h"

/* Signed modulo arithmetic.  */
#define SARITH16(a, b, n, op) do { \
    int32_t sum; \
    sum = (int32_t)(int16_t)(a) op (int32_t)(int16_t)(b); \
    RESULT(sum, n, 16); \
    if (sum >= 0) \
        ge |= 3 << (n * 2); \
    } while(0)

#define SARITH8(a, b, n, op) do { \
    int32_t sum; \
    sum = (int32_t)(int8_t)(a) op (int32_t)(int8_t)(b); \
    RESULT(sum, n, 8); \
    if (sum >= 0) \
        ge |= 1 << n; \
    } while(0)


#define ADD16(a, b, n) SARITH16(a, b, n, +)
#define SUB16(a, b, n) SARITH16(a, b, n, -)
#define ADD8(a, b, n)  SARITH8(a, b, n, +)
#define SUB8(a, b, n)  SARITH8(a, b, n, -)
#define PFX s
#define ARITH_GE

#include "op_addsub.h"

/* Unsigned modulo arithmetic.  */
#define ADD16(a, b, n) do { \
    uint32_t sum; \
    sum = (uint32_t)(uint16_t)(a) + (uint32_t)(uint16_t)(b); \
    RESULT(sum, n, 16); \
    if ((sum >> 16) == 1) \
        ge |= 3 << (n * 2); \
    } while(0)

#define ADD8(a, b, n) do { \
    uint32_t sum; \
    sum = (uint32_t)(uint8_t)(a) + (uint32_t)(uint8_t)(b); \
    RESULT(sum, n, 8); \
    if ((sum >> 8) == 1) \
        ge |= 1 << n; \
    } while(0)

#define SUB16(a, b, n) do { \
    uint32_t sum; \
    sum = (uint32_t)(uint16_t)(a) - (uint32_t)(uint16_t)(b); \
    RESULT(sum, n, 16); \
    if ((sum >> 16) == 0) \
        ge |= 3 << (n * 2); \
    } while(0)

#define SUB8(a, b, n) do { \
    uint32_t sum; \
    sum = (uint32_t)(uint8_t)(a) - (uint32_t)(uint8_t)(b); \
    RESULT(sum, n, 8); \
    if ((sum >> 8) == 0) \
        ge |= 1 << n; \
    } while(0)

#define PFX u
#define ARITH_GE

#include "op_addsub.h"

/* Halved signed arithmetic.  */
#define ADD16(a, b, n) \
  RESULT(((int32_t)(int16_t)(a) + (int32_t)(int16_t)(b)) >> 1, n, 16)
#define SUB16(a, b, n) \
  RESULT(((int32_t)(int16_t)(a) - (int32_t)(int16_t)(b)) >> 1, n, 16)
#define ADD8(a, b, n) \
  RESULT(((int32_t)(int8_t)(a) + (int32_t)(int8_t)(b)) >> 1, n, 8)
#define SUB8(a, b, n) \
  RESULT(((int32_t)(int8_t)(a) - (int32_t)(int8_t)(b)) >> 1, n, 8)
#define PFX sh

#include "op_addsub.h"

/* Halved unsigned arithmetic.  */
#define ADD16(a, b, n) \
  RESULT(((uint32_t)(uint16_t)(a) + (uint32_t)(uint16_t)(b)) >> 1, n, 16)
#define SUB16(a, b, n) \
  RESULT(((uint32_t)(uint16_t)(a) - (uint32_t)(uint16_t)(b)) >> 1, n, 16)
#define ADD8(a, b, n) \
  RESULT(((uint32_t)(uint8_t)(a) + (uint32_t)(uint8_t)(b)) >> 1, n, 8)
#define SUB8(a, b, n) \
  RESULT(((uint32_t)(uint8_t)(a) - (uint32_t)(uint8_t)(b)) >> 1, n, 8)
#define PFX uh

#include "op_addsub.h"

static inline uint8_t do_usad(uint8_t a, uint8_t b)
{
    if (a > b)
        return a - b;
    else
        return b - a;
}

/* Unsigned sum of absolute byte differences.  */
uint32_t HELPER(usad8)(uint32_t a, uint32_t b)
{
    uint32_t sum;
    sum = do_usad(a, b);
    sum += do_usad(a >> 8, b >> 8);
    sum += do_usad(a >> 16, b >> 16);
    sum += do_usad(a >> 24, b >> 24);
    return sum;
}

/* For ARMv6 SEL instruction.  */
uint32_t HELPER(sel_flags)(uint32_t flags, uint32_t a, uint32_t b)
{
    uint32_t mask;

    mask = 0;
    if (flags & 1)
        mask |= 0xff;
    if (flags & 2)
        mask |= 0xff00;
    if (flags & 4)
        mask |= 0xff0000;
    if (flags & 8)
        mask |= 0xff000000;
    return (a & mask) | (b & ~mask);
}

/* CRC helpers.
 * The upper bytes of val (above the number specified by 'bytes') must have
 * been zeroed out by the caller.
 */
uint32_t HELPER(crc32)(uint32_t acc, uint32_t val, uint32_t bytes)
{
    uint8_t buf[4];

    stl_le_p(buf, val);

    /* zlib crc32 converts the accumulator and output to one's complement.  */
    return crc32(acc ^ 0xffffffff, buf, bytes) ^ 0xffffffff;
}

uint32_t HELPER(crc32c)(uint32_t acc, uint32_t val, uint32_t bytes)
{
    uint8_t buf[4];

    stl_le_p(buf, val);

    /* Linux crc32c converts the output to one's complement.  */
    return crc32c(acc, buf, bytes) ^ 0xffffffff;
}

/* Return the exception level to which FP-disabled exceptions should
 * be taken, or 0 if FP is enabled.
 */
int fp_exception_el(CPUARMState *env, int cur_el)
{
#ifndef CONFIG_USER_ONLY
    /* CPACR and the CPTR registers don't exist before v6, so FP is
     * always accessible
     */
    if (!arm_feature(env, ARM_FEATURE_V6)) {
        return 0;
    }

    if (arm_feature(env, ARM_FEATURE_M)) {
        /* CPACR can cause a NOCP UsageFault taken to current security state */
        if (!v7m_cpacr_pass(env, env->v7m.secure, cur_el != 0)) {
            return 1;
        }

        if (arm_feature(env, ARM_FEATURE_M_SECURITY) && !env->v7m.secure) {
            if (!extract32(env->v7m.nsacr, 10, 1)) {
                /* FP insns cause a NOCP UsageFault taken to Secure */
                return 3;
            }
        }

        return 0;
    }

    /* The CPACR controls traps to EL1, or PL1 if we're 32 bit:
     * 0, 2 : trap EL0 and EL1/PL1 accesses
     * 1    : trap only EL0 accesses
     * 3    : trap no accesses
     * This register is ignored if E2H+TGE are both set.
     */
    if ((arm_hcr_el2_eff(env) & (HCR_E2H | HCR_TGE)) != (HCR_E2H | HCR_TGE)) {
        int fpen = extract32(env->cp15.cpacr_el1, 20, 2);

        switch (fpen) {
        case 0:
        case 2:
            if (cur_el == 0 || cur_el == 1) {
                /* Trap to PL1, which might be EL1 or EL3 */
                if (arm_is_secure(env) && !arm_el_is_aa64(env, 3)) {
                    return 3;
                }
                return 1;
            }
            if (cur_el == 3 && !is_a64(env)) {
                /* Secure PL1 running at EL3 */
                return 3;
            }
            break;
        case 1:
            if (cur_el == 0) {
                return 1;
            }
            break;
        case 3:
            break;
        }
    }

    /*
     * The NSACR allows A-profile AArch32 EL3 and M-profile secure mode
     * to control non-secure access to the FPU. It doesn't have any
     * effect if EL3 is AArch64 or if EL3 doesn't exist at all.
     */
    if ((arm_feature(env, ARM_FEATURE_EL3) && !arm_el_is_aa64(env, 3) &&
         cur_el <= 2 && !arm_is_secure_below_el3(env))) {
        if (!extract32(env->cp15.nsacr, 10, 1)) {
            /* FP insns act as UNDEF */
            return cur_el == 2 ? 2 : 1;
        }
    }

    /* For the CPTR registers we don't need to guard with an ARM_FEATURE
     * check because zero bits in the registers mean "don't trap".
     */

    /* CPTR_EL2 : present in v7VE or v8 */
    if (cur_el <= 2 && extract32(env->cp15.cptr_el[2], 10, 1)
        && arm_is_el2_enabled(env)) {
        /* Trap FP ops at EL2, NS-EL1 or NS-EL0 to EL2 */
        return 2;
    }

    /* CPTR_EL3 : present in v8 */
    if (extract32(env->cp15.cptr_el[3], 10, 1)) {
        /* Trap all FP ops to EL3 */
        return 3;
    }
#endif
    return 0;
}

/* Return the exception level we're running at if this is our mmu_idx */
int arm_mmu_idx_to_el(ARMMMUIdx mmu_idx)
{
    if (mmu_idx & ARM_MMU_IDX_M) {
        return mmu_idx & ARM_MMU_IDX_M_PRIV;
    }

    switch (mmu_idx) {
    case ARMMMUIdx_E10_0:
    case ARMMMUIdx_E20_0:
    case ARMMMUIdx_SE10_0:
    case ARMMMUIdx_SE20_0:
        return 0;
    case ARMMMUIdx_E10_1:
    case ARMMMUIdx_E10_1_PAN:
    case ARMMMUIdx_SE10_1:
    case ARMMMUIdx_SE10_1_PAN:
        return 1;
    case ARMMMUIdx_E2:
    case ARMMMUIdx_E20_2:
    case ARMMMUIdx_E20_2_PAN:
    case ARMMMUIdx_SE2:
    case ARMMMUIdx_SE20_2:
    case ARMMMUIdx_SE20_2_PAN:
        return 2;
    case ARMMMUIdx_SE3:
        return 3;
    default:
        g_assert_not_reached();
    }
}

#ifndef CONFIG_TCG
ARMMMUIdx arm_v7m_mmu_idx_for_secstate(CPUARMState *env, bool secstate)
{
    g_assert_not_reached();
}
#endif

ARMMMUIdx arm_mmu_idx_el(CPUARMState *env, int el)
{
    ARMMMUIdx idx;
    uint64_t hcr;

    if (arm_feature(env, ARM_FEATURE_M)) {
        return arm_v7m_mmu_idx_for_secstate(env, env->v7m.secure);
    }

    /* See ARM pseudo-function ELIsInHost.  */
    switch (el) {
    case 0:
        hcr = arm_hcr_el2_eff(env);
        if ((hcr & (HCR_E2H | HCR_TGE)) == (HCR_E2H | HCR_TGE)) {
            idx = ARMMMUIdx_E20_0;
        } else {
            idx = ARMMMUIdx_E10_0;
        }
        break;
    case 1:
        if (env->pstate & PSTATE_PAN) {
            idx = ARMMMUIdx_E10_1_PAN;
        } else {
            idx = ARMMMUIdx_E10_1;
        }
        break;
    case 2:
        /* Note that TGE does not apply at EL2.  */
        if (arm_hcr_el2_eff(env) & HCR_E2H) {
            if (env->pstate & PSTATE_PAN) {
                idx = ARMMMUIdx_E20_2_PAN;
            } else {
                idx = ARMMMUIdx_E20_2;
            }
        } else {
            idx = ARMMMUIdx_E2;
        }
        break;
    case 3:
        return ARMMMUIdx_SE3;
    default:
        g_assert_not_reached();
    }

    if (arm_is_secure_below_el3(env)) {
        idx &= ~ARM_MMU_IDX_A_NS;
    }

    return idx;
}

ARMMMUIdx arm_mmu_idx(CPUARMState *env)
{
    return arm_mmu_idx_el(env, arm_current_el(env));
}

#ifndef CONFIG_USER_ONLY
ARMMMUIdx arm_stage1_mmu_idx(CPUARMState *env)
{
    return stage_1_mmu_idx(arm_mmu_idx(env));
}
#endif

static uint64_t rebuild_hflags_common(CPUARMState *env, int fp_el,
                                      ARMMMUIdx mmu_idx, uint64_t flags)
{
    flags = FIELD_DP64(flags, TBFLAG_ANY, FPEXC_EL, fp_el);
    flags = FIELD_DP64(flags, TBFLAG_ANY, MMUIDX,
                       arm_to_core_mmu_idx(mmu_idx));

    if (arm_singlestep_active(env)) {
        flags = FIELD_DP64(flags, TBFLAG_ANY, SS_ACTIVE, 1);
    }
    return flags;
}

static uint64_t rebuild_hflags_common_32(CPUARMState *env, int fp_el,
                                         ARMMMUIdx mmu_idx, uint64_t flags)
{
    bool sctlr_b = arm_sctlr_b(env);

    if (sctlr_b) {
        flags = FIELD_DP64(flags, TBFLAG_A32, SCTLR_B, 1);
    }
    if (arm_cpu_data_is_big_endian_a32(env, sctlr_b)) {
        flags = FIELD_DP64(flags, TBFLAG_ANY, BE_DATA, 1);
    }
    flags = FIELD_DP64(flags, TBFLAG_A32, NS, !access_secure_reg(env));

    return rebuild_hflags_common(env, fp_el, mmu_idx, flags);
}

static uint64_t rebuild_hflags_m32(CPUARMState *env, int fp_el,
                                   ARMMMUIdx mmu_idx)
{
    uint64_t flags = 0;

    if (arm_v7m_is_handler_mode(env)) {
        flags = FIELD_DP64(flags, TBFLAG_M32, HANDLER, 1);
    }

    /*
     * v8M always applies stack limit checks unless CCR.STKOFHFNMIGN
     * is suppressing them because the requested execution priority
     * is less than 0.
     */
    if (arm_feature(env, ARM_FEATURE_V8) &&
        !((mmu_idx & ARM_MMU_IDX_M_NEGPRI) &&
          (env->v7m.ccr[env->v7m.secure] & R_V7M_CCR_STKOFHFNMIGN_MASK))) {
        flags = FIELD_DP64(flags, TBFLAG_M32, STACKCHECK, 1);
    }

    return rebuild_hflags_common_32(env, fp_el, mmu_idx, flags);
}

static uint64_t rebuild_hflags_aprofile(CPUARMState *env)
{
    uint64_t flags = 0;

    flags = FIELD_DP64(flags, TBFLAG_ANY, DEBUG_TARGET_EL,
                       arm_debug_target_el(env));
    return flags;
}

static uint64_t rebuild_hflags_a32(CPUARMState *env, int fp_el,
                                   ARMMMUIdx mmu_idx)
{
    uint64_t flags = rebuild_hflags_aprofile(env);

    if (arm_el_is_aa64(env, 1)) {
        flags = FIELD_DP64(flags, TBFLAG_A32, VFPEN, 1);
    }

    if (arm_current_el(env) < 2 && env->cp15.hstr_el2 &&
        (arm_hcr_el2_eff(env) & (HCR_E2H | HCR_TGE)) != (HCR_E2H | HCR_TGE)) {
        flags = FIELD_DP64(flags, TBFLAG_A32, HSTR_ACTIVE, 1);
    }

    return rebuild_hflags_common_32(env, fp_el, mmu_idx, flags);
}

static uint64_t rebuild_hflags_a64(CPUARMState *env, int el, int fp_el,
                                   ARMMMUIdx mmu_idx)
{
    uint64_t flags = rebuild_hflags_aprofile(env);
    ARMMMUIdx stage1 = stage_1_mmu_idx(mmu_idx);
    uint64_t tcr = regime_tcr(env, mmu_idx)->raw_tcr;
    uint64_t sctlr;
    int tbii, tbid;

    flags = FIELD_DP64(flags, TBFLAG_ANY, AARCH64_STATE, 1);

    /* Get control bits for tagged addresses.  */
    tbid = aa64_va_parameter_tbi(tcr, mmu_idx);
    tbii = tbid & ~aa64_va_parameter_tbid(tcr, mmu_idx);

    flags = FIELD_DP64(flags, TBFLAG_A64, TBII, tbii);
    flags = FIELD_DP64(flags, TBFLAG_A64, TBID, tbid);

    if (cpu_isar_feature(aa64_sve, env_archcpu(env))) {
        int sve_el = sve_exception_el(env, el);
        uint32_t zcr_len;

        /*
         * If SVE is disabled, but FP is enabled,
         * then the effective len is 0.
         */
        if (sve_el != 0 && fp_el == 0) {
            zcr_len = 0;
        } else {
            zcr_len = sve_zcr_len_for_el(env, el);
        }
        flags = FIELD_DP64(flags, TBFLAG_A64, SVEEXC_EL, sve_el);
        flags = FIELD_DP64(flags, TBFLAG_A64, ZCR_LEN, zcr_len);
    }

    sctlr = regime_sctlr(env, stage1);

    if (arm_cpu_data_is_big_endian_a64(el, sctlr)) {
        flags = FIELD_DP64(flags, TBFLAG_ANY, BE_DATA, 1);
    }

    if (cpu_isar_feature(aa64_pauth, env_archcpu(env))) {
        /*
         * In order to save space in flags, we record only whether
         * pauth is "inactive", meaning all insns are implemented as
         * a nop, or "active" when some action must be performed.
         * The decision of which action to take is left to a helper.
         */
        if (sctlr & (SCTLR_EnIA | SCTLR_EnIB | SCTLR_EnDA | SCTLR_EnDB)) {
            flags = FIELD_DP64(flags, TBFLAG_A64, PAUTH_ACTIVE, 1);
        }
    }

    if(env->gxf.guarded) {
        flags = FIELD_DP64(flags, TBFLAG_A64, GUARDED, 1);
    }

    if (cpu_isar_feature(aa64_bti, env_archcpu(env))) {
        /* Note that SCTLR_EL[23].BT == SCTLR_BT1.  */
        if (sctlr & (el == 0 ? SCTLR_BT0 : SCTLR_BT1)) {
            flags = FIELD_DP64(flags, TBFLAG_A64, BT, 1);
        }
    }

    /* Compute the condition for using AccType_UNPRIV for LDTR et al. */
    if (!(env->pstate & PSTATE_UAO)) {
        switch (mmu_idx) {
        case ARMMMUIdx_E10_1:
        case ARMMMUIdx_E10_1_PAN:
        case ARMMMUIdx_SE10_1:
        case ARMMMUIdx_SE10_1_PAN:
            /* TODO: ARMv8.3-NV */
            flags = FIELD_DP64(flags, TBFLAG_A64, UNPRIV, 1);
            break;
        case ARMMMUIdx_E20_2:
        case ARMMMUIdx_E20_2_PAN:
        case ARMMMUIdx_SE20_2:
        case ARMMMUIdx_SE20_2_PAN:
            /*
             * Note that EL20_2 is gated by HCR_EL2.E2H == 1, but EL20_0 is
             * gated by HCR_EL2.<E2H,TGE> == '11', and so is LDTR.
             */
            if (env->cp15.hcr_el2 & HCR_TGE) {
                flags = FIELD_DP64(flags, TBFLAG_A64, UNPRIV, 1);
            }
            break;
        default:
            break;
        }
    }

    if (cpu_isar_feature(aa64_mte, env_archcpu(env))) {
        /*
         * Set MTE_ACTIVE if any access may be Checked, and leave clear
         * if all accesses must be Unchecked:
         * 1) If no TBI, then there are no tags in the address to check,
         * 2) If Tag Check Override, then all accesses are Unchecked,
         * 3) If Tag Check Fail == 0, then Checked access have no effect,
         * 4) If no Allocation Tag Access, then all accesses are Unchecked.
         */
        if (allocation_tag_access_enabled(env, el, sctlr)) {
            flags = FIELD_DP64(flags, TBFLAG_A64, ATA, 1);
            if (tbid
                && !(env->pstate & PSTATE_TCO)
                && (sctlr & (el == 0 ? SCTLR_TCF0 : SCTLR_TCF))) {
                flags = FIELD_DP64(flags, TBFLAG_A64, MTE_ACTIVE, 1);
            }
        }
        /* And again for unprivileged accesses, if required.  */
        if (FIELD_EX64(flags, TBFLAG_A64, UNPRIV)
            && tbid
            && !(env->pstate & PSTATE_TCO)
            && (sctlr & SCTLR_TCF0)
            && allocation_tag_access_enabled(env, 0, sctlr)) {
            flags = FIELD_DP64(flags, TBFLAG_A64, MTE0_ACTIVE, 1);
        }
        /* Cache TCMA as well as TBI. */
        flags = FIELD_DP64(flags, TBFLAG_A64, TCMA,
                           aa64_va_parameter_tcma(tcr, mmu_idx));
    }

    return rebuild_hflags_common(env, fp_el, mmu_idx, flags);
}

static uint64_t rebuild_hflags_internal(CPUARMState *env)
{
    int el = arm_current_el(env);
    int fp_el = fp_exception_el(env, el);
    ARMMMUIdx mmu_idx = arm_mmu_idx_el(env, el);

    if (is_a64(env)) {
        return rebuild_hflags_a64(env, el, fp_el, mmu_idx);
    } else if (arm_feature(env, ARM_FEATURE_M)) {
        return rebuild_hflags_m32(env, fp_el, mmu_idx);
    } else {
        return rebuild_hflags_a32(env, fp_el, mmu_idx);
    }
}

void arm_rebuild_hflags(CPUARMState *env)
{
    env->hflags = rebuild_hflags_internal(env);
}

/*
 * If we have triggered a EL state change we can't rely on the
 * translator having passed it to us, we need to recompute.
 */
void HELPER(rebuild_hflags_m32_newel)(CPUARMState *env)
{
    int el = arm_current_el(env);
    int fp_el = fp_exception_el(env, el);
    ARMMMUIdx mmu_idx = arm_mmu_idx_el(env, el);
    env->hflags = rebuild_hflags_m32(env, fp_el, mmu_idx);
}

void HELPER(rebuild_hflags_m32)(CPUARMState *env, int el)
{
    int fp_el = fp_exception_el(env, el);
    ARMMMUIdx mmu_idx = arm_mmu_idx_el(env, el);

    env->hflags = rebuild_hflags_m32(env, fp_el, mmu_idx);
}

/*
 * If we have triggered a EL state change we can't rely on the
 * translator having passed it to us, we need to recompute.
 */
void HELPER(rebuild_hflags_a32_newel)(CPUARMState *env)
{
    int el = arm_current_el(env);
    int fp_el = fp_exception_el(env, el);
    ARMMMUIdx mmu_idx = arm_mmu_idx_el(env, el);
    env->hflags = rebuild_hflags_a32(env, fp_el, mmu_idx);
}

void HELPER(rebuild_hflags_a32)(CPUARMState *env, int el)
{
    int fp_el = fp_exception_el(env, el);
    ARMMMUIdx mmu_idx = arm_mmu_idx_el(env, el);

    env->hflags = rebuild_hflags_a32(env, fp_el, mmu_idx);
}

void HELPER(rebuild_hflags_a64)(CPUARMState *env, int el)
{
    int fp_el = fp_exception_el(env, el);
    ARMMMUIdx mmu_idx = arm_mmu_idx_el(env, el);

    env->hflags = rebuild_hflags_a64(env, el, fp_el, mmu_idx);
}

static inline void assert_hflags_rebuild_correctly(CPUARMState *env)
{
#ifdef CONFIG_DEBUG_TCG
    uint64_t env_flags_current = env->hflags;
    uint64_t env_flags_rebuilt = rebuild_hflags_internal(env);

    if (unlikely(env_flags_current != env_flags_rebuilt)) {
        fprintf(stderr, "TCG hflags mismatch (current:0x" TARGET_FMT_plx " rebuilt:0x" TARGET_FMT_plx ")\n",
                env_flags_current, env_flags_rebuilt);
        abort();
    }
#endif
}

void cpu_get_tb_cpu_state(CPUARMState *env, target_ulong *pc,
                          target_ulong *cs_base, uint64_t *pflags)
{
<<<<<<< HEAD
    uint64_t flags = env->hflags;
    uint32_t pstate_for_ss;
=======
    uint32_t flags = env->hflags;
>>>>>>> 609d7596

    *cs_base = 0;
    assert_hflags_rebuild_correctly(env);

    if (FIELD_EX64(flags, TBFLAG_ANY, AARCH64_STATE)) {
        *pc = env->pc;
        if (cpu_isar_feature(aa64_bti, env_archcpu(env))) {
            flags = FIELD_DP64(flags, TBFLAG_A64, BTYPE, env->btype);
        }
    } else {
        *pc = env->regs[15];

        if (arm_feature(env, ARM_FEATURE_M)) {
            if (arm_feature(env, ARM_FEATURE_M_SECURITY) &&
                FIELD_EX32(env->v7m.fpccr[M_REG_S], V7M_FPCCR, S)
                != env->v7m.secure) {
                flags = FIELD_DP64(flags, TBFLAG_M32, FPCCR_S_WRONG, 1);
            }

            if ((env->v7m.fpccr[env->v7m.secure] & R_V7M_FPCCR_ASPEN_MASK) &&
                (!(env->v7m.control[M_REG_S] & R_V7M_CONTROL_FPCA_MASK) ||
                 (env->v7m.secure &&
                  !(env->v7m.control[M_REG_S] & R_V7M_CONTROL_SFPA_MASK)))) {
                /*
                 * ASPEN is set, but FPCA/SFPA indicate that there is no
                 * active FP context; we must create a new FP context before
                 * executing any FP insn.
                 */
                flags = FIELD_DP64(flags, TBFLAG_M32, NEW_FP_CTXT_NEEDED, 1);
            }

            bool is_secure = env->v7m.fpccr[M_REG_S] & R_V7M_FPCCR_S_MASK;
            if (env->v7m.fpccr[is_secure] & R_V7M_FPCCR_LSPACT_MASK) {
                flags = FIELD_DP64(flags, TBFLAG_M32, LSPACT, 1);
            }
        } else {
            /*
             * Note that XSCALE_CPAR shares bits with VECSTRIDE.
             * Note that VECLEN+VECSTRIDE are RES0 for M-profile.
             */
            if (arm_feature(env, ARM_FEATURE_XSCALE)) {
                flags = FIELD_DP64(flags, TBFLAG_A32,
                                   XSCALE_CPAR, env->cp15.c15_cpar);
            } else {
                flags = FIELD_DP64(flags, TBFLAG_A32, VECLEN,
                                   env->vfp.vec_len);
                flags = FIELD_DP64(flags, TBFLAG_A32, VECSTRIDE,
                                   env->vfp.vec_stride);
            }
            if (env->vfp.xregs[ARM_VFP_FPEXC] & (1 << 30)) {
                flags = FIELD_DP64(flags, TBFLAG_A32, VFPEN, 1);
            }
        }

<<<<<<< HEAD
        flags = FIELD_DP64(flags, TBFLAG_AM32, THUMB, env->thumb);
        flags = FIELD_DP64(flags, TBFLAG_AM32, CONDEXEC, env->condexec_bits);
        pstate_for_ss = env->uncached_cpsr;
=======
        flags = FIELD_DP32(flags, TBFLAG_AM32, THUMB, env->thumb);
        flags = FIELD_DP32(flags, TBFLAG_AM32, CONDEXEC, env->condexec_bits);
>>>>>>> 609d7596
    }

    /*
     * The SS_ACTIVE and PSTATE_SS bits correspond to the state machine
     * states defined in the ARM ARM for software singlestep:
     *  SS_ACTIVE   PSTATE.SS   State
     *     0            x       Inactive (the TB flag for SS is always 0)
     *     1            0       Active-pending
     *     1            1       Active-not-pending
     * SS_ACTIVE is set in hflags; PSTATE_SS is computed every TB.
     */
<<<<<<< HEAD
    if (FIELD_EX64(flags, TBFLAG_ANY, SS_ACTIVE) &&
        (pstate_for_ss & PSTATE_SS)) {
        flags = FIELD_DP64(flags, TBFLAG_ANY, PSTATE_SS, 1);
=======
    if (FIELD_EX32(flags, TBFLAG_ANY, SS_ACTIVE) &&
        (env->pstate & PSTATE_SS)) {
        flags = FIELD_DP32(flags, TBFLAG_ANY, PSTATE_SS, 1);
>>>>>>> 609d7596
    }

    *pflags = flags;
}

#ifdef TARGET_AARCH64
/*
 * The manual says that when SVE is enabled and VQ is widened the
 * implementation is allowed to zero the previously inaccessible
 * portion of the registers.  The corollary to that is that when
 * SVE is enabled and VQ is narrowed we are also allowed to zero
 * the now inaccessible portion of the registers.
 *
 * The intent of this is that no predicate bit beyond VQ is ever set.
 * Which means that some operations on predicate registers themselves
 * may operate on full uint64_t or even unrolled across the maximum
 * uint64_t[4].  Performing 4 bits of host arithmetic unconditionally
 * may well be cheaper than conditionals to restrict the operation
 * to the relevant portion of a uint16_t[16].
 */
void aarch64_sve_narrow_vq(CPUARMState *env, unsigned vq)
{
    int i, j;
    uint64_t pmask;

    assert(vq >= 1 && vq <= ARM_MAX_VQ);
    assert(vq <= env_archcpu(env)->sve_max_vq);

    /* Zap the high bits of the zregs.  */
    for (i = 0; i < 32; i++) {
        memset(&env->vfp.zregs[i].d[2 * vq], 0, 16 * (ARM_MAX_VQ - vq));
    }

    /* Zap the high bits of the pregs and ffr.  */
    pmask = 0;
    if (vq & 3) {
        pmask = ~(-1ULL << (16 * (vq & 3)));
    }
    for (j = vq / 4; j < ARM_MAX_VQ / 4; j++) {
        for (i = 0; i < 17; ++i) {
            env->vfp.pregs[i].p[j] &= pmask;
        }
        pmask = 0;
    }
}

/*
 * Notice a change in SVE vector size when changing EL.
 */
void aarch64_sve_change_el(CPUARMState *env, int old_el,
                           int new_el, bool el0_a64)
{
    ARMCPU *cpu = env_archcpu(env);
    int old_len, new_len;
    bool old_a64, new_a64;

    /* Nothing to do if no SVE.  */
    if (!cpu_isar_feature(aa64_sve, cpu)) {
        return;
    }

    /* Nothing to do if FP is disabled in either EL.  */
    if (fp_exception_el(env, old_el) || fp_exception_el(env, new_el)) {
        return;
    }

    /*
     * DDI0584A.d sec 3.2: "If SVE instructions are disabled or trapped
     * at ELx, or not available because the EL is in AArch32 state, then
     * for all purposes other than a direct read, the ZCR_ELx.LEN field
     * has an effective value of 0".
     *
     * Consider EL2 (aa64, vq=4) -> EL0 (aa32) -> EL1 (aa64, vq=0).
     * If we ignore aa32 state, we would fail to see the vq4->vq0 transition
     * from EL2->EL1.  Thus we go ahead and narrow when entering aa32 so that
     * we already have the correct register contents when encountering the
     * vq0->vq0 transition between EL0->EL1.
     */
    old_a64 = old_el ? arm_el_is_aa64(env, old_el) : el0_a64;
    old_len = (old_a64 && !sve_exception_el(env, old_el)
               ? sve_zcr_len_for_el(env, old_el) : 0);
    new_a64 = new_el ? arm_el_is_aa64(env, new_el) : el0_a64;
    new_len = (new_a64 && !sve_exception_el(env, new_el)
               ? sve_zcr_len_for_el(env, new_el) : 0);

    /* When changing vector length, clear inaccessible state.  */
    if (new_len < old_len) {
        aarch64_sve_narrow_vq(env, new_len + 1);
    }
}
#endif<|MERGE_RESOLUTION|>--- conflicted
+++ resolved
@@ -13522,12 +13522,7 @@
 void cpu_get_tb_cpu_state(CPUARMState *env, target_ulong *pc,
                           target_ulong *cs_base, uint64_t *pflags)
 {
-<<<<<<< HEAD
     uint64_t flags = env->hflags;
-    uint32_t pstate_for_ss;
-=======
-    uint32_t flags = env->hflags;
->>>>>>> 609d7596
 
     *cs_base = 0;
     assert_hflags_rebuild_correctly(env);
@@ -13582,14 +13577,8 @@
             }
         }
 
-<<<<<<< HEAD
         flags = FIELD_DP64(flags, TBFLAG_AM32, THUMB, env->thumb);
         flags = FIELD_DP64(flags, TBFLAG_AM32, CONDEXEC, env->condexec_bits);
-        pstate_for_ss = env->uncached_cpsr;
-=======
-        flags = FIELD_DP32(flags, TBFLAG_AM32, THUMB, env->thumb);
-        flags = FIELD_DP32(flags, TBFLAG_AM32, CONDEXEC, env->condexec_bits);
->>>>>>> 609d7596
     }
 
     /*
@@ -13601,15 +13590,9 @@
      *     1            1       Active-not-pending
      * SS_ACTIVE is set in hflags; PSTATE_SS is computed every TB.
      */
-<<<<<<< HEAD
     if (FIELD_EX64(flags, TBFLAG_ANY, SS_ACTIVE) &&
-        (pstate_for_ss & PSTATE_SS)) {
+        (env->pstate & PSTATE_SS)) {
         flags = FIELD_DP64(flags, TBFLAG_ANY, PSTATE_SS, 1);
-=======
-    if (FIELD_EX32(flags, TBFLAG_ANY, SS_ACTIVE) &&
-        (env->pstate & PSTATE_SS)) {
-        flags = FIELD_DP32(flags, TBFLAG_ANY, PSTATE_SS, 1);
->>>>>>> 609d7596
     }
 
     *pflags = flags;
