--- conflicted
+++ resolved
@@ -451,8 +451,6 @@
     return (ARMMMUIdxBit_E10_1 |
             ARMMMUIdxBit_E10_1_PAN |
             ARMMMUIdxBit_E10_0 |
-            ARMMMUIdxBit_GE10_1 |
-            ARMMMUIdxBit_GE10_1_PAN |
             ARMMMUIdxBit_Stage2 |
             ARMMMUIdxBit_Stage2_S);
 }
@@ -577,7 +575,7 @@
 {
     CPUState *cs = env_cpu(env);
 
-    tlb_flush_by_mmuidx(cs, ARMMMUIdxBit_GE2 | ARMMMUIdxBit_E2);
+    tlb_flush_by_mmuidx(cs,  ARMMMUIdxBit_E2);
 }
 
 static void tlbiall_hyp_is_write(CPUARMState *env, const ARMCPRegInfo *ri,
@@ -585,8 +583,7 @@
 {
     CPUState *cs = env_cpu(env);
 
-    tlb_flush_by_mmuidx_all_cpus_synced(cs, ARMMMUIdxBit_E2 |
-                                            ARMMMUIdxBit_GE2);
+    tlb_flush_by_mmuidx_all_cpus_synced(cs, ARMMMUIdxBit_E2);
 }
 
 static void tlbimva_hyp_write(CPUARMState *env, const ARMCPRegInfo *ri,
@@ -595,7 +592,7 @@
     CPUState *cs = env_cpu(env);
     uint64_t pageaddr = value & ~MAKE_64BIT_MASK(0, 12);
 
-    tlb_flush_page_by_mmuidx(cs, pageaddr, ARMMMUIdxBit_E2 | ARMMMUIdxBit_GE2);
+    tlb_flush_page_by_mmuidx(cs, pageaddr, ARMMMUIdxBit_E2 );
 }
 
 static void tlbimva_hyp_is_write(CPUARMState *env, const ARMCPRegInfo *ri,
@@ -605,8 +602,7 @@
     uint64_t pageaddr = value & ~MAKE_64BIT_MASK(0, 12);
 
     tlb_flush_page_by_mmuidx_all_cpus_synced(cs, pageaddr,
-                                             ARMMMUIdxBit_E2 |
-                                             ARMMMUIdxBit_GE2);
+                                             ARMMMUIdxBit_E2);
 }
 
 static void tlbiipas2_hyp_write(CPUARMState *env, const ARMCPRegInfo *ri,
@@ -1972,12 +1968,7 @@
                                            ARMMMUIdxBit_E20_2 |
                                            ARMMMUIdxBit_E10_1_PAN |
                                            ARMMMUIdxBit_E20_2_PAN |
-                                           ARMMMUIdxBit_E2 |
-                                           ARMMMUIdxBit_GE10_1 |
-                                           ARMMMUIdxBit_GE20_2 |
-                                           ARMMMUIdxBit_GE10_1_PAN |
-                                           ARMMMUIdxBit_GE20_2_PAN |
-                                           ARMMMUIdxBit_GE2));
+                                           ARMMMUIdxBit_E2));
     }
 }
 
@@ -2945,8 +2936,6 @@
     case ARMMMUIdx_E20_0:
     case ARMMMUIdx_E20_2:
     case ARMMMUIdx_E20_2_PAN:
-    case ARMMMUIdx_GE20_2:
-    case ARMMMUIdx_GE20_2_PAN:
         return GTIMER_HYP;
     default:
         return GTIMER_PHYS;
@@ -2959,8 +2948,6 @@
     case ARMMMUIdx_E20_0:
     case ARMMMUIdx_E20_2:
     case ARMMMUIdx_E20_2_PAN:
-    case ARMMMUIdx_GE20_2:
-    case ARMMMUIdx_GE20_2_PAN:
         return GTIMER_HYPVIRT;
     default:
         return GTIMER_VIRT;
@@ -3720,9 +3707,7 @@
         if (arm_feature(env, ARM_FEATURE_EL2)) {
             if (mmu_idx == ARMMMUIdx_E10_0 ||
                 mmu_idx == ARMMMUIdx_E10_1 ||
-                mmu_idx == ARMMMUIdx_E10_1_PAN ||
-                mmu_idx == ARMMMUIdx_GE10_1 ||
-                mmu_idx == ARMMMUIdx_GE10_1_PAN) {
+                mmu_idx == ARMMMUIdx_E10_1_PAN) {
                 format64 |= env->cp15.hcr_el2 & (HCR_VM | HCR_DC);
             } else {
                 format64 |= arm_current_el(env) == 2;
@@ -3788,7 +3773,6 @@
     ARMMMUIdx mmu_idx;
     int el = arm_current_el(env);
     ARMSecuritySpace ss = arm_security_space(env);
-    bool guarded = arm_is_guarded(env);
 
     switch (ri->opc2 & 6) {
     case 0:
@@ -3806,9 +3790,9 @@
             /* fall through */
         case 1:
             if (ri->crm == 9 && arm_pan_enabled(env)) {
-                mmu_idx = guarded ? ARMMMUIdx_Stage1_GE1_PAN : ARMMMUIdx_Stage1_E1_PAN;
+                mmu_idx = ARMMMUIdx_Stage1_E1_PAN;
             } else {
-                mmu_idx = guarded ? ARMMMUIdx_Stage1_GE1 : ARMMMUIdx_Stage1_E1;
+                mmu_idx = ARMMMUIdx_Stage1_E1;
             }
             break;
         default:
@@ -3834,7 +3818,7 @@
         break;
     case 4:
         /* stage 1+2 NonSecure PL1: ATS12NSOPR, ATS12NSOPW */
-        mmu_idx = (guarded ? ARMMMUIdx_GE10_1 : ARMMMUIdx_E10_1);
+        mmu_idx = ARMMMUIdx_E10_1;
         ss = ARMSS_NonSecure;
         break;
     case 6:
@@ -3861,10 +3845,9 @@
 #ifdef CONFIG_TCG
     MMUAccessType access_type = ri->opc2 & 1 ? MMU_DATA_STORE : MMU_DATA_LOAD;
     uint64_t par64;
-    bool guarded = arm_is_guarded(env);
 
     /* There is no SecureEL2 for AArch32. */
-    par64 = do_ats_write(env, value, access_type, (guarded ? ARMMMUIdx_GE2 : ARMMMUIdx_E2),
+    par64 = do_ats_write(env, value, access_type, ARMMMUIdx_E2,
                          ARMSS_NonSecure);
 
     A32_BANKED_CURRENT_REG_SET(env, par, par64);
@@ -3919,7 +3902,6 @@
     bool regime_e20 = (hcr_el2 & (HCR_E2H | HCR_TGE)) == (HCR_E2H | HCR_TGE);
     bool for_el3 = false;
     ARMSecuritySpace ss;
-    bool guarded = arm_is_guarded(env);
 
     switch (ri->opc2 & 6) {
     case 0:
@@ -3927,13 +3909,13 @@
         case 0: /* AT S1E1R, AT S1E1W, AT S1E1RP, AT S1E1WP */
             if (ri->crm == 9 && arm_pan_enabled(env)) {
                 mmu_idx =
-                    regime_e20 ? (guarded ? ARMMMUIdx_GE20_2_PAN : ARMMMUIdx_E20_2_PAN) : (guarded ? ARMMMUIdx_Stage1_GE1_PAN : ARMMMUIdx_Stage1_E1_PAN);
+                    regime_e20 ? ARMMMUIdx_E20_2_PAN : ARMMMUIdx_Stage1_E1_PAN;
             } else {
-                mmu_idx = regime_e20 ? (guarded ? ARMMMUIdx_GE20_2 : ARMMMUIdx_E20_2) : (guarded ? ARMMMUIdx_Stage1_GE1 : ARMMMUIdx_Stage1_E1);
+                mmu_idx = regime_e20 ?  ARMMMUIdx_E20_2 :  ARMMMUIdx_Stage1_E1;
             }
             break;
         case 4: /* AT S1E2R, AT S1E2W */
-            mmu_idx = hcr_el2 & HCR_E2H ? (guarded ? ARMMMUIdx_GE20_2 : ARMMMUIdx_E20_2) : (guarded ? ARMMMUIdx_GE2 : ARMMMUIdx_E2);
+            mmu_idx = hcr_el2 & HCR_E2H ?  ARMMMUIdx_E20_2 :  ARMMMUIdx_E2;
             break;
         case 6: /* AT S1E3R, AT S1E3W */
             mmu_idx = ARMMMUIdx_E3;
@@ -3947,7 +3929,7 @@
         mmu_idx = regime_e20 ? ARMMMUIdx_E20_0 : ARMMMUIdx_Stage1_E0;
         break;
     case 4: /* AT S12E1R, AT S12E1W */
-        mmu_idx = regime_e20 ? (guarded ? ARMMMUIdx_GE20_2 : ARMMMUIdx_E20_2) : (guarded ? ARMMMUIdx_GE10_1 : ARMMMUIdx_E10_1);
+        mmu_idx = regime_e20 ?  ARMMMUIdx_E20_2 :  ARMMMUIdx_E10_1;
         break;
     case 6: /* AT S12E0R, AT S12E0W */
         mmu_idx = regime_e20 ? ARMMMUIdx_E20_0 : ARMMMUIdx_E10_0;
@@ -4421,13 +4403,7 @@
      */
     if (extract64(raw_read(env, ri) ^ value, 48, 16) &&
         (arm_hcr_el2_eff(env) & HCR_E2H)) {
-        uint32_t mask = ARMMMUIdxBit_E20_0;
-        if (arm_is_guarded(env)) {
-            mask |= ARMMMUIdxBit_GE20_2 | ARMMMUIdxBit_GE20_2_PAN;
-        } else {
-            mask |= ARMMMUIdxBit_E20_2 | ARMMMUIdxBit_E20_2_PAN;
-        }
-        tlb_flush_by_mmuidx(env_cpu(env), mask);
+        tlb_flush_by_mmuidx(env_cpu(env), ARMMMUIdxBit_E20_0 | ARMMMUIdxBit_E20_2 | ARMMMUIdxBit_E20_2_PAN);
     }
     raw_write(env, ri, value);
 }
@@ -4939,15 +4915,11 @@
     if ((hcr & (HCR_E2H | HCR_TGE)) == (HCR_E2H | HCR_TGE)) {
         mask = ARMMMUIdxBit_E20_2 |
                ARMMMUIdxBit_E20_2_PAN |
-               ARMMMUIdxBit_GE20_2 |
-               ARMMMUIdxBit_GE20_2_PAN |
                ARMMMUIdxBit_E20_0;
     } else {
         /* This is AArch64 only, so we don't need to touch the EL30_x TLBs */
         mask = ARMMMUIdxBit_E10_1 |
                ARMMMUIdxBit_E10_1_PAN |
-               ARMMMUIdxBit_GE10_1 |
-               ARMMMUIdxBit_GE10_1_PAN |
                ARMMMUIdxBit_E10_0;
     }
     return mask;
@@ -4961,11 +4933,9 @@
     if (hcr & HCR_E2H) {
         mask = ARMMMUIdxBit_E20_2 |
                ARMMMUIdxBit_E20_2_PAN |
-               ARMMMUIdxBit_E20_0 |
-               ARMMMUIdxBit_GE20_2 |
-               ARMMMUIdxBit_GE20_2_PAN;
+               ARMMMUIdxBit_E20_0;
     } else {
-        mask = ARMMMUIdxBit_E2 | ARMMMUIdxBit_GE2;
+        mask = ARMMMUIdxBit_E2;
     }
     return mask;
 }
@@ -5002,7 +4972,6 @@
 {
     uint64_t hcr = arm_hcr_el2_eff(env);
     ARMMMUIdx mmu_idx;
-    bool guarded = arm_is_guarded(env);
 
     /*
      * Only the regime of the mmu_idx below is significant.
@@ -5010,9 +4979,9 @@
      * only has one.
      */
     if (hcr & HCR_E2H) {
-        mmu_idx = guarded ? ARMMMUIdx_GE20_2 : ARMMMUIdx_E20_2;
+        mmu_idx =  ARMMMUIdx_E20_2;
     } else {
-        mmu_idx = guarded ? ARMMMUIdx_GE2 : ARMMMUIdx_E2;
+        mmu_idx =  ARMMMUIdx_E2;
     }
 
     return tlbbits_for_regime(env, mmu_idx, addr);
@@ -5045,10 +5014,7 @@
     return (ARMMMUIdxBit_E20_0 |
             ARMMMUIdxBit_E20_2 |
             ARMMMUIdxBit_E20_2_PAN |
-            ARMMMUIdxBit_E2 |
-            ARMMMUIdxBit_GE20_2 |
-            ARMMMUIdxBit_GE20_2_PAN |
-            ARMMMUIdxBit_GE2);
+            ARMMMUIdxBit_E2);
 }
 
 static void tlbi_aa64_alle1_write(CPUARMState *env, const ARMCPRegInfo *ri,
@@ -10975,14 +10941,11 @@
             [EXCP_DIVBYZERO] = "v7M DIVBYZERO UsageFault",
             [EXCP_VSERR] = "Virtual SERR",
             [EXCP_GPC] = "Granule Protection Check",
-<<<<<<< HEAD
-            [EXCP_GENTER] = "Guarded Execution Enter",
-            [EXCP_GXF_ABORT] = "Guarded Execution Abort",
-=======
             [EXCP_NMI] = "NMI",
             [EXCP_VINMI] = "Virtual IRQ NMI",
             [EXCP_VFNMI] = "Virtual FIQ NMI",
->>>>>>> ae35f033
+            [EXCP_GENTER] = "Guarded Execution Enter",
+            [EXCP_GXF_ABORT] = "Guarded Execution Abort",
         };
 
         if (idx >= 0 && idx < ARRAY_SIZE(excnames)) {
@@ -12735,41 +12698,15 @@
         return 0;
     case ARMMMUIdx_E10_1:
     case ARMMMUIdx_E10_1_PAN:
-    case ARMMMUIdx_GE10_1:
-    case ARMMMUIdx_GE10_1_PAN:
         return 1;
     case ARMMMUIdx_E2:
     case ARMMMUIdx_E20_2:
     case ARMMMUIdx_E20_2_PAN:
-    case ARMMMUIdx_GE2:
-    case ARMMMUIdx_GE20_2:
-    case ARMMMUIdx_GE20_2_PAN:
         return 2;
     case ARMMMUIdx_E3:
     case ARMMMUIdx_E30_3_PAN:
         return 3;
     default:
-        g_assert_not_reached();
-    }
-}
-
-int arm_mmu_idx_is_guarded(ARMMMUIdx mmu_idx)
-{
-    if (mmu_idx & ARM_MMU_IDX_M) {
-        return false;
-    }
-
-    switch (mmu_idx) {
-    case ARMMMUIdx_GE10_1:
-    case ARMMMUIdx_GE10_1_PAN:
-    case ARMMMUIdx_GE2:
-    case ARMMMUIdx_GE20_2:
-    case ARMMMUIdx_GE20_2_PAN:
-        return true;
-    default:
-        return false;
-    case ARMMMUIdx_Stage1_GE1:
-    case ARMMMUIdx_Stage1_GE1_PAN:
         g_assert_not_reached();
     }
 }
@@ -12829,10 +12766,6 @@
         return ARMMMUIdx_E3;
     default:
         g_assert_not_reached();
-    }
-
-    if (arm_is_guarded(env) && (el > 0)) {
-        idx |= ARM_MMU_IDX_A_GXF;
     }
 
     return idx;
