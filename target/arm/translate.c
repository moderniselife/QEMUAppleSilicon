--- conflicted
+++ resolved
@@ -9279,15 +9279,6 @@
      */
     dc->secure_routed_to_el3 = arm_feature(env, ARM_FEATURE_EL3) &&
                                !arm_el_is_aa64(env, 3);
-<<<<<<< HEAD
-    dc->thumb = FIELD_EX64(tb_flags, TBFLAG_AM32, THUMB);
-    dc->be_data = FIELD_EX64(tb_flags, TBFLAG_ANY, BE_DATA) ? MO_BE : MO_LE;
-    condexec = FIELD_EX64(tb_flags, TBFLAG_AM32, CONDEXEC);
-    dc->condexec_mask = (condexec & 0xf) << 1;
-    dc->condexec_cond = condexec >> 4;
-
-    core_mmu_idx = FIELD_EX64(tb_flags, TBFLAG_ANY, MMUIDX);
-=======
     dc->thumb = EX_TBFLAG_AM32(tb_flags, THUMB);
     dc->be_data = EX_TBFLAG_ANY(tb_flags, BE_DATA) ? MO_BE : MO_LE;
     condexec = EX_TBFLAG_AM32(tb_flags, CONDEXEC);
@@ -9315,47 +9306,17 @@
     }
 
     core_mmu_idx = EX_TBFLAG_ANY(tb_flags, MMUIDX);
->>>>>>> f9baca54
     dc->mmu_idx = core_to_arm_mmu_idx(env, core_mmu_idx);
     dc->current_el = arm_mmu_idx_to_el(dc->mmu_idx);
 #if !defined(CONFIG_USER_ONLY)
     dc->user = (dc->current_el == 0);
 #endif
-<<<<<<< HEAD
-    dc->fp_excp_el = FIELD_EX64(tb_flags, TBFLAG_ANY, FPEXC_EL);
-=======
     dc->fp_excp_el = EX_TBFLAG_ANY(tb_flags, FPEXC_EL);
     dc->align_mem = EX_TBFLAG_ANY(tb_flags, ALIGN_MEM);
->>>>>>> f9baca54
 
     if (arm_feature(env, ARM_FEATURE_M)) {
         dc->vfp_enabled = 1;
         dc->be_data = MO_TE;
-<<<<<<< HEAD
-        dc->v7m_handler_mode = FIELD_EX64(tb_flags, TBFLAG_M32, HANDLER);
-        dc->v8m_secure = arm_feature(env, ARM_FEATURE_M_SECURITY) &&
-            regime_is_secure(env, dc->mmu_idx);
-        dc->v8m_stackcheck = FIELD_EX64(tb_flags, TBFLAG_M32, STACKCHECK);
-        dc->v8m_fpccr_s_wrong =
-            FIELD_EX64(tb_flags, TBFLAG_M32, FPCCR_S_WRONG);
-        dc->v7m_new_fp_ctxt_needed =
-            FIELD_EX64(tb_flags, TBFLAG_M32, NEW_FP_CTXT_NEEDED);
-        dc->v7m_lspact = FIELD_EX64(tb_flags, TBFLAG_M32, LSPACT);
-    } else {
-        dc->be_data =
-            FIELD_EX64(tb_flags, TBFLAG_ANY, BE_DATA) ? MO_BE : MO_LE;
-        dc->debug_target_el =
-            FIELD_EX64(tb_flags, TBFLAG_ANY, DEBUG_TARGET_EL);
-        dc->sctlr_b = FIELD_EX64(tb_flags, TBFLAG_A32, SCTLR_B);
-        dc->hstr_active = FIELD_EX64(tb_flags, TBFLAG_A32, HSTR_ACTIVE);
-        dc->ns = FIELD_EX64(tb_flags, TBFLAG_A32, NS);
-        dc->vfp_enabled = FIELD_EX64(tb_flags, TBFLAG_A32, VFPEN);
-        if (arm_feature(env, ARM_FEATURE_XSCALE)) {
-            dc->c15_cpar = FIELD_EX64(tb_flags, TBFLAG_A32, XSCALE_CPAR);
-        } else {
-            dc->vec_len = FIELD_EX64(tb_flags, TBFLAG_A32, VECLEN);
-            dc->vec_stride = FIELD_EX64(tb_flags, TBFLAG_A32, VECSTRIDE);
-=======
         dc->v7m_handler_mode = EX_TBFLAG_M32(tb_flags, HANDLER);
         dc->v8m_secure = arm_feature(env, ARM_FEATURE_M_SECURITY) &&
             regime_is_secure(env, dc->mmu_idx);
@@ -9375,7 +9336,6 @@
         } else {
             dc->vec_len = EX_TBFLAG_A32(tb_flags, VECLEN);
             dc->vec_stride = EX_TBFLAG_A32(tb_flags, VECSTRIDE);
->>>>>>> f9baca54
         }
     }
     dc->cp_regs = cpu->cp_regs;
@@ -9396,13 +9356,8 @@
      *   emit code to generate a software step exception
      *   end the TB
      */
-<<<<<<< HEAD
-    dc->ss_active = FIELD_EX64(tb_flags, TBFLAG_ANY, SS_ACTIVE);
-    dc->pstate_ss = FIELD_EX64(tb_flags, TBFLAG_ANY, PSTATE_SS);
-=======
     dc->ss_active = EX_TBFLAG_ANY(tb_flags, SS_ACTIVE);
     dc->pstate_ss = EX_TBFLAG_ANY(tb_flags, PSTATE__SS);
->>>>>>> f9baca54
     dc->is_ldex = false;
 
     dc->page_start = dc->base.pc_first & TARGET_PAGE_MASK;
@@ -9869,19 +9824,11 @@
     const TranslatorOps *ops = &arm_translator_ops;
     CPUARMTBFlags tb_flags = arm_tbflags_from_tb(tb);
 
-<<<<<<< HEAD
-    if (FIELD_EX64(tb->flags, TBFLAG_AM32, THUMB)) {
-        ops = &thumb_translator_ops;
-    }
-#ifdef TARGET_AARCH64
-    if (FIELD_EX64(tb->flags, TBFLAG_ANY, AARCH64_STATE)) {
-=======
     if (EX_TBFLAG_AM32(tb_flags, THUMB)) {
         ops = &thumb_translator_ops;
     }
 #ifdef TARGET_AARCH64
     if (EX_TBFLAG_ANY(tb_flags, AARCH64_STATE)) {
->>>>>>> f9baca54
         ops = &aarch64_translator_ops;
     }
 #endif
