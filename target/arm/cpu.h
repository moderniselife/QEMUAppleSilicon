--- conflicted
+++ resolved
@@ -62,12 +62,9 @@
 #define EXCP_NMI            26
 #define EXCP_VINMI          27
 #define EXCP_VFNMI          28
-<<<<<<< HEAD
-#define EXCP_GENTER         29
-#define EXCP_GXF_ABORT      30
-=======
 #define EXCP_MON_TRAP       29   /* AArch32 trap to Monitor mode */
->>>>>>> 9027aa63
+#define EXCP_GENTER         30
+#define EXCP_GXF_ABORT      31
 /* NB: add new EXCP_ defines to the array in arm_log_exception() too */
 
 #define ARMV7M_EXCP_RESET   1
