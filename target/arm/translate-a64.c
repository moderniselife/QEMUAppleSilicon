--- conflicted
+++ resolved
@@ -14601,8 +14601,7 @@
     }
 }
 
-<<<<<<< HEAD
-static void disas_apple_insn(DisasContext *s, uint32_t insn)
+static bool disas_apple_insn(DisasContext *s, uint32_t insn)
 {
     TCGv_i64 tcg_rd;
     unsigned int opcode, rn, rd;
@@ -14611,53 +14610,49 @@
     rd = extract32(insn, 0, 5);
 
     if (s->current_el == 0) {
-        unallocated_encoding(s);
-        return;
+        return false;
     }
 
     switch (opcode) {
     case 2: /* WKdmC */
         tcg_rd = cpu_reg_sp(s, rd);
         gen_helper_wkdmc(tcg_rd, cpu_env, tcg_rd, cpu_reg_sp(s, rn));
-        break;
+        return true;
     case 3: /* WKdmD */
         tcg_rd = cpu_reg_sp(s, rd);
         gen_helper_wkdmd(tcg_rd, cpu_env, tcg_rd, cpu_reg_sp(s, rn));
-        break;
+        return true;
     case 5:
         if (s->gxf_active) {
             switch (rn) {
                 case 1: /* GENTER */
                     if (s->guarded) {
-                        unallocated_encoding(s);
-                        break;
+                        return false;
                     }
                     gen_a64_set_pc_im(s->pc_curr);
                     gen_ss_advance(s);
                     gen_exception_insn(s, s->base.pc_next, EXCP_GENTER,
-                                       syn_aa64_genter(rd), s->current_el);
-                    break;
+                                       syn_aa64_genter(rd));
+                    return true;
 
                 case 0: /* GEXIT */
                     if (!s->guarded) {
-                        unallocated_encoding(s);
-                        break;
+                        return false;
                     }
                     gen_helper_gexit(cpu_env);
                     s->base.is_jmp = DISAS_EXIT;
-                    break;
-
+                    return true;
                 default:
-                    unallocated_encoding(s);
-                    break;
-            }
-        }
-        break;
+                    return false;
+            }
+        }
+        return false;
     default:
-        unallocated_encoding(s);
-        break;
-    }
-=======
+        return false;
+    }
+    return false;
+}
+
 /*
  * Include the generated SME FA64 decoder.
  */
@@ -14673,7 +14668,6 @@
 {
     s->is_nonstreaming = true;
     return true;
->>>>>>> 621da778
 }
 
 /**
@@ -14772,19 +14766,10 @@
     dc->isar = &arm_cpu->isar;
     dc->condjmp = 0;
 
-<<<<<<< HEAD
-    dc->aarch64 = 1;
-    /* If we are coming from secure EL0 in a system with a 32-bit EL3, then
-     * there is no secure EL1, so we route exceptions to EL3.
-     */
-    dc->secure_routed_to_el3 = arm_feature(env, ARM_FEATURE_EL3) &&
-                               !arm_el_is_aa64(env, 3);
     dc->gxf_active = arm_feature(env, ARM_FEATURE_GXF);
     dc->thumb = 0;
-=======
     dc->aarch64 = true;
     dc->thumb = false;
->>>>>>> 621da778
     dc->sctlr_b = 0;
     dc->be_data = EX_TBFLAG_ANY(tb_flags, BE_DATA) ? MO_BE : MO_LE;
     dc->condexec_mask = 0;
@@ -14812,13 +14797,10 @@
     dc->ata = EX_TBFLAG_A64(tb_flags, ATA);
     dc->mte_active[0] = EX_TBFLAG_A64(tb_flags, MTE_ACTIVE);
     dc->mte_active[1] = EX_TBFLAG_A64(tb_flags, MTE0_ACTIVE);
-<<<<<<< HEAD
     dc->guarded = dc->gxf_active && arm_mmu_idx_is_guarded(dc->mmu_idx);
-=======
     dc->pstate_sm = EX_TBFLAG_A64(tb_flags, PSTATE_SM);
     dc->pstate_za = EX_TBFLAG_A64(tb_flags, PSTATE_ZA);
     dc->sme_trap_nonstreaming = EX_TBFLAG_A64(tb_flags, SME_TRAP_NONSTREAMING);
->>>>>>> 621da778
     dc->vec_len = 0;
     dc->vec_stride = 0;
     dc->cp_regs = arm_cpu->cp_regs;
@@ -14974,13 +14956,11 @@
 
     switch (extract32(insn, 25, 4)) {
     case 0x0:
-<<<<<<< HEAD
-        disas_apple_insn(s, insn);
-=======
-        if (!extract32(insn, 31, 1) || !disas_sme(s, insn)) {
+        if (!extract32(insn, 31, 1) && !disas_apple_insn(s, insn)) {
             unallocated_encoding(s);
-        }
->>>>>>> 621da778
+        } else if (extract32(insn, 31, 1) && !disas_sme(s, insn)) {
+            unallocated_encoding(s);
+        }
         break;
     case 0x1: case 0x3: /* UNALLOCATED */
         unallocated_encoding(s);
